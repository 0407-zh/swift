--- conflicted
+++ resolved
@@ -327,13 +327,8 @@
 
 @_silgen_name("swift_retain")
 func _swiftRetain(
-<<<<<<< HEAD
   _ task: Builtin.NativeObject
 ) -> UInt
-=======
-  _ object: Builtin.NativeObject
-)
->>>>>>> 53069e2a
 
 @_silgen_name("swift_release")
 func _swiftRelease(
