//===--- AsyncStream.cpp - Multi-resume locking interface -----------------===//
//
// This source file is part of the Swift.org open source project
//
// Copyright (c) 2014 - 2020 Apple Inc. and the Swift project authors
// Licensed under Apache License v2.0 with Runtime Library Exception
//
// See https://swift.org/LICENSE.txt for license information
// See https://swift.org/CONTRIBUTORS.txt for the list of Swift project authors
//
//===----------------------------------------------------------------------===//

<<<<<<< HEAD
#include "swift/Runtime/Config.h"
#include "swift/Runtime/Mutex.h"
=======
#include <new>

#include "swift/Threading/Mutex.h"
>>>>>>> da717291

namespace swift {
// return the size in words for the given mutex primitive
extern "C" SWIFT_CC(swift)
size_t _swift_async_stream_lock_size() {
  size_t words = sizeof(Mutex) / sizeof(void *);
  if (words < 1) { return 1; }
  return words;
}

<<<<<<< HEAD
extern "C" SWIFT_CC(swift)
void _swift_async_stream_lock_init(MutexHandle &lock) {
  MutexPlatformHelper::init(lock);
}

extern "C" SWIFT_CC(swift)
void _swift_async_stream_lock_lock(MutexHandle &lock) {
  MutexPlatformHelper::lock(lock);
}

extern "C" SWIFT_CC(swift)
void _swift_async_stream_lock_unlock(MutexHandle &lock) {
  MutexPlatformHelper::unlock(lock);
}
=======
extern "C" void _swift_async_stream_lock_init(Mutex &lock) {
  new (&lock) Mutex();
}

extern "C" void _swift_async_stream_lock_lock(Mutex &lock) { lock.lock(); }
>>>>>>> da717291

extern "C" void _swift_async_stream_lock_unlock(Mutex &lock) { lock.unlock(); }
}<|MERGE_RESOLUTION|>--- conflicted
+++ resolved
@@ -10,14 +10,10 @@
 //
 //===----------------------------------------------------------------------===//
 
-<<<<<<< HEAD
-#include "swift/Runtime/Config.h"
-#include "swift/Runtime/Mutex.h"
-=======
 #include <new>
 
+#include "swift/Runtime/Config.h"
 #include "swift/Threading/Mutex.h"
->>>>>>> da717291
 
 namespace swift {
 // return the size in words for the given mutex primitive
@@ -28,28 +24,14 @@
   return words;
 }
 
-<<<<<<< HEAD
-extern "C" SWIFT_CC(swift)
-void _swift_async_stream_lock_init(MutexHandle &lock) {
-  MutexPlatformHelper::init(lock);
-}
-
-extern "C" SWIFT_CC(swift)
-void _swift_async_stream_lock_lock(MutexHandle &lock) {
-  MutexPlatformHelper::lock(lock);
-}
-
-extern "C" SWIFT_CC(swift)
-void _swift_async_stream_lock_unlock(MutexHandle &lock) {
-  MutexPlatformHelper::unlock(lock);
-}
-=======
+SWIFT_CC(swift)
 extern "C" void _swift_async_stream_lock_init(Mutex &lock) {
   new (&lock) Mutex();
 }
 
+SWIFT_CC(swift)
 extern "C" void _swift_async_stream_lock_lock(Mutex &lock) { lock.lock(); }
->>>>>>> da717291
 
+SWIFT_CC(swift)
 extern "C" void _swift_async_stream_lock_unlock(Mutex &lock) { lock.unlock(); }
 }