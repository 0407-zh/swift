///===--- GlobalExecutor.cpp - Global concurrent executor ------------------===///
///
/// This source file is part of the Swift.org open source project
///
/// Copyright (c) 2014 - 2020 Apple Inc. and the Swift project authors
/// Licensed under Apache License v2.0 with Runtime Library Exception
///
/// See https:///swift.org/LICENSE.txt for license information
/// See https:///swift.org/CONTRIBUTORS.txt for the list of Swift project authors
///
///===----------------------------------------------------------------------===///
///
/// Routines related to the global concurrent execution service.
///
/// The execution side of Swift's concurrency model centers around
/// scheduling work onto various execution services ("executors").
/// Executors vary in several different dimensions:
///
/// First, executors may be exclusive or concurrent.  An exclusive
/// executor can only execute one job at once; a concurrent executor
/// can execute many.  Exclusive executors are usually used to achieve
/// some higher-level requirement, like exclusive access to some
/// resource or memory.  Concurrent executors are usually used to
/// manage a pool of threads and prevent the number of allocated
/// threads from growing without limit.
/// 
/// Second, executors may own dedicated threads, or they may schedule
/// work onto some some underlying executor.  Dedicated threads can
/// improve the responsiveness of a subsystem *locally*, but they impose
/// substantial costs which can drive down performance *globally*
/// if not used carefully.  When an executor relies on running work
/// on its own dedicated threads, jobs that need to run briefly on
/// that executor may need to suspend and restart.  Dedicating threads
/// to an executor is a decision that should be made carefully
/// and holistically.
///
/// If most executors should not have dedicated threads, they must
/// be backed by some underlying executor, typically a concurrent
/// executor.  The purpose of most concurrent executors is to
/// manage threads and prevent excessive growth in the number
/// of threads.  Having multiple independent concurrent executors
/// with their own dedicated threads would undermine that.
/// Therefore, it is sensible to have a single, global executor
/// that will ultimately schedule most of the work in the system.  
/// With that as a baseline, special needs can be recognized and
/// carved out from the global executor with its cooperation.
///
/// This file defines Swift's interface to that global executor.
///
/// The default implementation is backed by libdispatch, but there
/// may be good reasons to provide alternatives (e.g. when building
/// a single-threaded runtime).
///
///===----------------------------------------------------------------------===///

#include "../CompatibilityOverride/CompatibilityOverride.h"
#include "swift/Runtime/Concurrency.h"
#include "swift/Runtime/EnvironmentVariables.h"
#include "TaskPrivate.h"
#include "Error.h"

#if !SWIFT_CONCURRENCY_COOPERATIVE_GLOBAL_EXECUTOR
#include <dispatch/dispatch.h>

#if !defined(_WIN32)
#include <dlfcn.h>
#endif

#endif

using namespace swift;

SWIFT_CC(swift)
void (*swift::swift_task_enqueueGlobal_hook)(
    Job *job, swift_task_enqueueGlobal_original original) = nullptr;

SWIFT_CC(swift)
void (*swift::swift_task_enqueueGlobalWithDelay_hook)(
    unsigned long long delay, Job *job,
    swift_task_enqueueGlobalWithDelay_original original) = nullptr;

SWIFT_CC(swift)
void (*swift::swift_task_enqueueMainExecutor_hook)(
    Job *job, swift_task_enqueueMainExecutor_original original) = nullptr;

#if SWIFT_CONCURRENCY_COOPERATIVE_GLOBAL_EXECUTOR

#include <chrono>
#include <thread>

static Job *JobQueue = nullptr;

class DelayedJob {
public:
  Job *job;
  unsigned long long when;
  DelayedJob *next;

  DelayedJob(Job *job, unsigned long long when) : job(job), when(when), next(nullptr) {}
};

static DelayedJob *DelayedJobQueue = nullptr;

/// Get the next-in-queue storage slot.
static Job *&nextInQueue(Job *cur) {
<<<<<<< HEAD
  return reinterpret_cast<Job*&>(cur->SchedulerPrivate);
=======
  return reinterpret_cast<Job*&>(cur->SchedulerPrivate[Job::NextWaitingTaskIndex]);
>>>>>>> e7342eb8
}

/// Insert a job into the cooperative global queue.
static void insertIntoJobQueue(Job *newJob) {
  Job **position = &JobQueue;
  while (auto cur = *position) {
    // If we find a job with lower priority, insert here.
    if (cur->getPriority() < newJob->getPriority()) {
      nextInQueue(newJob) = cur;
      *position = newJob;
      return;
    }

    // Otherwise, keep advancing through the queue.
    position = &nextInQueue(cur);
  }
  nextInQueue(newJob) = nullptr;
  *position = newJob;
}

static unsigned long long currentNanos() {
  auto now = std::chrono::steady_clock::now();
  auto nowNanos = std::chrono::time_point_cast<std::chrono::nanoseconds>(now);
  auto value = std::chrono::duration_cast<std::chrono::nanoseconds>(nowNanos.time_since_epoch());
  return value.count();
}

/// Insert a job into the cooperative global queue.
static void insertIntoDelayedJobQueue(unsigned long long delay, Job *job) {
  DelayedJob **position = &DelayedJobQueue;
  DelayedJob *newJob = new DelayedJob(job, currentNanos() + delay);

  while (auto cur = *position) {
    // If we find a job with lower priority, insert here.
    if (cur->when > newJob->when) {
      newJob->next = cur;
      *position = newJob;
      return;
    }

    // Otherwise, keep advancing through the queue.
    position = &cur->next;
  }
  *position = newJob;
}

/// Claim the next job from the cooperative global queue.
static Job *claimNextFromJobQueue() {
  // Check delayed jobs first
  while (true) {
    if (auto delayedJob = DelayedJobQueue) {
      if (delayedJob->when < currentNanos()) {
        DelayedJobQueue = delayedJob->next;
        auto job = delayedJob->job;
        
        delete delayedJob;

        return job;
      }
    }
    if (auto job = JobQueue) {
      JobQueue = nextInQueue(job);
      return job;
    }
    // there are only delayed jobs left, but they are not ready,
    // so we sleep until the first one is
    if (auto delayedJob = DelayedJobQueue) {
      std::this_thread::sleep_for(std::chrono::nanoseconds(delayedJob->when - currentNanos()));
      continue;
    }
    return nullptr;
  }
}

void swift::donateThreadToGlobalExecutorUntil(bool (*condition)(void *),
                                              void *conditionContext) {
  while (!condition(conditionContext)) {
    auto job = claimNextFromJobQueue();
    if (!job) return;
    swift_job_run(job, ExecutorRef::generic());
  }
}

#else

// Ensure that Job's layout is compatible with what Dispatch expects.
// Note: MinimalDispatchObjectHeader just has the fields we care about, it is
// not complete and should not be used for anything other than these asserts.
struct MinimalDispatchObjectHeader {
  const void *VTable;
  int Opaque0;
  int Opaque1;
  void *Linkage;
};
static_assert(
    offsetof(Job, metadata) == offsetof(MinimalDispatchObjectHeader, VTable),
    "Job Metadata field must match location of Dispatch VTable field.");
static_assert(offsetof(Job, SchedulerPrivate[Job::DispatchLinkageIndex]) ==
                  offsetof(MinimalDispatchObjectHeader, Linkage),
              "Dispatch Linkage field must match Job "
              "SchedulerPrivate[DispatchLinkageIndex].");

/// The function passed to dispatch_async_f to execute a job.
static void __swift_run_job(void *_job) {
  Job *job = (Job*) _job;
  auto metadata =
      reinterpret_cast<const DispatchClassMetadata *>(job->metadata);
  metadata->VTableInvoke(job, nullptr, 0);
}

/// The type of a function pointer for enqueueing a Job object onto a dispatch
/// queue.
typedef void (*dispatchEnqueueFuncType)(dispatch_queue_t queue, void *obj,
                                        dispatch_qos_class_t qos);

/// Initialize dispatchEnqueueFunc and then call through to the proper
/// implementation.
static void initializeDispatchEnqueueFunc(dispatch_queue_t queue, void *obj,
                                          dispatch_qos_class_t qos);

/// A function pointer to the function used to enqueue a Job onto a dispatch
/// queue. Initially set to initializeDispatchEnqueueFunc, so that the first
/// call will initialize it. initializeDispatchEnqueueFunc sets it to point
/// either to dispatch_async_swift_job when it's available, otherwise to
/// dispatchEnqueueDispatchAsync.
static std::atomic<dispatchEnqueueFuncType> dispatchEnqueueFunc{
    initializeDispatchEnqueueFunc};

/// A small adapter that dispatches a Job onto a queue using dispatch_async_f.
static void dispatchEnqueueDispatchAsync(dispatch_queue_t queue, void *obj,
                                         dispatch_qos_class_t qos) {
  dispatch_async_f(queue, obj, __swift_run_job);
}

static void initializeDispatchEnqueueFunc(dispatch_queue_t queue, void *obj,
                                          dispatch_qos_class_t qos) {
  dispatchEnqueueFuncType func = nullptr;

  // Always fall back to plain dispatch_async_f on Windows for now, and
  // also for back-deployed concurrency.
#if !defined(_WIN32) && !defined(SWIFT_CONCURRENCY_BACK_DEPLOYMENT)
  if (runtime::environment::concurrencyEnableJobDispatchIntegration())
    func = reinterpret_cast<dispatchEnqueueFuncType>(
        dlsym(RTLD_NEXT, "dispatch_async_swift_job"));
#endif

  if (!func)
    func = dispatchEnqueueDispatchAsync;

  dispatchEnqueueFunc.store(func, std::memory_order_relaxed);

  func(queue, obj, qos);
}

/// Enqueue a Job onto a dispatch queue using dispatchEnqueueFunc.
static void dispatchEnqueue(dispatch_queue_t queue, Job *job,
                            dispatch_qos_class_t qos, void *executorQueue) {
  job->SchedulerPrivate[Job::DispatchQueueIndex] = executorQueue;
  dispatchEnqueueFunc.load(std::memory_order_relaxed)(queue, job, qos);
}

static constexpr size_t globalQueueCacheCount =
    static_cast<size_t>(JobPriority::UserInteractive) + 1;
static std::atomic<dispatch_queue_t> globalQueueCache[globalQueueCacheCount];

#ifdef SWIFT_CONCURRENCY_BACK_DEPLOYMENT
extern "C" void dispatch_queue_set_width(dispatch_queue_t dq, long width);
#endif

static dispatch_queue_t getGlobalQueue(JobPriority priority) {
  size_t numericPriority = static_cast<size_t>(priority);
  if (numericPriority >= globalQueueCacheCount)
    swift_Concurrency_fatalError(0, "invalid job priority %#zx");

#ifdef SWIFT_CONCURRENCY_BACK_DEPLOYMENT
  std::memory_order loadOrder = std::memory_order_acquire;
#else
  std::memory_order loadOrder = std::memory_order_relaxed;
#endif

  auto *ptr = &globalQueueCache[numericPriority];
  auto queue = ptr->load(loadOrder);
  if (SWIFT_LIKELY(queue))
    return queue;

#ifdef SWIFT_CONCURRENCY_BACK_DEPLOYMENT
  const int DISPATCH_QUEUE_WIDTH_MAX_LOGICAL_CPUS = -3;

  // Create a new cooperative concurrent queue and swap it in.
  dispatch_queue_attr_t newQueueAttr = dispatch_queue_attr_make_with_qos_class(
      DISPATCH_QUEUE_CONCURRENT, (dispatch_qos_class_t)priority, 0);
  dispatch_queue_t newQueue = dispatch_queue_create(
      "Swift global concurrent queue", newQueueAttr);
  dispatch_queue_set_width(newQueue, DISPATCH_QUEUE_WIDTH_MAX_LOGICAL_CPUS);

  if (!ptr->compare_exchange_strong(queue, newQueue,
                                    /*success*/ std::memory_order_release,
                                    /*failure*/ std::memory_order_acquire)) {
    dispatch_release(newQueue);
    return queue;
  }

  return newQueue;
#else
  // If we don't have a queue cached for this priority, cache it now. This may
  // race with other threads doing this at the same time for this priority, but
  // that's OK, they'll all end up writing the same value.
  queue = dispatch_get_global_queue((dispatch_qos_class_t)priority,
                                    /*flags*/ 0);

  // Unconditionally store it back in the cache. If we raced with another
  // thread, we'll just overwrite the entry with the same value.
  ptr->store(queue, std::memory_order_relaxed);
#endif

  return queue;
}

#endif

SWIFT_CC(swift)
static void swift_task_enqueueGlobalImpl(Job *job) {
  assert(job && "no job provided");

#if SWIFT_CONCURRENCY_COOPERATIVE_GLOBAL_EXECUTOR
  insertIntoJobQueue(job);
#else
  // We really want four things from the global execution service:
  //  - Enqueuing work should have minimal runtime and memory overhead.
  //  - Adding work should never result in an "explosion" where many
  //    more threads are created than the available cores.
  //  - Jobs should run on threads with an appropriate priority.
  //  - Thread priorities should temporarily elevatable to avoid
  //    priority inversions.
  //
  // Of these, the first two are the most important.  Many programs
  // do not rely on high-usage priority scheduling, and many priority
  // inversions can be avoided at a higher level (albeit with some
  // performance cost, e.g. by creating higher-priority tasks to run
  // critical sections that contend with high-priority work).  In
  // contrast, if the async feature adds too much overhead, or if
  // heavy use of it leads to thread explosions and memory exhaustion,
  // programmers will have no choice but to stop using it.  So if
  // goals are in conflict, it's best to focus on core properties over
  // priority-inversion avoidance.

  // We currently use Dispatch for our thread pool on all platforms.
  // Dispatch currently backs its serial queues with a global
  // concurrent queue that is prone to thread explosions when a flood
  // of jobs are added to it.  That problem does not apply equally
  // to the global concurrent queues returned by dispatch_get_global_queue,
  // which are not strictly CPU-limited but are at least much more
  // cautious about adding new threads.  We cannot safely elevate
  // the priorities of work added to this queue using Dispatch's public
  // API, but as discussed above, that is less important than avoiding
  // performance problems.
  JobPriority priority = job->getPriority();

  auto queue = getGlobalQueue(priority);

  dispatchEnqueue(queue, job, (dispatch_qos_class_t)priority,
                  DISPATCH_QUEUE_GLOBAL_EXECUTOR);
#endif
}

void swift::swift_task_enqueueGlobal(Job *job) {
  _swift_tsan_release(job);

  if (swift_task_enqueueGlobal_hook)
    swift_task_enqueueGlobal_hook(job, swift_task_enqueueGlobalImpl);
  else
    swift_task_enqueueGlobalImpl(job);
}

SWIFT_CC(swift)
static void swift_task_enqueueGlobalWithDelayImpl(unsigned long long delay,
                                                  Job *job) {
  assert(job && "no job provided");

#if SWIFT_CONCURRENCY_COOPERATIVE_GLOBAL_EXECUTOR
  insertIntoDelayedJobQueue(delay, job);
#else

  dispatch_function_t dispatchFunction = &__swift_run_job;
  void *dispatchContext = job;

  JobPriority priority = job->getPriority();

  auto queue = getGlobalQueue(priority);

  job->SchedulerPrivate[Job::DispatchQueueIndex] =
      DISPATCH_QUEUE_GLOBAL_EXECUTOR;

  dispatch_time_t when = dispatch_time(DISPATCH_TIME_NOW, delay);
  dispatch_after_f(when, queue, dispatchContext, dispatchFunction);
#endif
}

void swift::swift_task_enqueueGlobalWithDelay(unsigned long long delay,
                                              Job *job) {
  if (swift_task_enqueueGlobalWithDelay_hook)
    swift_task_enqueueGlobalWithDelay_hook(
        delay, job, swift_task_enqueueGlobalWithDelayImpl);
  else
    swift_task_enqueueGlobalWithDelayImpl(delay, job);
}

/// Enqueues a task on the main executor.
/// FIXME: only exists for the quick-and-dirty MainActor implementation.
SWIFT_CC(swift)
static void swift_task_enqueueMainExecutorImpl(Job *job) {
  assert(job && "no job provided");

#if SWIFT_CONCURRENCY_COOPERATIVE_GLOBAL_EXECUTOR
  insertIntoJobQueue(job);
#else

  JobPriority priority = job->getPriority();

  // This is an inline function that compiles down to a pointer to a global.
  auto mainQueue = dispatch_get_main_queue();

  dispatchEnqueue(mainQueue, job, (dispatch_qos_class_t)priority, mainQueue);

#endif
}

void swift::swift_task_enqueueMainExecutor(Job *job) {
  if (swift_task_enqueueMainExecutor_hook)
    swift_task_enqueueMainExecutor_hook(job,
                                        swift_task_enqueueMainExecutorImpl);
  else
    swift_task_enqueueMainExecutorImpl(job);
}

#if !SWIFT_CONCURRENCY_COOPERATIVE_GLOBAL_EXECUTOR
void swift::swift_task_enqueueOnDispatchQueue(Job *job,
                                              HeapObject *_queue) {
  JobPriority priority = job->getPriority();
  auto queue = reinterpret_cast<dispatch_queue_t>(_queue);
  dispatchEnqueue(queue, job, (dispatch_qos_class_t)priority, queue);
}
#endif

ExecutorRef swift::swift_task_getMainExecutor() {
#if SWIFT_CONCURRENCY_COOPERATIVE_GLOBAL_EXECUTOR
  return ExecutorRef::generic();
#else
  return ExecutorRef::forOrdinary(
           reinterpret_cast<HeapObject*>(&_dispatch_main_q),
           _swift_task_getDispatchQueueSerialExecutorWitnessTable());
#endif
}

bool ExecutorRef::isMainExecutor() const {
#if SWIFT_CONCURRENCY_COOPERATIVE_GLOBAL_EXECUTOR
  return isGeneric();
#else
  return Identity == reinterpret_cast<HeapObject*>(&_dispatch_main_q);
#endif
}

#define OVERRIDE_GLOBAL_EXECUTOR COMPATIBILITY_OVERRIDE
#include COMPATIBILITY_OVERRIDE_INCLUDE_PATH<|MERGE_RESOLUTION|>--- conflicted
+++ resolved
@@ -103,11 +103,7 @@
 
 /// Get the next-in-queue storage slot.
 static Job *&nextInQueue(Job *cur) {
-<<<<<<< HEAD
-  return reinterpret_cast<Job*&>(cur->SchedulerPrivate);
-=======
   return reinterpret_cast<Job*&>(cur->SchedulerPrivate[Job::NextWaitingTaskIndex]);
->>>>>>> e7342eb8
 }
 
 /// Insert a job into the cooperative global queue.
