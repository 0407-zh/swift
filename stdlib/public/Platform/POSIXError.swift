//===----------------------------------------------------------------------===//
//
// This source file is part of the Swift.org open source project
//
// Copyright (c) 2014 - 2017 Apple Inc. and the Swift project authors
// Licensed under Apache License v2.0 with Runtime Library Exception
//
// See https://swift.org/LICENSE.txt for license information
// See https://swift.org/CONTRIBUTORS.txt for the list of Swift project authors
//
//===----------------------------------------------------------------------===//

#if (os(macOS) || os(iOS) || os(tvOS) || os(watchOS)) && _runtime(_ObjC)

/// Enumeration describing POSIX error codes.
@objc
public enum POSIXErrorCode : Int32 {
  /// Operation not permitted.
  case EPERM           = 1
  /// No such file or directory.
  case ENOENT          = 2
  /// No such process.
  case ESRCH           = 3
  /// Interrupted system call.
  case EINTR           = 4
  /// Input/output error.
  case EIO             = 5
  /// Device not configured.
  case ENXIO           = 6
  /// Argument list too long.
  case E2BIG           = 7
  /// Exec format error.
  case ENOEXEC         = 8
  /// Bad file descriptor.
  case EBADF           = 9
  /// No child processes.
  case ECHILD          = 10
  /// Resource deadlock avoided.
  case EDEADLK         = 11
  /// 11 was EAGAIN.
  /// Cannot allocate memory.
  case ENOMEM          = 12
  /// Permission denied.
  case EACCES          = 13
  /// Bad address.
  case EFAULT          = 14
  /// Block device required.
  case ENOTBLK         = 15
  /// Device / Resource busy.
  case EBUSY           = 16
  /// File exists.
  case EEXIST          = 17
  /// Cross-device link.
  case EXDEV           = 18
  /// Operation not supported by device.
  case ENODEV          = 19
  /// Not a directory.
  case ENOTDIR         = 20
  /// Is a directory.
  case EISDIR          = 21
  /// Invalid argument.
  case EINVAL          = 22
  /// Too many open files in system.
  case ENFILE          = 23
  /// Too many open files.
  case EMFILE          = 24
  /// Inappropriate ioctl for device.
  case ENOTTY          = 25
  /// Text file busy.
  case ETXTBSY         = 26
  /// File too large.
  case EFBIG           = 27
  /// No space left on device.
  case ENOSPC          = 28
  /// Illegal seek.
  case ESPIPE          = 29
  /// Read-only file system.
  case EROFS           = 30
  /// Too many links.
  case EMLINK          = 31
  /// Broken pipe.
  case EPIPE           = 32
    
  /// math software.
  /// Numerical argument out of domain.
  case EDOM            = 33
  /// Result too large.
  case ERANGE          = 34
    
  /// non-blocking and interrupt i/o.
  /// Resource temporarily unavailable.
  case EAGAIN          = 35
  /// Operation would block.
  public static var EWOULDBLOCK: POSIXErrorCode { return EAGAIN }
  /// Operation now in progress.
  case EINPROGRESS     = 36
  /// Operation already in progress.
  case EALREADY        = 37
    
  /// ipc/network software -- argument errors.
  /// Socket operation on non-socket.
  case ENOTSOCK        = 38
  /// Destination address required.
  case EDESTADDRREQ    = 39
  /// Message too long.
  case EMSGSIZE        = 40
  /// Protocol wrong type for socket.
  case EPROTOTYPE      = 41
  /// Protocol not available.
  case ENOPROTOOPT     = 42
  /// Protocol not supported.
  case EPROTONOSUPPORT = 43
  /// Socket type not supported.
  case ESOCKTNOSUPPORT = 44
  /// Operation not supported.
  case ENOTSUP         = 45
  /// Protocol family not supported.
  case EPFNOSUPPORT    = 46
  /// Address family not supported by protocol family.
  case EAFNOSUPPORT    = 47
  /// Address already in use.
  case EADDRINUSE      = 48
  /// Can't assign requested address.
  case EADDRNOTAVAIL   = 49
    
  /// ipc/network software -- operational errors
  /// Network is down.
  case ENETDOWN        = 50
  /// Network is unreachable.
  case ENETUNREACH     = 51
  /// Network dropped connection on reset.
  case ENETRESET       = 52
  /// Software caused connection abort.
  case ECONNABORTED    = 53
  /// Connection reset by peer.
  case ECONNRESET      = 54
  /// No buffer space available.
  case ENOBUFS         = 55
  /// Socket is already connected.
  case EISCONN         = 56
  /// Socket is not connected.
  case ENOTCONN        = 57
  /// Can't send after socket shutdown.
  case ESHUTDOWN       = 58
  /// Too many references: can't splice.
  case ETOOMANYREFS    = 59
  /// Operation timed out.
  case ETIMEDOUT       = 60
  /// Connection refused.
  case ECONNREFUSED    = 61
    
  /// Too many levels of symbolic links.
  case ELOOP           = 62
  /// File name too long.
  case ENAMETOOLONG    = 63
    
  /// Host is down.
  case EHOSTDOWN       = 64
  /// No route to host.
  case EHOSTUNREACH    = 65
  /// Directory not empty.
  case ENOTEMPTY       = 66
    
  /// quotas & mush.
  /// Too many processes.
  case EPROCLIM        = 67
  /// Too many users.
  case EUSERS          = 68
  /// Disc quota exceeded.
  case EDQUOT          = 69
    
  /// Network File System.
  /// Stale NFS file handle.
  case ESTALE          = 70
  /// Too many levels of remote in path.
  case EREMOTE         = 71
  /// RPC struct is bad.
  case EBADRPC         = 72
  /// RPC version wrong.
  case ERPCMISMATCH    = 73
  /// RPC prog. not avail.
  case EPROGUNAVAIL    = 74
  /// Program version wrong.
  case EPROGMISMATCH   = 75
  /// Bad procedure for program.
  case EPROCUNAVAIL    = 76
    
  /// No locks available.
  case ENOLCK          = 77
  /// Function not implemented.
  case ENOSYS          = 78
    
  /// Inappropriate file type or format.
  case EFTYPE          = 79
  /// Authentication error.
  case EAUTH           = 80
  /// Need authenticator.
  case ENEEDAUTH       = 81
    
  /// Intelligent device errors.
  /// Device power is off.
  case EPWROFF         = 82
  /// Device error, e.g. paper out.
  case EDEVERR         = 83
    
  /// Value too large to be stored in data type.
  case EOVERFLOW       = 84

  // MARK: Program loading errors.

  /// Bad executable.
  case EBADEXEC        = 85
  /// Bad CPU type in executable.
  case EBADARCH        = 86
  /// Shared library version mismatch.
  case ESHLIBVERS      = 87
  /// Malformed Macho file.
  case EBADMACHO       = 88
    
  /// Operation canceled.
  case ECANCELED       = 89
    
  /// Identifier removed.
  case EIDRM           = 90
  /// No message of desired type.
  case ENOMSG          = 91
  /// Illegal byte sequence.
  case EILSEQ          = 92
  /// Attribute not found.
  case ENOATTR         = 93
    
  /// Bad message.
  case EBADMSG         = 94
  /// Reserved.
  case EMULTIHOP       = 95
  /// No message available on STREAM.
  case ENODATA         = 96
  /// Reserved.
  case ENOLINK         = 97
  /// No STREAM resources.
  case ENOSR           = 98
  /// Not a STREAM.
  case ENOSTR          = 99
  /// Protocol error.
  case EPROTO          = 100
  /// STREAM ioctl timeout.
  case ETIME           = 101
    
  /// No such policy registered.
  case ENOPOLICY       = 103
    
  /// State not recoverable.
  case ENOTRECOVERABLE = 104
  /// Previous owner died.
  case EOWNERDEAD      = 105
  
  /// Interface output queue is full.
  case EQFULL          = 106
  /// Must be equal largest errno.
  public static var ELAST: POSIXErrorCode { return EQFULL }
    
  // FIXME: EOPNOTSUPP has different values depending on __DARWIN_UNIX03 and
  // KERNEL.
}

#elseif os(Linux) || os(Android)

/// Enumeration describing POSIX error codes.
public enum POSIXErrorCode : Int32 {
  /// Operation not permitted.
  case EPERM           = 1
  /// No such file or directory.
  case ENOENT          = 2
  /// No such process.
  case ESRCH           = 3
  /// Interrupted system call.
  case EINTR           = 4
  /// Input/output error.
  case EIO             = 5
  /// Device not configured.
  case ENXIO           = 6
  /// Argument list too long.
  case E2BIG           = 7
  /// Exec format error.
  case ENOEXEC         = 8
  /// Bad file descriptor.
  case EBADF           = 9
  /// No child processes.
  case ECHILD          = 10
  /// Try again.
  case EAGAIN         = 11
  /// Cannot allocate memory.
  case ENOMEM          = 12
  /// Permission denied.
  case EACCES          = 13
  /// Bad address.
  case EFAULT          = 14
  /// Block device required.
  case ENOTBLK         = 15
  /// Device / Resource busy.
  case EBUSY           = 16
  /// File exists.
  case EEXIST          = 17
  /// Cross-device link.
  case EXDEV           = 18
  /// Operation not supported by device.
  case ENODEV          = 19
  /// Not a directory.
  case ENOTDIR         = 20
  /// Is a directory.
  case EISDIR          = 21
  /// Invalid argument.
  case EINVAL          = 22
  /// Too many open files in system.
  case ENFILE          = 23
  /// Too many open files.
  case EMFILE          = 24
  /// Inappropriate ioctl for device.
  case ENOTTY          = 25
  /// Text file busy.
  case ETXTBSY         = 26
  /// File too large.
  case EFBIG           = 27
  /// No space left on device.
  case ENOSPC          = 28
  /// Illegal seek.
  case ESPIPE          = 29
  /// Read-only file system.
  case EROFS           = 30
  /// Too many links.
  case EMLINK          = 31
  /// Broken pipe.
  case EPIPE           = 32

  /// Numerical argument out of domain.
  case EDOM            = 33
  /// Result too large.
  case ERANGE          = 34
    
  /// Resource deadlock would occur.
  case EDEADLK          = 35
    
  /// File name too long.
  case ENAMETOOLONG     = 36
    
  /// No record locks available
  case ENOLCK           = 37
    
  /// Function not implemented.
  case ENOSYS           = 38
    
  /// Directory not empty.
  case ENOTEMPTY        = 39
    
  /// Too many symbolic links encountered
  case ELOOP            = 40
    
  /// Operation would block.
  public static var EWOULDBLOCK: POSIXErrorCode { return .EAGAIN }

  /// No message of desired type.
  case ENOMSG          = 42
    
  /// Identifier removed.
  case EIDRM           = 43
    
  /// Channel number out of range.
  case ECHRNG          = 44
    
  /// Level 2 not synchronized.
  case EL2NSYNC        = 45
    
  /// Level 3 halted
  case EL3HLT          = 46
    
  /// Level 3 reset.
  case EL3RST          = 47
    
  /// Link number out of range.
  case ELNRNG          = 48
    
  /// Protocol driver not attached.
  case EUNATCH         = 49
    
  /// No CSI structure available.
  case ENOCSI          = 50
    
  /// Level 2 halted.
  case EL2HLT          = 51
  /// Invalid exchange
  case EBADE           = 52
  /// Invalid request descriptor
  case EBADR           = 53
  /// Exchange full
  case EXFULL          = 54
  /// No anode
  case ENOANO          = 55
  /// Invalid request code
  case EBADRQC         = 56
  /// Invalid slot
  case EBADSLT         = 57

  public static var EDEADLOCK: POSIXErrorCode { return .EDEADLK }

  /// Bad font file format
  case EBFONT          = 59
  /// Device not a stream
  case ENOSTR          = 60
  /// No data available
  case ENODATA         = 61
  /// Timer expired
  case ETIME           = 62
  /// Out of streams resources
  case ENOSR           = 63
  /// Machine is not on the network
  case ENONET          = 64
  /// Package not installed
  case ENOPKG          = 65
  /// Object is remote
  case EREMOTE         = 66
  /// Link has been severed
  case ENOLINK         = 67
  /// Advertise error
  case EADV            = 68
  /// Srmount error
  case ESRMNT          = 69
  /// Communication error on send
  case ECOMM           = 70
  /// Protocol error
  case EPROTO          = 71
  /// Multihop attempted
  case EMULTIHOP       = 72
  /// RFS specific error
  case EDOTDOT         = 73
  /// Not a data message
  case EBADMSG         = 74
  /// Value too large for defined data type
  case EOVERFLOW       = 75
  /// Name not unique on network
  case ENOTUNIQ        = 76
  /// File descriptor in bad state
  case EBADFD          = 77
  /// Remote address changed
  case EREMCHG         = 78
  /// Can not access a needed shared library
  case ELIBACC         = 79
  /// Accessing a corrupted shared library
  case ELIBBAD         = 80
  /// .lib section in a.out corrupted
  case ELIBSCN         = 81
  /// Attempting to link in too many shared libraries
  case ELIBMAX         = 82
  /// Cannot exec a shared library directly
  case ELIBEXEC        = 83
  /// Illegal byte sequence
  case EILSEQ          = 84
  /// Interrupted system call should be restarted
  case ERESTART        = 85
  /// Streams pipe error
  case ESTRPIPE        = 86
  /// Too many users
  case EUSERS          = 87
  /// Socket operation on non-socket
  case ENOTSOCK        = 88
  /// Destination address required
  case EDESTADDRREQ    = 89
  /// Message too long
  case EMSGSIZE        = 90
  /// Protocol wrong type for socket
  case EPROTOTYPE      = 91
  /// Protocol not available
  case ENOPROTOOPT     = 92
  /// Protocol not supported
  case EPROTONOSUPPORT = 93
  /// Socket type not supported
  case ESOCKTNOSUPPORT = 94
  /// Operation not supported on transport endpoint
  case EOPNOTSUPP      = 95
  /// Protocol family not supported
  case EPFNOSUPPORT    = 96
  /// Address family not supported by protocol
  case EAFNOSUPPORT    = 97
  /// Address already in use
  case EADDRINUSE      = 98
  /// Cannot assign requested address
  case EADDRNOTAVAIL   = 99
  /// Network is down
  case ENETDOWN        = 100
  /// Network is unreachable
  case ENETUNREACH     = 101
  /// Network dropped connection because of reset
  case ENETRESET       = 102
  /// Software caused connection abort
  case ECONNABORTED    = 103
  /// Connection reset by peer
  case ECONNRESET      = 104
  /// No buffer space available
  case ENOBUFS         = 105
  /// Transport endpoint is already connected
  case EISCONN         = 106
  /// Transport endpoint is not connected
  case ENOTCONN        = 107
  /// Cannot send after transport endpoint shutdown
  case ESHUTDOWN       = 108
  /// Too many references: cannot splice
  case ETOOMANYREFS    = 109
  /// Connection timed out
  case ETIMEDOUT       = 110
  /// Connection refused
  case ECONNREFUSED    = 111
  /// Host is down
  case EHOSTDOWN       = 112
  /// No route to host
  case EHOSTUNREACH    = 113
  /// Operation already in progress
  case EALREADY        = 114
  /// Operation now in progress
  case EINPROGRESS     = 115
  /// Stale NFS file handle
  case ESTALE          = 116
  /// Structure needs cleaning
  case EUCLEAN         = 117
  /// Not a XENIX named type file
  case ENOTNAM         = 118
  /// No XENIX semaphores available
  case ENAVAIL         = 119
  /// Is a named type file
  case EISNAM          = 120
  /// Remote I/O error
  case EREMOTEIO       = 121
  /// Quota exceeded
  case EDQUOT          = 122

  /// No medium found
  case ENOMEDIUM       = 123
  /// Wrong medium type
  case EMEDIUMTYPE     = 124
  /// Operation Canceled
  case ECANCELED       = 125
  /// Required key not available
  case ENOKEY          = 126
  /// Key has expired
  case EKEYEXPIRED     = 127
  /// Key has been revoked
  case EKEYREVOKED     = 128
  /// Key was rejected by service
  case EKEYREJECTED    = 129
  
  /// Owner died
  case EOWNERDEAD      = 130
  /// State not recoverable
  case ENOTRECOVERABLE = 131
  /// Operation not possible due to RF-kill
  case ERFKILL         = 132
  /// Memory page has hardware error
  case EHWPOISON       = 133
}

#elseif os(WASI)

<<<<<<< HEAD
/// Enumeration describing POSIX error codes.
public enum POSIXErrorCode : Int32 {
  /// Argument list too long.
  case E2BIG = 1
  /// Permission denied.
  case EACCES = 2
  /// Address in use.
  case EADDRINUSE = 3
  /// Address not available.
  case EADDRNOTAVAIL = 4
  /// Address family not supported.
  case EAFNOSUPPORT = 5
  /// Resource unavailable, or operation would block.
  case EAGAIN = 6
  /// Operation would block.
  public static var EWOULDBLOCK: POSIXErrorCode { return .EAGAIN }
  /// Connection already in progress.
  case EALREADY = 7
  /// Bad file descriptor.
  case EBADF = 8
  /// Bad message.
  case EBADMSG = 9
  /// Device or resource busy.
  case EBUSY = 10
  /// Operation canceled.
  case ECANCELED = 11
  /// No child processes.
  case ECHILD = 12
  /// Connection aborted.
  case ECONNABORTED = 13
  /// Connection refused.
  case ECONNREFUSED = 14
  /// Connection reset.
  case ECONNRESET = 15
  /// Resource deadlock would occur.
  case EDEADLK = 16
  /// Destination address required.
  case EDESTADDRREQ = 17
  /// Mathematics argument out of domain of function.
  case EDOM = 18
  /// Reserved.
  case EDQUOT = 19
  /// File exists.
  case EEXIST = 20
  /// Bad address.
  case EFAULT = 21
  /// File too large.
  case EFBIG = 22
  /// Host is unreachable.
  case EHOSTUNREACH = 23
  /// Identifier removed.
  case EIDRM = 24
  /// Illegal byte sequence.
  case EILSEQ = 25
  /// Operation in progress.
  case EINPROGRESS = 26
  /// Interrupted function.
  case EINTR = 27
  /// Invalid argument.
  case EINVAL = 28
  /// I/O error.
  case EIO = 29
  /// Socket is connected.
  case EISCONN = 30
  /// Is a directory.
  case EISDIR = 31
  /// Too many levels of symbolic links.
  case ELOOP = 32
  /// File descriptor value too large.
  case EMFILE = 33
  /// Too many links.
  case EMLINK = 34
  /// Message too large.
  case EMSGSIZE = 35
  /// Reserved.
  case EMULTIHOP = 36
  /// Filename too long.
  case ENAMETOOLONG = 37
  /// Network is down.
  case ENETDOWN = 38
  /// Connection aborted by network.
  case ENETRESET = 39
  /// Network unreachable.
  case ENETUNREACH = 40
  /// Too many files open in system.
  case ENFILE = 41
  /// No buffer space available.
  case ENOBUFS = 42
  /// No such device.
  case ENODEV = 43
  /// No such file or directory.
  case ENOENT = 44
  /// Executable file format error.
  case ENOEXEC = 45
  /// No locks available.
  case ENOLCK = 46
  /// Reserved.
  case ENOLINK = 47
  /// Not enough space.
  case ENOMEM = 48
  /// No message of the desired type.
  case ENOMSG = 49
  /// Protocol not available.
  case ENOPROTOOPT = 50
  /// No space left on device.
  case ENOSPC = 51
  /// Function not supported.
  case ENOSYS = 52
  /// The socket is not connected.
  case ENOTCONN = 53
  /// Not a directory or a symbolic link to a directory.
  case ENOTDIR = 54
  /// Directory not empty.
  case ENOTEMPTY = 55
  /// State not recoverable.
  case ENOTRECOVERABLE = 56
  /// Not a socket.
  case ENOTSOCK = 57
  /// Not supported, or operation not supported on socket.
  case ENOTSUP = 58
  /// Operation not supported on transport endpoint
  public static var EOPNOTSUPP: POSIXErrorCode { return .ENOTSUP }
  /// Inappropriate I/O control operation.
  case ENOTTY = 59
  /// No such device or address.
  case ENXIO = 60
  /// Value too large to be stored in data type.
  case EOVERFLOW = 61
  /// Previous owner died.
  case EOWNERDEAD = 62
  /// Operation not permitted.
  case EPERM = 63
  /// Broken pipe.
  case EPIPE = 64
  /// Protocol error.
  case EPROTO = 65
  /// Protocol not supported.
  case EPROTONOSUPPORT = 66
  /// Protocol wrong type for socket.
  case EPROTOTYPE = 67
  /// Result too large.
  case ERANGE = 68
  /// Read-only file system.
  case EROFS = 69
  /// Invalid seek.
  case ESPIPE = 70
  /// No such process.
  case ESRCH = 71
  /// Reserved.
  case ESTALE = 72
  /// Connection timed out.
  case ETIMEDOUT = 73
  /// Text file busy.
  case ETXTBSY = 74
  /// Cross-device link.
  case EXDEV = 75
  /// Extension: Capabilities insufficient.
  case ENOTCAPABLE = 76
=======
// Matches WASI-libc declarations at https://github.com/WebAssembly/wasi-libc/blob/ad513341/libc-bottom-half/headers/public/wasi/api.h#L106

/// Enumeration describing POSIX error codes.
public enum POSIXErrorCode : Int32 {
  /// Argument list too long.
  case E2BIG           = 1
  /// Permission denied.
  case EACCES          = 2
  /// Address in use.
  case EADDRINUSE      = 3
  /// Address not available.
  case EADDRNOTAVAIL   = 4
  /// Address family not supported.
  case EAFNOSUPPORT    = 5
  /// Resource unavailable, or operation would block.
  case EAGAIN          = 6

  /// Operation would block.
  public static var EWOULDBLOCK: POSIXErrorCode { return .EAGAIN }

  /// Connection already in progress.
  case EALREADY        = 7
  /// Bad file descriptor.
  case EBADF           = 8
  /// Bad message.
  case EBADMSG         = 9
  /// Device or resource busy.
  case EBUSY           = 10
  /// Operation canceled.
  case ECANCELED       = 11
  /// No child processes.
  case ECHILD          = 12
  /// Connection aborted.
  case ECONNABORTED    = 13
  /// Connection refused.
  case ECONNREFUSED    = 14
  /// Connection reset.
  case ECONNRESET      = 15
  /// Resource deadlock would occur.
  case EDEADLK         = 16
  /// Destination address required.
  case EDESTADDRREQ    = 17
  /// Mathematics argument out of domain of function.
  case EDOM            = 18
  /// Reserved.
  case EDQUOT          = 19
  /// File exists.
  case EEXIST          = 20
  /// Bad address.
  case EFAULT          = 21
  /// File too large.
  case EFBIG           = 22
  /// Host is unreachable.
  case EHOSTUNREACH    = 23
  /// Identifier removed.
  case EIDRM           = 24
  /// Illegal byte sequence.
  case EILSEQ          = 25
  /// Operation in progress.
  case EINPROGRESS     = 26
  /// Interrupted function.
  case EINTR           = 27
  /// Invalid argument.
  case EINVAL          = 28
  /// I/O error.
  case EIO             = 29
  /// Socket is connected.
  case EISCONN         = 30
  /// Is a directory.
  case EISDIR          = 31
  /// Too many levels of symbolic links.
  case ELOOP           = 32
  /// File descriptor value too large.
  case EMFILE          = 33
  /// Too many links.
  case EMLINK          = 34
  /// Message too large.
  case EMSGSIZE        = 35
  /// Reserved.
  case EMULTIHOP       = 36
  /// Filename too long.
  case ENAMETOOLONG    = 37
  /// Network is down.
  case ENETDOWN        = 38
  /// Connection aborted by network.
  case ENETRESET       = 39
  /// Network unreachable.
  case ENETUNREACH     = 40
  /// Too many files open in system.
  case ENFILE          = 41
  /// No buffer space available.
  case ENOBUFS         = 42
  /// No such device.
  case ENODEV          = 43
  /// No such file or directory.
  case ENOENT          = 44
  /// Executable file format error.
  case ENOEXEC         = 45
  /// No locks available.
  case ENOLCK          = 46
  /// Reserved.
  case ENOLINK         = 47
  /// Not enough space.
  case ENOMEM          = 48
  /// No message of the desired type.
  case ENOMSG          = 49
  /// Protocol not available.
  case ENOPROTOOPT     = 50
  /// No space left on device.
  case ENOSPC          = 51
  /// Function not supported.
  case ENOSYS          = 52
  /// The socket is not connected.
  case ENOTCONN        = 53
  /// Not a directory or a symbolic link to a directory.
  case ENOTDIR         = 54
  /// Directory not empty.
  case ENOTEMPTY       = 55
  /// State not recoverable.
  case ENOTRECOVERABLE = 56
  /// Not a socket.
  case ENOTSOCK        = 57
  /// Not supported, or operation not supported on socket.
  case ENOTSUP         = 58

  /// Operation not supported on transport endpoint
  public static var EOPNOTSUPP: POSIXErrorCode { return .ENOTSUP }
  
  /// Inappropriate I/O control operation.
  case ENOTTY          = 59
  /// No such device or address.
  case ENXIO           = 60
  /// Value too large to be stored in data type.
  case EOVERFLOW       = 61
  /// Previous owner died.
  case EOWNERDEAD      = 62
  /// Operation not permitted.
  case EPERM           = 63
  /// Broken pipe.
  case EPIPE           = 64
  /// Protocol error.
  case EPROTO          = 65
  /// Protocol not supported.
  case EPROTONOSUPPORT = 66
  /// Protocol wrong type for socket.
  case EPROTOTYPE      = 67
  /// Result too large.
  case ERANGE          = 68
  /// Read-only file system.
  case EROFS           = 69
  /// Invalid seek.
  case ESPIPE          = 70
  /// No such process.
  case ESRCH           = 71
  /// Reserved.
  case ESTALE          = 72
  /// Connection timed out.
  case ETIMEDOUT       = 73
  /// Text file busy.
  case ETXTBSY         = 74
  /// Cross-device link.
  case EXDEV           = 75
  /// Extension: Capabilities insufficient.
  case ENOTCAPABLE     = 76
>>>>>>> 510d66bf
}

#elseif os(Windows)

/// Enumeration describing POSIX error codes.
public enum POSIXErrorCode : Int32 {
    
    /// Operation not permitted
    case EPERM          = 1
    
    /// No such file or directory
    case ENOENT         = 2
    
    /// No such process
    case ESRCH          = 3
    
    /// Interrupted function
    case EINTR          = 4
    
    /// I/O error
    case EIO            = 5
    
    /// No such device or address
    case ENXIO          = 6
    
    /// Argument list too long
    case E2BIG          = 7
    
    /// Exec format error
    case ENOEXEC        = 8
    
    /// Bad file number
    case EBADF          = 9
    
    /// No spawned processes
    case ECHILD         = 10
    
    /// No more processes or not enough memory or maximum nesting level reached
    case EAGAIN         = 11
    
    /// Not enough memory
    case ENOMEM         = 12
    
    /// Permission denied
    case EACCES         = 13
    
    /// Bad address
    case EFAULT         = 14
    
    /// Device or resource busy
    case EBUSY          = 16
    
    /// File exists
    case EEXIST         = 17
    
    /// Cross-device link
    case EXDEV          = 18
    
    /// No such device
    case ENODEV         = 19
    
    /// Not a directory
    case ENOTDIR        = 20
    
    /// Is a directory
    case EISDIR         = 21
    
    /// Invalid argument
    case EINVAL         = 22
    
    /// Too many files open in system
    case ENFILE         = 23
    
    /// Too many open files
    case EMFILE         = 24
    
    /// Inappropriate I/O control operation
    case ENOTTY         = 25
    
    /// File too large
    case EFBIG          = 27
    
    /// No space left on device
    case ENOSPC         = 28
    
    /// Invalid seek
    case ESPIPE         = 29
    
    /// Read-only file system
    case EROFS          = 30
    
    /// Too many links
    case EMLINK         = 31
    
    /// Broken pipe
    case EPIPE          = 32
    
    /// Math argument
    case EDOM           = 33
    
    /// Result too large
    case ERANGE         = 34
    
    /// Resource deadlock would occur
    case EDEADLK        = 36
    
    /// Same as EDEADLK for compatibility with older Microsoft C versions
    public static var EDEADLOCK: POSIXErrorCode { return .EDEADLK }
    
    /// Filename too long
    case ENAMETOOLONG   = 38
    
    /// No locks available
    case ENOLCK         = 39
    
    /// Function not supported
    case ENOSYS         = 40
    
    /// Directory not empty
    case ENOTEMPTY      = 41
    
    /// Illegal byte sequence
    case EILSEQ         = 42
    
    /// String was truncated
    case STRUNCATE      = 80
}

#endif<|MERGE_RESOLUTION|>--- conflicted
+++ resolved
@@ -558,166 +558,6 @@
 
 #elseif os(WASI)
 
-<<<<<<< HEAD
-/// Enumeration describing POSIX error codes.
-public enum POSIXErrorCode : Int32 {
-  /// Argument list too long.
-  case E2BIG = 1
-  /// Permission denied.
-  case EACCES = 2
-  /// Address in use.
-  case EADDRINUSE = 3
-  /// Address not available.
-  case EADDRNOTAVAIL = 4
-  /// Address family not supported.
-  case EAFNOSUPPORT = 5
-  /// Resource unavailable, or operation would block.
-  case EAGAIN = 6
-  /// Operation would block.
-  public static var EWOULDBLOCK: POSIXErrorCode { return .EAGAIN }
-  /// Connection already in progress.
-  case EALREADY = 7
-  /// Bad file descriptor.
-  case EBADF = 8
-  /// Bad message.
-  case EBADMSG = 9
-  /// Device or resource busy.
-  case EBUSY = 10
-  /// Operation canceled.
-  case ECANCELED = 11
-  /// No child processes.
-  case ECHILD = 12
-  /// Connection aborted.
-  case ECONNABORTED = 13
-  /// Connection refused.
-  case ECONNREFUSED = 14
-  /// Connection reset.
-  case ECONNRESET = 15
-  /// Resource deadlock would occur.
-  case EDEADLK = 16
-  /// Destination address required.
-  case EDESTADDRREQ = 17
-  /// Mathematics argument out of domain of function.
-  case EDOM = 18
-  /// Reserved.
-  case EDQUOT = 19
-  /// File exists.
-  case EEXIST = 20
-  /// Bad address.
-  case EFAULT = 21
-  /// File too large.
-  case EFBIG = 22
-  /// Host is unreachable.
-  case EHOSTUNREACH = 23
-  /// Identifier removed.
-  case EIDRM = 24
-  /// Illegal byte sequence.
-  case EILSEQ = 25
-  /// Operation in progress.
-  case EINPROGRESS = 26
-  /// Interrupted function.
-  case EINTR = 27
-  /// Invalid argument.
-  case EINVAL = 28
-  /// I/O error.
-  case EIO = 29
-  /// Socket is connected.
-  case EISCONN = 30
-  /// Is a directory.
-  case EISDIR = 31
-  /// Too many levels of symbolic links.
-  case ELOOP = 32
-  /// File descriptor value too large.
-  case EMFILE = 33
-  /// Too many links.
-  case EMLINK = 34
-  /// Message too large.
-  case EMSGSIZE = 35
-  /// Reserved.
-  case EMULTIHOP = 36
-  /// Filename too long.
-  case ENAMETOOLONG = 37
-  /// Network is down.
-  case ENETDOWN = 38
-  /// Connection aborted by network.
-  case ENETRESET = 39
-  /// Network unreachable.
-  case ENETUNREACH = 40
-  /// Too many files open in system.
-  case ENFILE = 41
-  /// No buffer space available.
-  case ENOBUFS = 42
-  /// No such device.
-  case ENODEV = 43
-  /// No such file or directory.
-  case ENOENT = 44
-  /// Executable file format error.
-  case ENOEXEC = 45
-  /// No locks available.
-  case ENOLCK = 46
-  /// Reserved.
-  case ENOLINK = 47
-  /// Not enough space.
-  case ENOMEM = 48
-  /// No message of the desired type.
-  case ENOMSG = 49
-  /// Protocol not available.
-  case ENOPROTOOPT = 50
-  /// No space left on device.
-  case ENOSPC = 51
-  /// Function not supported.
-  case ENOSYS = 52
-  /// The socket is not connected.
-  case ENOTCONN = 53
-  /// Not a directory or a symbolic link to a directory.
-  case ENOTDIR = 54
-  /// Directory not empty.
-  case ENOTEMPTY = 55
-  /// State not recoverable.
-  case ENOTRECOVERABLE = 56
-  /// Not a socket.
-  case ENOTSOCK = 57
-  /// Not supported, or operation not supported on socket.
-  case ENOTSUP = 58
-  /// Operation not supported on transport endpoint
-  public static var EOPNOTSUPP: POSIXErrorCode { return .ENOTSUP }
-  /// Inappropriate I/O control operation.
-  case ENOTTY = 59
-  /// No such device or address.
-  case ENXIO = 60
-  /// Value too large to be stored in data type.
-  case EOVERFLOW = 61
-  /// Previous owner died.
-  case EOWNERDEAD = 62
-  /// Operation not permitted.
-  case EPERM = 63
-  /// Broken pipe.
-  case EPIPE = 64
-  /// Protocol error.
-  case EPROTO = 65
-  /// Protocol not supported.
-  case EPROTONOSUPPORT = 66
-  /// Protocol wrong type for socket.
-  case EPROTOTYPE = 67
-  /// Result too large.
-  case ERANGE = 68
-  /// Read-only file system.
-  case EROFS = 69
-  /// Invalid seek.
-  case ESPIPE = 70
-  /// No such process.
-  case ESRCH = 71
-  /// Reserved.
-  case ESTALE = 72
-  /// Connection timed out.
-  case ETIMEDOUT = 73
-  /// Text file busy.
-  case ETXTBSY = 74
-  /// Cross-device link.
-  case EXDEV = 75
-  /// Extension: Capabilities insufficient.
-  case ENOTCAPABLE = 76
-=======
 // Matches WASI-libc declarations at https://github.com/WebAssembly/wasi-libc/blob/ad513341/libc-bottom-half/headers/public/wasi/api.h#L106
 
 /// Enumeration describing POSIX error codes.
@@ -882,7 +722,6 @@
   case EXDEV           = 75
   /// Extension: Capabilities insufficient.
   case ENOTCAPABLE     = 76
->>>>>>> 510d66bf
 }
 
 #elseif os(Windows)
