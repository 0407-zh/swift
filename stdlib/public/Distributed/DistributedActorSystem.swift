--- conflicted
+++ resolved
@@ -482,29 +482,6 @@
     let targetName = target.identifier
     let targetNameUTF8 = Array(targetName.utf8)
 
-<<<<<<< HEAD
-    let concreteTargetNameTypeNamePair: _SwiftNamePair?
-    if #available(SwiftStdlib 6.0, *) {
-      let dataAndLength = targetNameUTF8.withUnsafeBufferPointer { targetNameUTF8 in
-        _getConcreteAccessibleWitnessName(on: actor,
-          targetNameUTF8.baseAddress!, UInt(targetNameUTF8.endIndex))
-      }
-      // If the length is greater than zero it is a real value, nil otherwise
-      if dataAndLength.1 > 0 {
-        concreteTargetNameTypeNamePair = dataAndLength
-      } else {
-        concreteTargetNameTypeNamePair = nil
-      }
-    } else {
-      // protocol method targets not supported in previous Swift versions,
-      // the targetName can be assumed to be a concrete name
-      concreteTargetNameTypeNamePair = nil
-    }
-    let concreteTargetNameData = concreteTargetNameTypeNamePair?.0
-    let concreteTargetNameLength = (concreteTargetNameTypeNamePair?.1).map(UInt.init)
-
-=======
->>>>>>> c915e375
     // Gen the generic environment (if any) associated with the target.
     let genericEnv =
       targetNameUTF8.withUnsafeBufferPointer { targetNameUTF8 in
