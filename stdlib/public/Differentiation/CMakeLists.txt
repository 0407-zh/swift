#===--- CMakeLists.txt - Differentiable programming support library ------===#
#
# This source file is part of the Swift.org open source project
#
# Copyright (c) 2019 - 2020 Apple Inc. and the Swift project authors
# Licensed under Apache License v2.0 with Runtime Library Exception
#
# See https://swift.org/LICENSE.txt for license information
# See https://swift.org/CONTRIBUTORS.txt for the list of Swift project authors
#
#===----------------------------------------------------------------------===#

# SWIFT_ENABLE_TENSORFLOW
# NOTE: A non-empty `_Differentiation` module is currently created only on
# master branch, not on tensorflow branch.
#
# Instead, on tensorflow branch, the differentiation-related Swift source files
# in this directory are directly built as part of swiftCore: see
# stdlib/public/core/CMakeLists.txt. The `_Differentiation` module is created
# empty to avoid `#if canImport(_Differentiation)` guards in tests.
# SWIFT_ENABLE_TENSORFLOW END

<<<<<<< HEAD
add_swift_target_library(swift_Differentiation ${SWIFT_STDLIB_LIBRARY_BUILD_TYPES} IS_STDLIB
  Empty.swift
=======
  SWIFT_MODULE_DEPENDS_OSX Darwin
  SWIFT_MODULE_DEPENDS_IOS Darwin
  SWIFT_MODULE_DEPENDS_TVOS Darwin
  SWIFT_MODULE_DEPENDS_WATCHOS Darwin
  SWIFT_MODULE_DEPENDS_LINUX Glibc
  SWIFT_MODULE_DEPENDS_FREEBSD Glibc
  SWIFT_MODULE_DEPENDS_OPENBSD Glibc
  SWIFT_MODULE_DEPENDS_CYGWIN Glibc
  SWIFT_MODULE_DEPENDS_HAIKU Glibc
  SWIFT_MODULE_DEPENDS_WINDOWS MSVCRT
>>>>>>> 682b3753

  SWIFT_COMPILE_FLAGS
    ${SWIFT_STANDARD_LIBRARY_SWIFT_FLAGS}
    -parse-stdlib
  LINK_FLAGS "${SWIFT_RUNTIME_SWIFT_LINK_FLAGS}"
  INSTALL_IN_COMPONENT stdlib)<|MERGE_RESOLUTION|>--- conflicted
+++ resolved
@@ -20,10 +20,9 @@
 # empty to avoid `#if canImport(_Differentiation)` guards in tests.
 # SWIFT_ENABLE_TENSORFLOW END
 
-<<<<<<< HEAD
 add_swift_target_library(swift_Differentiation ${SWIFT_STDLIB_LIBRARY_BUILD_TYPES} IS_STDLIB
   Empty.swift
-=======
+
   SWIFT_MODULE_DEPENDS_OSX Darwin
   SWIFT_MODULE_DEPENDS_IOS Darwin
   SWIFT_MODULE_DEPENDS_TVOS Darwin
@@ -34,7 +33,6 @@
   SWIFT_MODULE_DEPENDS_CYGWIN Glibc
   SWIFT_MODULE_DEPENDS_HAIKU Glibc
   SWIFT_MODULE_DEPENDS_WINDOWS MSVCRT
->>>>>>> 682b3753
 
   SWIFT_COMPILE_FLAGS
     ${SWIFT_STANDARD_LIBRARY_SWIFT_FLAGS}
