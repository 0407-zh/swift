//===--- ArrayBufferProtocol.swift ----------------------------------------===//
//
// This source file is part of the Swift.org open source project
//
// Copyright (c) 2014 - 2016 Apple Inc. and the Swift project authors
// Licensed under Apache License v2.0 with Runtime Library Exception
//
// See http://swift.org/LICENSE.txt for license information
// See http://swift.org/CONTRIBUTORS.txt for the list of Swift project authors
//
//===----------------------------------------------------------------------===//

/// The underlying buffer for an ArrayType conforms to
/// `_ArrayBufferProtocol`.  This buffer does not provide value semantics.
public protocol _ArrayBufferProtocol : MutableCollection {
  /// The type of elements stored in the buffer.
  associatedtype Element

  /// Create an empty buffer.
  init()

  /// Adopt the entire buffer, presenting it at the provided `startIndex`.
  init(_ buffer: _ContiguousArrayBuffer<Element>, shiftedToStartIndex: Int)

  /// Copy the elements in `bounds` from this buffer into uninitialized
  /// memory starting at `target`.  Return a pointer past-the-end of the
  /// just-initialized memory.
  func _copyContents(
    subRange bounds: Range<Int>,
    initializing target: UnsafeMutablePointer<Element>
  ) -> UnsafeMutablePointer<Element>

  /// Get or set the index'th element.
  subscript(index: Int) -> Element { get nonmutating set }

  /// If this buffer is backed by a uniquely-referenced mutable
  /// `_ContiguousArrayBuffer` that can be grown in-place to allow the `self`
  /// buffer store `minimumCapacity` elements, returns that buffer.
  /// Otherwise, returns `nil`.
  ///
  /// - Note: The result's firstElementAddress may not match ours, if we are a
  ///   _SliceBuffer.
  ///
  /// - Note: This function must remain mutating; otherwise the buffer
  ///   may acquire spurious extra references, which will cause
  ///   unnecessary reallocation.
  @warn_unused_result
  mutating func requestUniqueMutableBackingBuffer(
    minimumCapacity: Int
  ) -> _ContiguousArrayBuffer<Element>?

  /// Returns `true` iff this buffer is backed by a uniquely-referenced mutable
  /// _ContiguousArrayBuffer.
  ///
  /// - Note: This function must remain mutating; otherwise the buffer
  ///   may acquire spurious extra references, which will cause
  ///   unnecessary reallocation.
  @warn_unused_result
  mutating func isMutableAndUniquelyReferenced() -> Bool

  /// If this buffer is backed by a `_ContiguousArrayBuffer`
  /// containing the same number of elements as `self`, return it.
  /// Otherwise, return `nil`.
  @warn_unused_result
  func requestNativeBuffer() -> _ContiguousArrayBuffer<Element>?

  /// Replace the given `subRange` with the first `newCount` elements of
  /// the given collection.
  ///
  /// - Precondition: This buffer is backed by a uniquely-referenced
  /// `_ContiguousArrayBuffer`.
  mutating func replace<C : Collection where C.Iterator.Element == Element>(
    subRange: Range<Int>,
    with newCount: Int,
    elementsOf newValues: C
  )

  /// Returns a `_SliceBuffer` containing the elements in `bounds`.
  subscript(bounds: Range<Int>) -> _SliceBuffer<Element> { get }

  /// Call `body(p)`, where `p` is an `UnsafeBufferPointer` over the
  /// underlying contiguous storage.  If no such storage exists, it is
  /// created on-demand.
  func withUnsafeBufferPointer<R>(
    @noescape _ body: (UnsafeBufferPointer<Element>) throws -> R
  ) rethrows -> R

  /// Call `body(p)`, where `p` is an `UnsafeMutableBufferPointer`
  /// over the underlying contiguous storage.
  ///
  /// - Precondition: Such contiguous storage exists or the buffer is empty.
  mutating func withUnsafeMutableBufferPointer<R>(
    @noescape _ body: (UnsafeMutableBufferPointer<Element>) throws -> R
  ) rethrows -> R

  /// The number of elements the buffer stores.
  var count: Int { get set }

  /// The number of elements the buffer can store without reallocation.
  var capacity: Int { get }

  /// An object that keeps the elements stored in this buffer alive.
  var owner: AnyObject { get }

  /// A pointer to the first element.
  ///
  /// - Precondition: The elements are known to be stored contiguously.
  var firstElementAddress: UnsafeMutablePointer<Element> { get }

  /// If the elements are stored contiguously, a pointer to the first
  /// element. Otherwise, `nil`.
  var firstElementAddressIfContiguous: UnsafeMutablePointer<Element>? { get }

  /// Returns a base address to which you can add an index `i` to get the
  /// address of the corresponding element at `i`.
  var subscriptBaseAddress: UnsafeMutablePointer<Element> { get }

  /// A value that identifies the storage used by the buffer.  Two
  /// buffers address the same elements when they have the same
  /// identity and count.
  var identity: UnsafePointer<Void> { get }

  var startIndex: Int { get }
}

extension _ArrayBufferProtocol where Index == Int {
  public var subscriptBaseAddress: UnsafeMutablePointer<Element> {
    return firstElementAddress
  }

  public mutating func replace<
    C : Collection where C.Iterator.Element == Element
  >(
    subRange: Range<Int>,
    with newCount: Int,
    elementsOf newValues: C
  ) {
    _sanityCheck(startIndex == 0, "_SliceBuffer should override this function.")
    let oldCount = self.count
    let eraseCount = subRange.count

    let growth = newCount - eraseCount
    self.count = oldCount + growth

    let elements = self.subscriptBaseAddress
<<<<<<< HEAD
    _sanityCheck(elements != nil)

    let oldTailIndex = subRange.upperBound
=======
    let oldTailIndex = subRange.endIndex
>>>>>>> 9cdbec13
    let oldTailStart = elements + oldTailIndex
    let newTailIndex = oldTailIndex + growth
    let newTailStart = oldTailStart + growth
    let tailCount = oldCount - subRange.upperBound

    if growth > 0 {
      // Slide the tail part of the buffer forwards, in reverse order
      // so as not to self-clobber.
      newTailStart.moveInitializeBackwardFrom(oldTailStart, count: tailCount)

      // Assign over the original subRange
      var i = newValues.startIndex
      for j in CountableRange(subRange) {
        elements[j] = newValues[i]
        newValues.formSuccessor(&i)
      }
      // Initialize the hole left by sliding the tail forward
      for j in oldTailIndex..<newTailIndex {
        (elements + j).initialize(with: newValues[i])
        newValues.formSuccessor(&i)
      }
      _expectEnd(i, newValues)
    }
    else { // We're not growing the buffer
      // Assign all the new elements into the start of the subRange
      var i = subRange.lowerBound
      var j = newValues.startIndex
      for _ in 0..<newCount {
        elements[i] = newValues[j]
        formSuccessor(&i)
        newValues.formSuccessor(&j)
      }
      _expectEnd(j, newValues)

      // If the size didn't change, we're done.
      if growth == 0 {
        return
      }

      // Move the tail backward to cover the shrinkage.
      let shrinkage = -growth
      if tailCount > shrinkage {   // If the tail length exceeds the shrinkage

        // Assign over the rest of the replaced range with the first
        // part of the tail.
        newTailStart.moveAssignFrom(oldTailStart, count: shrinkage)

        // Slide the rest of the tail back
        oldTailStart.moveInitializeFrom(
          oldTailStart + shrinkage, count: tailCount - shrinkage)
      }
      else {                      // Tail fits within erased elements
        // Assign over the start of the replaced range with the tail
        newTailStart.moveAssignFrom(oldTailStart, count: tailCount)

        // Destroy elements remaining after the tail in subRange
        (newTailStart + tailCount).deinitialize(
          count: shrinkage - tailCount)
      }
    }
  }
}<|MERGE_RESOLUTION|>--- conflicted
+++ resolved
@@ -143,13 +143,7 @@
     self.count = oldCount + growth
 
     let elements = self.subscriptBaseAddress
-<<<<<<< HEAD
-    _sanityCheck(elements != nil)
-
     let oldTailIndex = subRange.upperBound
-=======
-    let oldTailIndex = subRange.endIndex
->>>>>>> 9cdbec13
     let oldTailStart = elements + oldTailIndex
     let newTailIndex = oldTailIndex + growth
     let newTailStart = oldTailStart + growth
