include(macCatalystUtils)
include(SwiftUtils)

function(_compute_lto_swift_flag option out_var)
  string(TOLOWER "${option}" lowercase_option)
  if (lowercase_option STREQUAL "full")
    set(${out_var} "-lto=llvm-full" PARENT_SCOPE)
  elseif (lowercase_option STREQUAL "thin")
    set(${out_var} "-lto=llvm-thin" PARENT_SCOPE)
  endif()
endfunction()

# Compute the library subdirectory to use for the given sdk and
# architecture, placing the result in 'result_var_name'.
function(compute_library_subdir result_var_name sdk arch)
  set("${result_var_name}" "${SWIFT_SDK_${sdk}_LIB_SUBDIR}" PARENT_SCOPE)
endfunction()

# Return a swiftc flag (e.g. -O or -Onone) to control optimization level based
# on the build type.
function(swift_optimize_flag_for_build_type build_type result_var_name)
  if("${build_type}" STREQUAL "Debug")
    set("${result_var_name}" "-Onone" PARENT_SCOPE)
  elseif("${build_type}" STREQUAL "RelWithDebInfo" OR
         "${build_type}" STREQUAL "Release")
    set("${result_var_name}" "-O" PARENT_SCOPE)
  elseif("${build_type}" STREQUAL "MinSizeRel")
    set("${result_var_name}" "-Osize" PARENT_SCOPE)
  else()
    message(FATAL_ERROR "Unknown build type: ${build_type}")
  endif()
endfunction()

# Process the sources within the given variable, pulling out any Swift
# sources to be compiled with 'swift' directly. This updates
# ${sourcesvar} in place with the resulting list and ${externalvar} with the
# list of externally-build sources.
#
# Usage:
#   handle_swift_sources(sourcesvar externalvar)
#
# MACCATALYST_BUILD_FLAVOR
#   Possible values are 'ios-like', 'macos-like', 'zippered', 'unzippered-twin'
function(handle_swift_sources
    dependency_target_out_var_name
    dependency_module_target_out_var_name
    dependency_sib_target_out_var_name
    dependency_sibopt_target_out_var_name
    dependency_sibgen_target_out_var_name
    sourcesvar externalvar name)
  cmake_parse_arguments(SWIFTSOURCES
      "IS_MAIN;IS_STDLIB;IS_STDLIB_CORE;IS_SDK_OVERLAY;EMBED_BITCODE;STATIC"
      "SDK;ARCHITECTURE;INSTALL_IN_COMPONENT;MACCATALYST_BUILD_FLAVOR"
      "DEPENDS;COMPILE_FLAGS;MODULE_NAME;ENABLE_LTO"
      ${ARGN})
  translate_flag(${SWIFTSOURCES_IS_MAIN} "IS_MAIN" IS_MAIN_arg)
  translate_flag(${SWIFTSOURCES_IS_STDLIB} "IS_STDLIB" IS_STDLIB_arg)
  translate_flag(${SWIFTSOURCES_IS_STDLIB_CORE} "IS_STDLIB_CORE"
                 IS_STDLIB_CORE_arg)
  translate_flag(${SWIFTSOURCES_IS_SDK_OVERLAY} "IS_SDK_OVERLAY"
                 IS_SDK_OVERLAY_arg)
  translate_flag(${SWIFTSOURCES_EMBED_BITCODE} "EMBED_BITCODE"
                 EMBED_BITCODE_arg)
  translate_flag(${SWIFTSOURCES_STATIC} "STATIC"
                 STATIC_arg)

  if(SWIFTSOURCES_IS_MAIN)
    set(SWIFTSOURCES_INSTALL_IN_COMPONENT never_install)
  endif()

  # Check arguments.
  precondition(SWIFTSOURCES_SDK "Should specify an SDK")
  precondition(SWIFTSOURCES_ARCHITECTURE "Should specify an architecture")
  precondition(SWIFTSOURCES_INSTALL_IN_COMPONENT "INSTALL_IN_COMPONENT is required")

  # Clear the result variable.
  set("${dependency_target_out_var_name}" "" PARENT_SCOPE)
  set("${dependency_module_target_out_var_name}" "" PARENT_SCOPE)
  set("${dependency_sib_target_out_var_name}" "" PARENT_SCOPE)
  set("${dependency_sibopt_target_out_var_name}" "" PARENT_SCOPE)
  set("${dependency_sibgen_target_out_var_name}" "" PARENT_SCOPE)

  set(result)
  set(swift_sources)
  foreach(src ${${sourcesvar}})
    get_filename_component(extension ${src} EXT)
    if(extension STREQUAL ".swift")
      list(APPEND swift_sources ${src})
    else()
      list(APPEND result ${src})
    endif()
  endforeach()

  set(swift_compile_flags ${SWIFTSOURCES_COMPILE_FLAGS})
  if (NOT SWIFTSOURCES_IS_MAIN)
    list(APPEND swift_compile_flags "-module-link-name" "${name}")
  endif()

  if(swift_sources)
    set(objsubdir "/${SWIFTSOURCES_SDK}/${SWIFTSOURCES_ARCHITECTURE}")

    get_maccatalyst_build_flavor(maccatalyst_build_flavor
      "${SWIFTSOURCES_SDK}" "${SWIFTSOURCES_MACCATALYST_BUILD_FLAVOR}")
    if(maccatalyst_build_flavor STREQUAL "ios-like")
      set(objsubdir "/MACCATALYST/${SWIFTSOURCES_ARCHITECTURE}")
    endif()

    file(MAKE_DIRECTORY "${CMAKE_CURRENT_BINARY_DIR}${objsubdir}")

    set(swift_obj
        "${CMAKE_CURRENT_BINARY_DIR}${objsubdir}/${SWIFTSOURCES_MODULE_NAME}${CMAKE_C_OUTPUT_EXTENSION}")

    # FIXME: We shouldn't /have/ to build things in a single process.
    # <rdar://problem/15972329>
    list(APPEND swift_compile_flags "-whole-module-optimization")
    if(sdk IN_LIST SWIFT_DARWIN_PLATFORMS OR sdk STREQUAL "MACCATALYST")
      list(APPEND swift_compile_flags "-save-optimization-record=bitstream")
    endif()
    if (SWIFTSOURCES_ENABLE_LTO)
      _compute_lto_swift_flag("${SWIFTSOURCES_ENABLE_LTO}" _lto_flag_out)
      if (_lto_flag_out)
        list(APPEND swift_compile_flags "${_lto_flag_out}")
      endif()
    endif()
    _compile_swift_files(
        dependency_target
        module_dependency_target
        sib_dependency_target
        sibopt_dependency_target
        sibgen_dependency_target
        OUTPUT ${swift_obj}
        SOURCES ${swift_sources}
        DEPENDS ${SWIFTSOURCES_DEPENDS}
        FLAGS ${swift_compile_flags}
        SDK ${SWIFTSOURCES_SDK}
        ARCHITECTURE ${SWIFTSOURCES_ARCHITECTURE}
        MODULE_NAME ${SWIFTSOURCES_MODULE_NAME}
        ${IS_MAIN_arg}
        ${IS_STDLIB_arg}
        ${IS_STDLIB_CORE_arg}
        ${IS_SDK_OVERLAY_arg}
        ${EMBED_BITCODE_arg}
        ${STATIC_arg}
        INSTALL_IN_COMPONENT "${SWIFTSOURCES_INSTALL_IN_COMPONENT}"
        MACCATALYST_BUILD_FLAVOR "${SWIFTSOURCES_MACCATALYST_BUILD_FLAVOR}")
    set("${dependency_target_out_var_name}" "${dependency_target}" PARENT_SCOPE)
    set("${dependency_module_target_out_var_name}" "${module_dependency_target}" PARENT_SCOPE)
    set("${dependency_sib_target_out_var_name}" "${sib_dependency_target}" PARENT_SCOPE)
    set("${dependency_sibopt_target_out_var_name}" "${sibopt_dependency_target}" PARENT_SCOPE)
    set("${dependency_sibgen_target_out_var_name}" "${sibgen_dependency_target}" PARENT_SCOPE)

    list(APPEND result ${swift_obj})
  endif()

  llvm_process_sources(result ${result})
  set(${sourcesvar} "${result}" PARENT_SCOPE)
  set(${externalvar} ${swift_sources} PARENT_SCOPE)
endfunction()

# Add Swift source files to the (Xcode) project.
#
# Usage:
#   add_swift_source_group(sources)
function(add_swift_source_group sources)
  source_group("Swift Sources" FILES ${sources})
  # Mark the source files as HEADER_FILE_ONLY, so that Xcode doesn't try
  # to build them itself.
  set_source_files_properties(${sources}
    PROPERTIES
    HEADER_FILE_ONLY true)
endfunction()

# Look up extra flags for a module that matches a regexp.
function(_add_extra_swift_flags_for_module module_name result_var_name)
  set(result_list)
  list(LENGTH SWIFT_EXPERIMENTAL_EXTRA_REGEXP_FLAGS listlen)
  if (${listlen} GREATER 0)
    math(EXPR listlen "${listlen}-1")
    foreach(i RANGE 0 ${listlen} 2)
      list(GET SWIFT_EXPERIMENTAL_EXTRA_REGEXP_FLAGS ${i} regex)
      if (module_name MATCHES "${regex}")
        math(EXPR ip1 "${i}+1")
        list(GET SWIFT_EXPERIMENTAL_EXTRA_REGEXP_FLAGS ${ip1} flags)
        list(APPEND result_list ${flags})
        message(STATUS "Matched '${regex}' to module '${module_name}'. Compiling ${module_name} with special flags: ${flags}")
      endif()
    endforeach()
  endif()
  list(LENGTH SWIFT_EXPERIMENTAL_EXTRA_NEGATIVE_REGEXP_FLAGS listlen)
  if (${listlen} GREATER 0)
    math(EXPR listlen "${listlen}-1")
    foreach(i RANGE 0 ${listlen} 2)
      list(GET SWIFT_EXPERIMENTAL_EXTRA_NEGATIVE_REGEXP_FLAGS ${i} regex)
      if (NOT module_name MATCHES "${regex}")
        math(EXPR ip1 "${i}+1")
        list(GET SWIFT_EXPERIMENTAL_EXTRA_NEGATIVE_REGEXP_FLAGS ${ip1} flags)
        list(APPEND result_list ${flags})
        message(STATUS "Matched NEGATIVE '${regex}' to module '${module_name}'. Compiling ${module_name} with special flags: ${flags}")
      endif()
    endforeach()
  endif()
  set("${result_var_name}" ${result_list} PARENT_SCOPE)
endfunction()

function(_add_target_variant_swift_compile_flags
    sdk arch build_type enable_assertions result_var_name)
  set(result ${${result_var_name}})

  cmake_parse_arguments(
    VARIANT             # prefix
    ""                  # options
    "MACCATALYST_BUILD_FLAVOR"  # single-value args
    ""                  # multi-value args
    ${ARGN})

  # On Windows, we don't set SWIFT_SDK_WINDOWS_PATH_ARCH_{ARCH}_PATH, so don't include it.
  if (NOT "${sdk}" STREQUAL "WINDOWS")
    list(APPEND result "-sdk" "${SWIFT_SDK_${sdk}_ARCH_${arch}_PATH}")
  endif()

  if("${sdk}" IN_LIST SWIFT_DARWIN_PLATFORMS)
    set(sdk_deployment_version "${SWIFT_SDK_${sdk}_DEPLOYMENT_VERSION}")
    get_target_triple(target target_variant "${sdk}" "${arch}"
    MACCATALYST_BUILD_FLAVOR "${VARIANT_MACCATALYST_BUILD_FLAVOR}"
    DEPLOYMENT_VERSION "${sdk_deployment_version}")

    list(APPEND result "-target" "${target}")
    if(target_variant)
      list(APPEND result "-target-variant" "${target_variant}")
    endif()
  else()
    list(APPEND result
        "-target" "${SWIFT_SDK_${sdk}_ARCH_${arch}_TRIPLE}")
  endif()

  if("${sdk}" STREQUAL "WASI")
    list(APPEND result "-Xcc" "-D_WASI_EMULATED_MMAN")
  endif()

  if(NOT BUILD_STANDALONE)
    list(APPEND result "-resource-dir" "${SWIFTLIB_DIR}")
  endif()

  if("${sdk}" IN_LIST SWIFT_DARWIN_PLATFORMS)
    # We collate -F with the framework path to avoid unwanted deduplication
    # of options by target_compile_options -- this way no undesired
    # side effects are introduced should a new search path be added.
    list(APPEND result
      "-F${SWIFT_SDK_${sdk}_ARCH_${arch}_PATH}/../../../Developer/Library/Frameworks")
  endif()

  swift_optimize_flag_for_build_type("${build_type}" optimize_flag)
  list(APPEND result "${optimize_flag}")

  is_build_type_with_debuginfo("${build_type}" debuginfo)
  if(debuginfo)
    list(APPEND result "-g")
  elseif("${build_type}" STREQUAL "MinSizeRel")
    # MinSizeRel builds of stdlib (but not the compiler) should get debug info
    list(APPEND result "-g")
  endif()

  if(enable_assertions)
    list(APPEND result "-D" "INTERNAL_CHECKS_ENABLED")
  endif()

  if(SWIFT_ENABLE_EXPERIMENTAL_CONCURRENCY)
    list(APPEND result "-D" "SWIFT_ENABLE_EXPERIMENTAL_CONCURRENCY")
  endif()

  if(SWIFT_ENABLE_EXPERIMENTAL_DISTRIBUTED)
    list(APPEND result "-D" "SWIFT_ENABLE_EXPERIMENTAL_DISTRIBUTED")
  endif()

  if(SWIFT_ENABLE_RUNTIME_FUNCTION_COUNTERS)
    list(APPEND result "-D" "SWIFT_ENABLE_RUNTIME_FUNCTION_COUNTERS")
  endif()

  if(SWIFT_ENABLE_EXPERIMENTAL_DIFFERENTIABLE_PROGRAMMING)
    list(APPEND result "-D" "SWIFT_ENABLE_EXPERIMENTAL_DIFFERENTIABLE_PROGRAMMING")
  endif()

  if(SWIFT_STDLIB_OS_VERSIONING)
    list(APPEND result "-D" "SWIFT_RUNTIME_OS_VERSIONING")
  endif()

<<<<<<< HEAD
  if(SWIFT_STDLIB_SINGLE_THREADED_RUNTIME)
    list(APPEND result "-DSWIFT_STDLIB_SINGLE_THREADED_RUNTIME")
=======
  if(SWIFT_STDLIB_HAS_STDIN)
    list(APPEND result "-D" "SWIFT_STDLIB_HAS_STDIN")
>>>>>>> db90ea20
  endif()

  set("${result_var_name}" "${result}" PARENT_SCOPE)
endfunction()

# Compile a swift file into an object file (as a library).
#
# Usage:
#   _compile_swift_files(
#     dependency_target_out_var_name
#     dependency_module_target_out_var_name
#     dependency_sib_target_out_var_name    # -Onone sib target
#     dependency_sibopt_target_out_var_name # -O sib target
#     dependency_sibgen_target_out_var_name # -sibgen target
#     OUTPUT objfile                    # Name of the resulting object file
#     SOURCES swift_src [swift_src...]  # Swift source files to compile
#     FLAGS -module-name foo            # Flags to add to the compilation
#     MACCATALYST_BUILD_FLAVOR flavor        # macCatalyst flavor
#     [SDK sdk]                         # SDK to build for
#     [ARCHITECTURE architecture]       # Architecture to build for
#     [DEPENDS cmake_target...]         # CMake targets on which the object
#                                       # file depends.
#     [IS_MAIN]                         # This is an executable, not a library
#     [IS_STDLIB]
#     [IS_STDLIB_CORE]                  # This is the core standard library
#     [OPT_FLAGS]                       # Optimization flags (overrides SWIFT_OPTIMIZE)
#     [MODULE_DIR]                      # Put .swiftmodule, .swiftdoc., and .o
#                                       # into this directory.
#     [MODULE_NAME]                     # The module name.
#     [INSTALL_IN_COMPONENT]            # Install produced files.
#     [EMBED_BITCODE]                   # Embed LLVM bitcode into the .o files
#     [STATIC]                          # Also write .swiftmodule etc. to static
#                                       # resource folder
#     )
function(_compile_swift_files
    dependency_target_out_var_name dependency_module_target_out_var_name
    dependency_sib_target_out_var_name dependency_sibopt_target_out_var_name
    dependency_sibgen_target_out_var_name)
  cmake_parse_arguments(SWIFTFILE
    "IS_MAIN;IS_STDLIB;IS_STDLIB_CORE;IS_SDK_OVERLAY;EMBED_BITCODE;STATIC"
    "OUTPUT;MODULE_NAME;INSTALL_IN_COMPONENT;MACCATALYST_BUILD_FLAVOR"
    "SOURCES;FLAGS;DEPENDS;SDK;ARCHITECTURE;OPT_FLAGS;MODULE_DIR"
    ${ARGN})

  # Check arguments.
  list(LENGTH SWIFTFILE_OUTPUT num_outputs)
  list(GET SWIFTFILE_OUTPUT 0 first_output)

  precondition(num_outputs MESSAGE "OUTPUT must not be empty")

  foreach(output ${SWIFTFILE_OUTPUT})
    if (NOT IS_ABSOLUTE "${output}")
      message(FATAL_ERROR "OUTPUT should be an absolute path")
    endif()
  endforeach()

  if(SWIFTFILE_IS_MAIN AND SWIFTFILE_IS_STDLIB)
    message(FATAL_ERROR "Cannot set both IS_MAIN and IS_STDLIB")
  endif()

  precondition(SWIFTFILE_SDK MESSAGE "Should specify an SDK")
  precondition(SWIFTFILE_ARCHITECTURE MESSAGE "Should specify an architecture")
  precondition(SWIFTFILE_INSTALL_IN_COMPONENT MESSAGE "INSTALL_IN_COMPONENT is required")

  # Determine if/what macCatalyst build variant we are
  get_maccatalyst_build_flavor(maccatalyst_build_flavor
    "${SWIFTFILE_SDK}" "${SWIFTFILE_MACCATALYST_BUILD_FLAVOR}")

  # Determine target triples
  get_target_triple(target_triple ignored_target_variant_triple
    "${SWIFTFILE_SDK}"
    "${SWIFTFILE_ARCHITECTURE}"
    DEPLOYMENT_VERSION "${SWIFT_SDK_${SWIFTFILE_SDK}_DEPLOYMENT_VERSION}")

  get_target_triple(maccatalyst_target_triple ignored_target_variant_triple
    "${SWIFTFILE_SDK}"
    "${SWIFTFILE_ARCHITECTURE}"
    DEPLOYMENT_VERSION "${SWIFT_SDK_${SWIFTFILE_SDK}_DEPLOYMENT_VERSION}"
    MACCATALYST_BUILD_FLAVOR "${maccatalyst_build_flavor}")

  # macCatalyst ios-like target triple
  if(maccatalyst_build_flavor STREQUAL "ios-like")
    set(target_triple "${maccatalyst_target_triple}")
  endif()

  if ("${SWIFTFILE_MODULE_NAME}" STREQUAL "")
    get_filename_component(SWIFTFILE_MODULE_NAME "${first_output}" NAME_WE)
    message(SEND_ERROR
      "No module name specified; did you mean to use MODULE_NAME "
      "${SWIFTFILE_MODULE_NAME}?")
  endif()

  set(source_files)
  foreach(file ${SWIFTFILE_SOURCES})
    # Determine where this file is.
    get_filename_component(file_path ${file} PATH)
    if(IS_ABSOLUTE "${file_path}")
      list(APPEND source_files "${file}")
    else()
      list(APPEND source_files "${CMAKE_CURRENT_SOURCE_DIR}/${file}")
    endif()
  endforeach()

  # Compute flags for the Swift compiler.
  set(swift_flags)
  set(swift_module_flags)

  _add_target_variant_swift_compile_flags(
      "${SWIFTFILE_SDK}"
      "${SWIFTFILE_ARCHITECTURE}"
      "${SWIFT_STDLIB_BUILD_TYPE}"
      "${SWIFT_STDLIB_ASSERTIONS}"
      swift_flags
      MACCATALYST_BUILD_FLAVOR "${maccatalyst_build_flavor}"
      )

  # Determine the subdirectory where the binary should be placed.
  set(library_subdir_sdk "${SWIFTFILE_SDK}")
  if(maccatalyst_build_flavor STREQUAL "ios-like")
    set(library_subdir_sdk "MACCATALYST")
  endif()

  compute_library_subdir(library_subdir
    "${library_subdir_sdk}" "${SWIFTFILE_ARCHITECTURE}")

  # If we have a custom module cache path, use it.
  if (SWIFT_MODULE_CACHE_PATH)
    list(APPEND swift_flags "-module-cache-path" "${SWIFT_MODULE_CACHE_PATH}")
  endif()

  # Don't include libarclite in any build products by default.
  list(APPEND swift_flags "-no-link-objc-runtime")

  if(SWIFT_SIL_VERIFY_ALL)
    list(APPEND swift_flags "-Xfrontend" "-sil-verify-all")
  endif()

  # The standard library and overlays are built resiliently when SWIFT_STDLIB_STABLE_ABI=On.
  if(SWIFTFILE_IS_STDLIB AND SWIFT_STDLIB_STABLE_ABI)
    list(APPEND swift_flags "-enable-library-evolution")
  endif()

  if(SWIFT_STDLIB_SINGLE_THREADED_RUNTIME)
    list(APPEND swift_flags "-Xfrontend" "-assume-single-threaded")
  endif()

  if(NOT SWIFT_ENABLE_STDLIBCORE_EXCLUSIVITY_CHECKING AND SWIFTFILE_IS_STDLIB)
    list(APPEND swift_flags "-Xfrontend" "-enforce-exclusivity=unchecked")
  endif()

  if(SWIFT_EMIT_SORTED_SIL_OUTPUT)
    list(APPEND swift_flags "-Xfrontend" "-emit-sorted-sil")
  endif()

  if(NOT SWIFT_ENABLE_REFLECTION)
    list(APPEND swift_flags "-Xfrontend" "-disable-reflection-metadata")
  else()
    list(APPEND swift_flags "-D" "SWIFT_ENABLE_REFLECTION")
  endif()

  # FIXME: Cleaner way to do this?
  if(SWIFTFILE_IS_STDLIB_CORE)
    list(APPEND swift_flags
        "-nostdimport" "-parse-stdlib" "-module-name" "Swift")
    list(APPEND swift_flags "-Xfrontend" "-group-info-path"
                            "-Xfrontend" "${GROUP_INFO_JSON_FILE}")
  else()
    list(APPEND swift_flags "-module-name" "${SWIFTFILE_MODULE_NAME}")
  endif()

  # Force swift 5 mode for Standard Library and overlays.
  if (SWIFTFILE_IS_STDLIB)
    list(APPEND swift_flags "-swift-version" "5")
  endif()
  if (SWIFTFILE_IS_SDK_OVERLAY)
    list(APPEND swift_flags "-swift-version" "5")
  endif()

  if(SWIFTFILE_IS_SDK_OVERLAY)
    list(APPEND swift_flags "-autolink-force-load")
  endif()

  # Don't need to link runtime compatibility libraries for older runtimes 
  # into the new runtime.
  if (SWIFTFILE_IS_STDLIB OR SWIFTFILE_IS_SDK_OVERLAY)
    list(APPEND swift_flags "-runtime-compatibility-version" "none")
    list(APPEND swift_flags "-disable-autolinking-runtime-compatibility-dynamic-replacements")
    list(APPEND swift_flags "-Xfrontend" "-disable-autolinking-runtime-compatibility-concurrency")
  endif()

  if (SWIFTFILE_IS_STDLIB_CORE OR SWIFTFILE_IS_SDK_OVERLAY)
    list(APPEND swift_flags "-warn-swift3-objc-inference-complete")
  endif()

  if(SWIFT_DISABLE_OBJC_INTEROP)
    list(APPEND swift_flags "-Xfrontend" "-disable-objc-interop")
  endif()

  list(APPEND swift_flags ${SWIFT_EXPERIMENTAL_EXTRA_FLAGS})

  if(SWIFTFILE_OPT_FLAGS)
    list(APPEND swift_flags ${SWIFTFILE_OPT_FLAGS})
  endif()

  list(APPEND swift_flags ${SWIFTFILE_FLAGS})

  set(dirs_to_create)
  foreach(output ${SWIFTFILE_OUTPUT})
    get_filename_component(objdir "${output}" PATH)
    list(APPEND dirs_to_create "${objdir}")
  endforeach()

  set(module_file)
  set(module_file_static)
  set(module_doc_file)
  set(module_doc_file_static)
  set(interface_file)
  set(interface_file_static)

  if(NOT SWIFTFILE_IS_MAIN)
    # Determine the directory where the module file should be placed.
    if(SWIFTFILE_MODULE_DIR)
      set(module_dir "${SWIFTFILE_MODULE_DIR}")
    elseif(SWIFTFILE_IS_STDLIB)
      set(module_dir "${SWIFTLIB_DIR}/${library_subdir}")
    else()
      message(FATAL_ERROR "Don't know where to put the module files")
    endif()

    list(APPEND swift_flags "-parse-as-library")

    set(module_base "${module_dir}/${SWIFTFILE_MODULE_NAME}")

    set(module_dir_static "${SWIFTSTATICLIB_DIR}/${library_subdir}")
    set(module_base_static "${module_dir_static}/${SWIFTFILE_MODULE_NAME}")

    set(module_triple ${SWIFT_SDK_${library_subdir_sdk}_ARCH_${SWIFTFILE_ARCHITECTURE}_MODULE})
    set(specific_module_dir "${module_base}.swiftmodule")
    set(module_base "${module_base}.swiftmodule/${module_triple}")
    set(specific_module_dir_static "${module_base_static}.swiftmodule")
    set(module_base_static "${module_base_static}.swiftmodule/${module_triple}")
    set(module_file "${module_base}.swiftmodule")
    set(module_doc_file "${module_base}.swiftdoc")

    set(module_file_static "${module_base_static}.swiftmodule")
    set(module_doc_file_static "${module_base_static}.swiftdoc")

    # FIXME: These don't really belong inside the swiftmodule, but there's not
    # an obvious alternate place to put them.
    set(sib_file "${module_base}.Onone.sib")
    set(sibopt_file "${module_base}.O.sib")
    set(sibgen_file "${module_base}.sibgen")

    if(SWIFT_ENABLE_MODULE_INTERFACES)
      set(interface_file "${module_base}.swiftinterface")
      set(interface_file_static "${module_base_static}.swiftinterface")
      list(APPEND swift_module_flags
           "-emit-module-interface-path" "${interface_file}")
    endif()

    if (NOT SWIFTFILE_IS_STDLIB_CORE)
      list(APPEND swift_module_flags
           "-Xfrontend" "-experimental-skip-non-inlinable-function-bodies")
    endif()

    set(module_outputs "${module_file}" "${module_doc_file}")

    if(interface_file)
      list(APPEND module_outputs "${interface_file}")
    endif()

    set(optional_arg)
    if(SWIFTFILE_SDK IN_LIST SWIFT_DARWIN_PLATFORMS OR
       SWIFTFILE_SDK STREQUAL "MACCATALYST")
      # Allow installation of stdlib without building all variants on Darwin.
      set(optional_arg "OPTIONAL")
    endif()

    swift_install_in_component(DIRECTORY "${specific_module_dir}"
                               DESTINATION "lib${LLVM_LIBDIR_SUFFIX}/swift/${library_subdir}"
                               COMPONENT "${SWIFTFILE_INSTALL_IN_COMPONENT}")
    if(SWIFTFILE_STATIC)
      swift_install_in_component(DIRECTORY "${specific_module_dir_static}"
                                 DESTINATION "lib${LLVM_LIBDIR_SUFFIX}/swift_static/${library_subdir}"
                                 COMPONENT "${SWIFTFILE_INSTALL_IN_COMPONENT}")
    endif()

    # macCatalyst zippered module setup
    if(maccatalyst_build_flavor STREQUAL "zippered")
      compute_library_subdir(maccatalyst_library_subdir
        "MACCATALYST" "${SWIFTFILE_ARCHITECTURE}")

      if(SWIFTFILE_MODULE_DIR)
        set(maccatalyst_module_dir "${SWIFTFILE_MODULE_DIR}")
      elseif(SWIFTFILE_IS_STDLIB)
        set(maccatalyst_module_dir "${SWIFTLIB_DIR}/${maccatalyst_library_subdir}")
      else()
        message(FATAL_ERROR "Don't know where to put the module files")
      endif()

      set(maccatalyst_specific_module_dir
          "${maccatalyst_module_dir}/${SWIFTFILE_MODULE_NAME}.swiftmodule")
      set(maccatalyst_module_triple ${SWIFT_SDK_MACCATALYST_ARCH_${SWIFTFILE_ARCHITECTURE}_MODULE})
      set(maccatalyst_module_base "${maccatalyst_specific_module_dir}/${maccatalyst_module_triple}")
      set(maccatalyst_module_file "${maccatalyst_module_base}.swiftmodule")
      set(maccatalyst_module_doc_file "${maccatalyst_module_base}.swiftdoc")

      set(maccatalyst_module_outputs "${maccatalyst_module_file}" "${maccatalyst_module_doc_file}")

      if(SWIFT_ENABLE_MODULE_INTERFACES)
        set(maccatalyst_interface_file "${maccatalyst_module_base}.swiftinterface")
        list(APPEND maccatalyst_module_outputs "${maccatalyst_interface_file}")
      else()
        set(maccatalyst_interface_file)
      endif()

      swift_install_in_component(DIRECTORY ${maccatalyst_specific_module_dir}
                                 DESTINATION "lib${LLVM_LIBDIR_SUFFIX}/swift/${maccatalyst_library_subdir}"
                                 COMPONENT "${SWIFTFILE_INSTALL_IN_COMPONENT}"
                                 "${optional_arg}")
    endif()

    # If we have extra regexp flags, check if we match any of the regexps. If so
    # add the relevant flags to our swift_flags.
    if (SWIFT_EXPERIMENTAL_EXTRA_REGEXP_FLAGS OR SWIFT_EXPERIMENTAL_EXTRA_NEGATIVE_REGEXP_FLAGS)
      set(extra_swift_flags_for_module)
      _add_extra_swift_flags_for_module("${SWIFTFILE_MODULE_NAME}" extra_swift_flags_for_module)
      if (extra_swift_flags_for_module)
        list(APPEND swift_flags ${extra_swift_flags_for_module})
      endif()
    endif()
  endif()

  set(module_outputs "${module_file}" "${module_doc_file}")
  set(module_outputs_static "${module_file_static}" "${module_doc_file_static}")
  if(interface_file)
    list(APPEND module_outputs "${interface_file}")
    list(APPEND module_outputs_static "${interface_file_static}")
  endif()

  swift_install_in_component(DIRECTORY "${specific_module_dir}"
                             DESTINATION "lib${LLVM_LIBDIR_SUFFIX}/swift/${library_subdir}"
                             COMPONENT "${SWIFTFILE_INSTALL_IN_COMPONENT}"
                             OPTIONAL
                             PATTERN "Project" EXCLUDE)

  if(SWIFTFILE_STATIC)
    swift_install_in_component(DIRECTORY "${specific_module_dir_static}"
                               DESTINATION "lib${LLVM_LIBDIR_SUFFIX}/swift_static/${library_subdir}"
                               COMPONENT "${SWIFTFILE_INSTALL_IN_COMPONENT}"
                               OPTIONAL
                               PATTERN "Project" EXCLUDE)
  endif()

  set(line_directive_tool "${SWIFT_SOURCE_DIR}/utils/line-directive")

  if(CMAKE_HOST_SYSTEM_NAME STREQUAL Windows)
    set(HOST_EXECUTABLE_SUFFIX .exe)
  endif()
  if(SWIFT_BUILD_RUNTIME_WITH_HOST_COMPILER)
    if(SWIFT_PREBUILT_SWIFT)
      set(swift_compiler_tool "${SWIFT_NATIVE_SWIFT_TOOLS_PATH}/swiftc${HOST_EXECUTABLE_SUFFIX}")
    elseif(CMAKE_Swift_COMPILER)
      set(swift_compiler_tool "${CMAKE_Swift_COMPILER}")
    else()
      message(ERROR "Must pass in prebuilt tools using SWIFT_NATIVE_SWIFT_TOOLS_PATH or set CMAKE_Swift_COMPILER")
    endif()
  else()
    set(swift_compiler_tool "${SWIFT_NATIVE_SWIFT_TOOLS_PATH}/swiftc${HOST_EXECUTABLE_SUFFIX}")
  endif()

  set(swift_compiler_tool_dep)
  if(SWIFT_INCLUDE_TOOLS)
    # Depend on the binary itself, in addition to the symlink.
    set(swift_compiler_tool_dep "swift-frontend")
  endif()

  # If there are more than one output files, we assume that they are specified
  # otherwise e.g. with an output file map.
  set(output_option)
  if (${num_outputs} EQUAL 1)
    set(output_option "-o" ${first_output})
  endif()

  set(embed_bitcode_option)
  if (SWIFTFILE_EMBED_BITCODE)
    set(embed_bitcode_option "-embed-bitcode")
  endif()

  set(main_command "-c")
  if (SWIFT_CHECK_INCREMENTAL_COMPILATION)
    set(swift_compiler_tool "${SWIFT_SOURCE_DIR}/utils/check-incremental" "${swift_compiler_tool}")
  endif()

  if (SWIFT_REPORT_STATISTICS)
    list(GET dirs_to_create 0 first_obj_dir)
    list(APPEND swift_flags "-stats-output-dir" ${first_obj_dir})
  endif()

  set(standard_outputs ${SWIFTFILE_OUTPUT})
  set(sib_outputs "${sib_file}")
  set(sibopt_outputs "${sibopt_file}")
  set(sibgen_outputs "${sibgen_file}")

  # macCatalyst zippered swiftmodule
  if(maccatalyst_build_flavor STREQUAL "zippered")
    set(maccatalyst_swift_flags "${swift_flags}")
    list(APPEND maccatalyst_swift_flags
      "-I" "${SWIFTLIB_DIR}/${maccatalyst_library_subdir}")
    set(maccatalyst_swift_module_flags ${swift_module_flags})
    list(FIND maccatalyst_swift_module_flags "${interface_file}" interface_file_index)
    if(NOT interface_file_index EQUAL -1)
      list(INSERT maccatalyst_swift_module_flags ${interface_file_index} "${maccatalyst_interface_file}")
      math(EXPR old_interface_file_index "${interface_file_index} + 1")
      list(REMOVE_AT maccatalyst_swift_module_flags ${old_interface_file_index})
    endif()

    # We still need to change the main swift flags
    # so we can use the correct modules
    # when building for macOS
    list(APPEND swift_flags
      "-I" "${SWIFTLIB_DIR}/${library_subdir}")
  elseif(maccatalyst_build_flavor STREQUAL "ios-like")
    compute_library_subdir(maccatalyst_library_subdir
      "MACCATALYST" "${SWIFTFILE_ARCHITECTURE}")
    list(APPEND swift_flags
      "-I" "${SWIFTLIB_DIR}/${maccatalyst_library_subdir}")
  else()
    # Allow import of other Swift modules we just built.
    list(APPEND swift_flags
      "-I" "${SWIFTLIB_DIR}/${library_subdir}")

    # FIXME: should we use '-resource-dir' here?  Seems like it has no advantage
    # over '-I' in this case.
  endif()

  if(XCODE)
    # HACK: work around an issue with CMake Xcode generator and the Swift
    # driver.
    #
    # The Swift driver does not update the mtime of the output files if the
    # existing output files on disk are identical to the ones that are about
    # to be written.  This behavior confuses the makefiles used in CMake Xcode
    # projects: the makefiles will not consider everything up to date after
    # invoking the compiler.  As a result, the standard library gets rebuilt
    # multiple times during a single build.
    #
    # To work around this issue we touch the output files so that their mtime
    # always gets updated.
    set(command_touch_standard_outputs
      COMMAND "${CMAKE_COMMAND}" -E touch ${standard_outputs})
    set(command_touch_module_outputs
      COMMAND "${CMAKE_COMMAND}" -E touch ${module_outputs})
    set(command_touch_sib_outputs
      COMMAND "${CMAKE_COMMAND}" -E touch ${sib_outputs})
    set(command_touch_sibopt_outputs
      COMMAND "${CMAKE_COMMAND}" -E touch ${sibopt_outputs})
    set(command_touch_sibgen_outputs
      COMMAND "${CMAKE_COMMAND}" -E touch ${sibgen_outputs})

    # macCatalyst zippered outputs
    if(maccatalyst_build_flavor STREQUAL "zippered")
      set(command_touch_maccatalyst_module_outputs
        COMMAND "${CMAKE_COMMAND}" -E touch ${maccatalyst_module_outputs})
    endif()
  endif()

  # First generate the obj dirs
  list(REMOVE_DUPLICATES dirs_to_create)
  add_custom_command_target(
      create_dirs_dependency_target
      COMMAND "${CMAKE_COMMAND}" -E make_directory ${dirs_to_create}
      OUTPUT ${dirs_to_create}
      COMMENT "Generating dirs for ${first_output}")

  # Then we can compile both the object files and the swiftmodule files
  # in parallel in this target for the object file, and ...

  # Windows doesn't support long command line paths, of 8191 chars or over. We
  # need to work around this by avoiding long command line arguments. This can
  # be achieved by writing the list of file paths to a file, then reading that
  # list in the Python script.
  string(REPLACE ";" "'\n'" source_files_quoted "${source_files}")
  string(SHA1 file_name "'${source_files_quoted}'")
  set(file_path "${CMAKE_CURRENT_BINARY_DIR}/${file_name}.txt")
  file(WRITE "${file_path}" "'${source_files_quoted}'")

  # If this platform/architecture combo supports backward deployment to old
  # Objective-C runtimes, we need to copy a YAML file with legacy type layout
  # information to the build directory so that the compiler can find it.
  #
  # See stdlib/CMakeLists.txt and TypeConverter::TypeConverter() in
  # lib/IRGen/GenType.cpp.
  if(SWIFTFILE_IS_STDLIB_CORE)
    set(SWIFTFILE_PLATFORM "${SWIFT_SDK_${SWIFTFILE_SDK}_LIB_SUBDIR}")
    set(copy_legacy_layouts_dep
        "copy-legacy-layouts-${SWIFTFILE_PLATFORM}-${SWIFTFILE_ARCHITECTURE}")
  else()
    set(copy_legacy_layouts_dep)
  endif()

  add_custom_command_target(
      dependency_target
      COMMAND
        "$<TARGET_FILE:Python3::Interpreter>" "${line_directive_tool}" "@${file_path}" --
        "${swift_compiler_tool}" "${main_command}" ${swift_flags}
        ${output_option} ${embed_bitcode_option} "@${file_path}"
      ${command_touch_standard_outputs}
      OUTPUT ${standard_outputs}
      DEPENDS
        "${line_directive_tool}"
        "${file_path}"
        ${swift_compiler_tool_dep}
        ${source_files} ${SWIFTFILE_DEPENDS}
        ${swift_ide_test_dependency}
        ${create_dirs_dependency_target}
        ${copy_legacy_layouts_dep}
      COMMENT "Compiling ${first_output}")
  set("${dependency_target_out_var_name}" "${dependency_target}" PARENT_SCOPE)

  # This is the target to generate:
  #
  # 1. *.swiftmodule
  # 2. *.swiftdoc
  # 3. *.swiftinterface
  # 4. *.Onone.sib
  # 5. *.O.sib
  # 6. *.sibgen
  #
  # Only 1,2,3 are built by default. 4,5,6 are utility targets for use by
  # engineers and thus even though the targets are generated, the targets are
  # not built by default.
  #
  # We only build these when we are not producing a main file. We could do this
  # with sib/sibgen, but it is useful for looking at the stdlib.
  if (NOT SWIFTFILE_IS_MAIN)
    add_custom_command_target(
        module_dependency_target
        COMMAND
          "${CMAKE_COMMAND}" "-E" "remove" "-f" ${module_outputs}
        COMMAND
          "${CMAKE_COMMAND}" "-E" "make_directory" ${module_dir}
          ${specific_module_dir}
        COMMAND
          "$<TARGET_FILE:Python3::Interpreter>" "${line_directive_tool}" "@${file_path}" --
          "${swift_compiler_tool}" "-emit-module" "-o" "${module_file}"
          "-avoid-emit-module-source-info"
          ${swift_flags} ${swift_module_flags} "@${file_path}"
        ${command_touch_module_outputs}
        OUTPUT ${module_outputs}
        DEPENDS
          "${line_directive_tool}"
          "${file_path}"
          ${swift_compiler_tool_dep}
          ${source_files} ${SWIFTFILE_DEPENDS}
          ${swift_ide_test_dependency}
          ${create_dirs_dependency_target}
          ${copy_legacy_layouts_dep}
        COMMENT "Generating ${module_file}")

    if(SWIFTFILE_STATIC)
      add_custom_command_target(
        module_dependency_target_static
        COMMAND
          "${CMAKE_COMMAND}" "-E" "make_directory" ${module_dir_static}
          ${specific_module_dir_static}
        COMMAND
          "${CMAKE_COMMAND}" "-E" "copy" ${module_file} ${module_file_static}
        COMMAND
          "${CMAKE_COMMAND}" "-E" "copy" ${module_doc_file} ${module_doc_file_static}
        COMMAND
          "${CMAKE_COMMAND}" "-E" "copy" ${interface_file} ${interface_file_static}
        OUTPUT ${module_outputs_static}
        DEPENDS
          "${module_dependency_target}"
        COMMENT "Generating ${module_file}")
      set("${dependency_module_target_out_var_name}" "${module_dependency_target_static}" PARENT_SCOPE)
    else()
      set("${dependency_module_target_out_var_name}" "${module_dependency_target}" PARENT_SCOPE)
    endif()

    # macCatalyst zippered swiftmodule
    if(maccatalyst_build_flavor STREQUAL "zippered")
      get_target_triple(ios_like_target_triple ignored_target_variant
        "${SWIFTFILE_SDK}"
        "${SWIFTFILE_ARCHITECTURE}"
        MACCATALYST_BUILD_FLAVOR "ios-like")

      # Remove previous -target <triple> and -target-variant flags from
      # the zippered Swift flags and add an ios-like target.
      remove_given_flag(maccatalyst_swift_flags "target")
      remove_given_flag(maccatalyst_swift_flags "target-variant")
      list(APPEND maccatalyst_swift_flags
        "-target" "${ios_like_target_triple}")

      add_custom_command_target(
        maccatalyst_module_dependency_target
        COMMAND
          "${CMAKE_COMMAND}" "-E" "remove" "-f" ${maccatalyst_module_outputs}
        COMMAND
          "${CMAKE_COMMAND}" "-E" "make_directory" ${maccatalyst_specific_module_dir}
        COMMAND
          "$<TARGET_FILE:Python3::Interpreter>" "${line_directive_tool}" "@${file_path}" --
          "${swift_compiler_tool}" "-emit-module" "-o" "${maccatalyst_module_file}"
          ${maccatalyst_swift_flags} ${maccatalyst_swift_module_flags} "@${file_path}"
        ${command_touch_maccatalyst_module_outputs}
        OUTPUT
          ${maccatalyst_module_outputs}
        DEPENDS
          "${line_directive_tool}"
          "${file_path}"
          ${swift_compiler_tool_dep}
          ${source_files}
          ${SWIFTFILE_DEPENDS}
          ${swift_ide_test_dependency}
          ${obj_dirs_dependency_target}
          ${copy_legacy_layouts_dep}
        COMMENT
          "Generating ${maccatalyst_module_file}")

      # Piggy-back on the same out-var as the regular swiftmodule
      set("${dependency_module_target_out_var_name}"
        "${module_dependency_target}"
        "${maccatalyst_module_dependency_target}"
        PARENT_SCOPE)
    endif()

    # This is the target to generate the .sib files. It is not built by default.
    add_custom_command_target(
        sib_dependency_target
        COMMAND
          "$<TARGET_FILE:Python3::Interpreter>" "${line_directive_tool}" "@${file_path}" --
          "${swift_compiler_tool}" "-emit-sib" "-o" "${sib_file}" ${swift_flags} -Onone
          "@${file_path}"
        ${command_touch_sib_outputs}
        OUTPUT ${sib_outputs}
        DEPENDS
          "${line_directive_tool}"
          "${file_path}"
          ${swift_compiler_tool_dep}
          ${source_files} ${SWIFTFILE_DEPENDS}
          ${create_dirs_dependency_target}
          ${copy_legacy_layouts_dep}
        COMMENT "Generating ${sib_file}"
        EXCLUDE_FROM_ALL)
    set("${dependency_sib_target_out_var_name}" "${sib_dependency_target}" PARENT_SCOPE)

    add_custom_command_target(
        sibopt_dependency_target
        COMMAND
          "$<TARGET_FILE:Python3::Interpreter>" "${line_directive_tool}" "@${file_path}" --
          "${swift_compiler_tool}" "-emit-sib" "-o" "${sibopt_file}" ${swift_flags} -O
          "@${file_path}"
        ${command_touch_sibopt_outputs}
        OUTPUT ${sibopt_outputs}
        DEPENDS
          "${line_directive_tool}"
          "${file_path}"
          ${swift_compiler_tool_dep}
          ${source_files} ${SWIFTFILE_DEPENDS}
          ${create_dirs_dependency_target}
          ${copy_legacy_layouts_dep}
        COMMENT "Generating ${sibopt_file}"
        EXCLUDE_FROM_ALL)
    set("${dependency_sibopt_target_out_var_name}" "${sibopt_dependency_target}" PARENT_SCOPE)

    # This is the target to generate the .sibgen files. It is not built by default.
    add_custom_command_target(
        sibgen_dependency_target
        COMMAND
          "$<TARGET_FILE:Python3::Interpreter>" "${line_directive_tool}" "@${file_path}" --
          "${swift_compiler_tool}" "-emit-sibgen" "-o" "${sibgen_file}" ${swift_flags}
          "@${file_path}"
        ${command_touch_sibgen_outputs}
        OUTPUT ${sibgen_outputs}
        DEPENDS
          "${line_directive_tool}"
          "${file_path}"
          ${swift_compiler_tool_dep}
          ${source_files} ${SWIFTFILE_DEPENDS}
          ${create_dirs_dependency_target}
          ${copy_legacy_layouts_dep}
          COMMENT "Generating ${sibgen_file}"
          EXCLUDE_FROM_ALL)
    set("${dependency_sibgen_target_out_var_name}" "${sibgen_dependency_target}" PARENT_SCOPE)
  endif()


  # Make sure the build system knows the file is a generated object file.
  set_source_files_properties(${SWIFTFILE_OUTPUT}
      PROPERTIES
      GENERATED true
      EXTERNAL_OBJECT true
      LANGUAGE C
      OBJECT_DEPENDS "${source_files}")
endfunction()
<|MERGE_RESOLUTION|>--- conflicted
+++ resolved
@@ -284,13 +284,11 @@
     list(APPEND result "-D" "SWIFT_RUNTIME_OS_VERSIONING")
   endif()
 
-<<<<<<< HEAD
+  if(SWIFT_STDLIB_HAS_STDIN)
+    list(APPEND result "-D" "SWIFT_STDLIB_HAS_STDIN")
+
   if(SWIFT_STDLIB_SINGLE_THREADED_RUNTIME)
     list(APPEND result "-DSWIFT_STDLIB_SINGLE_THREADED_RUNTIME")
-=======
-  if(SWIFT_STDLIB_HAS_STDIN)
-    list(APPEND result "-D" "SWIFT_STDLIB_HAS_STDIN")
->>>>>>> db90ea20
   endif()
 
   set("${result_var_name}" "${result}" PARENT_SCOPE)
