//===--- StdlibUnittest.swift.gyb -----------------------------*- swift -*-===//
//
// This source file is part of the Swift.org open source project
//
// Copyright (c) 2014 - 2016 Apple Inc. and the Swift project authors
// Licensed under Apache License v2.0 with Runtime Library Exception
//
// See http://swift.org/LICENSE.txt for license information
// See http://swift.org/CONTRIBUTORS.txt for the list of Swift project authors
//
//===----------------------------------------------------------------------===//

%{
from gyb_stdlib_unittest_support import TRACE, stackTrace, trace
}%

import SwiftPrivate
import SwiftPrivatePthreadExtras
import SwiftPrivateLibcExtras

#if os(OSX) || os(iOS) || os(watchOS) || os(tvOS)
import Darwin
#elseif os(Linux) || os(FreeBSD) || os(Android)
import Glibc
#endif

#if _runtime(_ObjC)
import ObjectiveC
#endif

public struct SourceLoc {
  public let file: String
  public let line: UInt
  public let comment: String?

  public init(_ file: String, _ line: UInt, comment: String? = nil) {
    self.file = file
    self.line = line
    self.comment = comment
  }

  public func withCurrentLoc(
    _ file: String = #file, line: UInt = #line
  ) -> SourceLocStack {
    return SourceLocStack(self).with(SourceLoc(file, line))
  }
}

public struct SourceLocStack {
  let locs: [SourceLoc]

  public init() {
    locs = []
  }

  public init(_ loc: SourceLoc) {
    locs = [ loc ]
  }

  init(_locs: [SourceLoc]) {
    locs = _locs
  }

  var isEmpty: Bool {
    return locs.isEmpty
  }

  public func with(_ loc: SourceLoc) -> SourceLocStack {
    var locs = self.locs
    locs.append(loc)
    return SourceLocStack(_locs: locs)
  }

  public func pushIf(
    _ showFrame: Bool, file: String, line: UInt
  ) -> SourceLocStack {
    return showFrame ? self.with(SourceLoc(file, line)) : self
  }

  public func withCurrentLoc(
    file: String = #file, line: UInt = #line
  ) -> SourceLocStack {
    return with(SourceLoc(file, line))
  }

  public func print() {
    let top = locs.first!
    Swift.print("check failed at \(top.file), line \(top.line)")
    _printStackTrace(SourceLocStack(_locs: Array(locs.dropFirst())))
  }
}

func _printStackTrace(_ stackTrace: SourceLocStack?) {
  guard let s = stackTrace where !s.locs.isEmpty else { return }
  print("stacktrace:")
  for (i, loc) in s.locs.reversed().enumerated() {
    let comment = (loc.comment != nil) ? " ; \(loc.comment!)" : ""
    print("  #\(i): \(loc.file):\(loc.line)\(comment)")
  }
}

// FIXME: these variables should be atomic, since multiple threads can call
// `expect*()` functions.
var _anyExpectFailed = false
var _seenExpectCrash = false

/// Run `body` and expect a failure to happen.
///
/// The check passes iff `body` triggers one or more failures.
public func expectFailure(${TRACE}, body: () -> Void) {
  let startAnyExpectFailed = _anyExpectFailed
  _anyExpectFailed = false
  body()
  let endAnyExpectFailed = _anyExpectFailed
  _anyExpectFailed = false
  expectTrue(
    endAnyExpectFailed, "running `body` should produce an expected failure",
    stackTrace: ${stackTrace}
  )
  _anyExpectFailed = _anyExpectFailed || startAnyExpectFailed
}

public func identity(_ element: OpaqueValue<Int>) -> OpaqueValue<Int> {
  return element
}

public func identityEq(_ element: MinimalEquatableValue) -> MinimalEquatableValue {
  return element
}

public func identityComp(_ element: MinimalComparableValue)
  -> MinimalComparableValue {
  return element
}

public func expectEqual<T : Equatable>(_ expected: T, _ actual: T, ${TRACE}) {
  expectEqual(expected, actual, ${trace}, showFrame: false) {$0 == $1}
}

public func expectEqual<T : Equatable, U : Equatable>(
  _ expected: (T, U), _ actual: (T, U), ${TRACE}) {
  expectEqual(expected.0, actual.0, ${trace}, showFrame: false) {$0 == $1}
  expectEqual(expected.1, actual.1, ${trace}, showFrame: false) {$0 == $1}
}

public func expectationFailure(
  _ reason: String,
  trace message: String,
  stackTrace: SourceLocStack) {
  _anyExpectFailed = true
  stackTrace.print()
  print(reason, terminator: reason == "" ? "" : "\n")
  print(message, terminator: message == "" ? "" : "\n")
}

public func expectEqual<T>(
  _ expected: T, _ actual: T, ${TRACE}, sameValue equal: (T, T) -> Bool
) {
  if !equal(expected, actual) {
    expectationFailure(
      "expected: \(String(reflecting: expected)) (of type \(String(reflecting: expected.dynamicType)))\n"
      + "actual: \(String(reflecting: actual)) (of type \(String(reflecting: actual.dynamicType)))",
      trace: ${trace}
    )
  }
}

public func expectNotEqual<T : Equatable>(_ expected: T, _ actual: T, ${TRACE}) {
  if expected == actual {
    expectationFailure(
      "unexpected value: \"\(actual)\" (of type \(String(reflecting: actual.dynamicType)))",
      trace: ${trace}
    )
  }
}

// Cannot write a sane set of overloads using generics because of:
// <rdar://problem/17015923> Array -> NSArray implicit conversion insanity
public func expectOptionalEqual<T : Equatable>(
  _ expected: T, _ actual: T?, ${TRACE}
) {
  expectOptionalEqual(expected, actual, ${trace}, showFrame: false) {$0 == $1}
}

public func expectOptionalEqual<T>(
  _ expected: T, _ actual: T?, ${TRACE}, sameValue equal: (T, T) -> Bool
) {
  if (actual == nil) || !equal(expected, actual!) {
    expectationFailure(
      "expected: \"\(expected)\" (of type \(String(reflecting: expected.dynamicType)))\n"
      + "actual: \"\(actual)\" (of type \(String(reflecting: actual.dynamicType)))",
      trace: ${trace})
  }
}

public func expectEqual<T : Equatable>(_ expected: T?, _ actual: T?, ${TRACE}) {
  if expected != actual {
    expectationFailure(
      "expected: \"\(expected)\" (of type \(String(reflecting: expected.dynamicType)))\n"
      + "actual: \"\(actual)\" (of type \(String(reflecting: actual.dynamicType)))",
      trace: ${trace})
  }
}

public func expectNotEqual<T : Equatable>(
  _ expected: T?, _ actual: T?, ${TRACE}
) {
  if expected == actual {
    expectationFailure(
      "unexpected value: \"\(actual)\" (of type \(String(reflecting: actual.dynamicType)))",
      trace: ${trace})
  }
}

// Array<T> is not Equatable if T is.  Provide additional overloads.
// Same for Dictionary.
%for (Generic, EquatableType) in [
%    ('<T : Equatable>', 'ContiguousArray<T>'),
%    ('<T : Equatable>', 'ArraySlice<T>'),
%    ('<T : Equatable>', 'Array<T>'),
%    ('<T, U : Equatable>', 'Dictionary<T, U>')]:

public func expectEqual${Generic}(
  _ expected: ${EquatableType}, _ actual: ${EquatableType}, ${TRACE}
) {
  expectEqual(expected, actual, ${trace}, showFrame: false) { $0 == $1 }
}

public func expectOptionalEqual${Generic}(
    _ expected: ${EquatableType}, _ actual: ${EquatableType}?, ${TRACE}) {
  if (actual == nil) || expected != actual! {
    expectationFailure(
      "expected: \"\(expected)\" (of type \(String(reflecting: expected.dynamicType)))"
      + "actual: \"\(actual)\" (of type \(String(reflecting: actual.dynamicType)))",
      trace: ${trace})
  }
}

%end

public func expectLT(_ lhs: Int, _ rhs: Int, ${TRACE}) {
  if !(lhs < rhs) {
    expectationFailure("\(lhs) < \(rhs)", trace: ${trace})
  }
}

public func expectLE(_ lhs: Int, _ rhs: Int, ${TRACE}) {
  if !(lhs <= rhs) {
    expectationFailure("\(lhs) <= \(rhs)", trace: ${trace})
  }
}

public func expectGT(_ lhs: Int, _ rhs: Int, ${TRACE}) {
  if !(lhs > rhs) {
    expectationFailure("\(lhs) > \(rhs)", trace: ${trace})
  }
}

public func expectGE(_ lhs: Int, _ rhs: Int, ${TRACE}) {
  if !(lhs >= rhs) {
    expectationFailure("\(lhs) >= \(rhs)", trace: ${trace})
  }
}

public func expectTrapping<R : RangeProtocol>(
  _ point: R.Bound, in range: R, ${TRACE}
) {
  if !range.contains(point) {
    expectationFailure("\(point) in \(range)", trace: ${trace})
    _trappingExpectationFailedCallback()
  }
}

extension RangeProtocol {
  internal var _isHalfOpen: Bool {
    return !self.contains(self.upperBound)
  }
}

extension HalfOpenRangeProtocol {
  internal func _contains<
    Other : RangeProtocol
    where
    Other.Bound == Bound
  >(_ other: Other) -> Bool {
    if other.lowerBound < lowerBound { return false }
    if other._isHalfOpen {
      if upperBound < other.upperBound { return false }
    } else {
      if upperBound <= other.upperBound { return false }
    }
    return true
  }
}

extension ClosedRangeProtocol {
  internal func _contains<
    Other : ClosedRangeProtocol
    where
    Other.Bound == Bound
  >(_ other: Other) -> Bool {
    if other.lowerBound < lowerBound { return false }
    if upperBound < other.upperBound { return false }
    return true
  }
}

public func expectTrapping<
  R1 : RangeProtocol, R2 : HalfOpenRangeProtocol
  where
  R1.Bound == R2.Bound
>(
  _ subRange: R1, in range: R2, ${TRACE}
) {
  if !range._contains(subRange) {
    expectationFailure("\(subRange) in \(range)", trace: ${trace})
    _trappingExpectationFailedCallback()
  }
}

public func expectTrapping<
  R1 : ClosedRangeProtocol, R2 : ClosedRangeProtocol
  where
  R1.Bound == R2.Bound
>(
  _ subRange: R1, in range: R2, ${TRACE}
) {
  if !range._contains(subRange) {
    expectationFailure("\(subRange) in \(range)", trace: ${trace})
    _trappingExpectationFailedCallback()
  }
}

public func expectType<T>(_: T.Type, _ x: inout T) {}
public func expectEqualType<T>(_: T.Type, _: T.Type) {}

public func expectSequenceType<
  X : Sequence
  where
  X.SubSequence : Sequence,
  X.SubSequence.Iterator.Element == X.Iterator.Element,
  X.SubSequence.SubSequence == X.SubSequence
>(_ x: X) -> X { return x }

public func expectIndexable<X : Indexable>(_ x: X) -> X { return x }
public func expectCollectionType<
  X : Collection
  where

  // FIXME(ABI)(compiler limitation): there should be no constraints in
  // the 'where' clause, all of these should be required by the protocol.
  X.SubSequence : Collection,
  X.SubSequence.Iterator.Element == X.Iterator.Element,
  X.SubSequence.Index == X.Index,
  // X.SubSequence.Indices == X.Indices, // FIXME: can't have this constraint now.
  X.SubSequence.SubSequence == X.SubSequence,
  X.Indices : Collection,
  X.Indices.Iterator.Element == X.Index,
  X.Indices.Index == X.Index,
  X.Indices.SubSequence == X.Indices
>(_ x: X) -> X { return x }

/// A slice is a `Collection` that when sliced returns an instance of
/// itself.
public func expectSliceType<
  X : Collection
  where
  X.SubSequence == X
>(_ sliceType: X.Type) {}

/// A mutable slice is a `MutableCollection` that when sliced returns an
/// instance of itself.
public func expectMutableSliceType<
  X : MutableCollection
  where
  X.SubSequence == X
>(_ mutableSliceType: X.Type) {}

/// Check that all associated types of a `Collection` are what we expect them
/// to be.
public func expectCollectionAssociatedTypes<
  X : Collection
  where

  // FIXME(ABI)(compiler limitation): there should be no constraints in
  // the 'where' clause, all of these should be required by the protocol.
  X._Element == X.Iterator.Element,
  X.SubSequence : Collection,
  X.SubSequence.Iterator.Element == X.Iterator.Element,
  X.SubSequence.Index == X.Index,
  // X.SubSequence.Indices == X.Indices, // FIXME: can't have this constraint now.
  X.SubSequence.SubSequence == X.SubSequence,
  X.Indices : Collection,
  X.Indices.Iterator.Element == X.Index,
  X.Indices.Index == X.Index,
  X.Indices.SubSequence == X.Indices
>(
  collectionType: X.Type,
  iteratorType: X.Iterator.Type,
  subSequenceType: X.SubSequence.Type,
  indexType: X.Index.Type,
  indexDistanceType: X.IndexDistance.Type,
  indicesType: X.Indices.Type
) {}

/// Check that all associated types of a `BidirectionalCollection` are what we
/// expect them to be.
public func expectBidirectionalCollectionAssociatedTypes<
  X : BidirectionalCollection
  where

  // FIXME(ABI)(compiler limitation): there should be no constraints in
  // the 'where' clause, all of these should be required by the protocol.
  X._Element == X.Iterator.Element,
  X.SubSequence : BidirectionalCollection,
  X.SubSequence.Iterator.Element == X.Iterator.Element,
  X.SubSequence.Index == X.Index,
  // X.SubSequence.Indices == X.Indices, // FIXME: can't have this constraint now.
  X.SubSequence.SubSequence == X.SubSequence,
  X.Indices : BidirectionalCollection,
  X.Indices.Iterator.Element == X.Index,
  X.Indices.Index == X.Index,
  X.Indices.SubSequence == X.Indices
>(
  collectionType: X.Type,
  iteratorType: X.Iterator.Type,
  subSequenceType: X.SubSequence.Type,
  indexType: X.Index.Type,
  indexDistanceType: X.IndexDistance.Type,
  indicesType: X.Indices.Type
) {}

/// Check that all associated types of a `RandomAccessCollection` are what we
/// expect them to be.
public func expectRandomAccessCollectionAssociatedTypes<
  X : RandomAccessCollection
  where

  // FIXME(ABI)(compiler limitation): there should be no constraints in
  // the 'where' clause, all of these should be required by the protocol.
  X._Element == X.Iterator.Element,
  X.SubSequence : RandomAccessCollection,
  X.SubSequence.Iterator.Element == X.Iterator.Element,
  X.SubSequence.Index == X.Index,
  // X.SubSequence.Indices == X.Indices, // FIXME: can't have this constraint now.
  X.SubSequence.SubSequence == X.SubSequence,
  X.Indices : RandomAccessCollection,
  X.Indices.Iterator.Element == X.Index,
  X.Indices.Index == X.Index,
  X.Indices.SubSequence == X.Indices
>(
  collectionType: X.Type,
  iteratorType: X.Iterator.Type,
  subSequenceType: X.SubSequence.Type,
  indexType: X.Index.Type,
  indexDistanceType: X.IndexDistance.Type,
  indicesType: X.Indices.Type
) {}

public func expectIsBooleanType<X : Boolean>(_ x: inout X) -> X { return x }

public struct AssertionResult : CustomStringConvertible, Boolean {
  init(isPass: Bool) {
    self._isPass = isPass
  }

  public var boolValue: Bool {
    return _isPass
  }

  public func withDescription(_ description: String) -> AssertionResult {
    var result = self
    result.description += description
    return result
  }

  let _isPass: Bool

  public var description: String = ""
}

public func assertionSuccess() -> AssertionResult {
  return AssertionResult(isPass: true)
}

public func assertionFailure() -> AssertionResult {
  return AssertionResult(isPass: false)
}

public func expectUnreachable(${TRACE}) {
  expectationFailure("this code should not be executed", trace: ${trace})
}

public func expectUnreachableCatch(_ error: ErrorProtocol, ${TRACE}) {
  expectationFailure(
    "error should not be thrown: \"\(error)\"", trace: ${trace})
}

%for BoolType in ['Bool', 'AssertionResult']:

public func expectTrue(_ actual: ${BoolType}, ${TRACE}) {
  if !actual {
    expectationFailure("expected: true", trace: ${trace})
  }
}

public func expectFalse(_ actual: ${BoolType}, ${TRACE}) {
  if actual {
    expectationFailure("expected: false", trace: ${trace})
  }
}

%end

public func expectEmpty<T>(_ value: T?, ${TRACE}) {
  if value != nil {
    expectationFailure(
      "expected optional to be empty\nactual: \"\(value)\"", trace: ${trace})
  }
}

public func expectNotEmpty<T>(_ value: T?, ${TRACE}) -> T? {
  if value == nil {
    expectationFailure("expected optional to be non-empty", trace: ${trace})
  }
  return value
}

public func expectCrashLater() {
  print("\(_stdlibUnittestStreamPrefix);expectCrash;\(_anyExpectFailed)")

  var stderr = _Stderr()
  print("\(_stdlibUnittestStreamPrefix);expectCrash", to: &stderr)

  _seenExpectCrash = true
}

func _defaultTestSuiteFailedCallback() {
  abort()
}

var _testSuiteFailedCallback: () -> Void = _defaultTestSuiteFailedCallback

public func _setTestSuiteFailedCallback(_ callback: () -> Void) {
  _testSuiteFailedCallback = callback
}

func _defaultTrappingExpectationFailedCallback() {
  abort()
}

var _trappingExpectationFailedCallback: () -> Void
  = _defaultTrappingExpectationFailedCallback

public func _setTrappingExpectationFailedCallback(callback: () -> Void) {
  _trappingExpectationFailedCallback = callback
}

extension ProcessTerminationStatus {
  var isSwiftTrap: Bool {
    switch self {
    case .exit(_):
      return false
    case .signal(let signal):
      return CInt(signal) == SIGILL || CInt(signal) == SIGTRAP
    }
  }
}

func _stdlib_getline() -> String? {
  var result: [UInt8] = []
  while true {
    let c = getchar()
    if c == EOF {
      if result.isEmpty {
        return nil
      }
      return String._fromWellFormedCodeUnitSequence(UTF8.self, input: result)
    }
    if c == CInt(UnicodeScalar("\n").value) {
      return String._fromWellFormedCodeUnitSequence(UTF8.self, input: result)
    }
    result.append(UInt8(c))
  }
}

func _printDebuggingAdvice(_ fullTestName: String) {
  print("To debug, run:")
  var invocation = [Process.arguments[0]]
  let interpreter = getenv("SWIFT_INTERPRETER")
  if interpreter != nil {
    if let interpreterCmd = String(validatingUTF8: interpreter) {
        invocation.insert(interpreterCmd, at: 0)
    }
  }
  print("$ \(invocation.joined(separator: " ")) " +
    "--stdlib-unittest-in-process --stdlib-unittest-filter \"\(fullTestName)\"")
}

var _allTestSuites: [TestSuite] = []
var _testSuiteNameToIndex: [String : Int] = [:]

let _stdlibUnittestStreamPrefix = "__STDLIB_UNITTEST__"
let _crashedPrefix = "CRASHED:"

@_silgen_name("swift_stdlib_installTrapInterceptor")
func _stdlib_installTrapInterceptor()

#if _runtime(_ObjC)
@objc protocol _StdlibUnittestNSException {
  optional var name: AnyObject { get }
}
#endif

func _childProcess() {
  _stdlib_installTrapInterceptor()

#if _runtime(_ObjC)
  objc_setUncaughtExceptionHandler {
    var stderr = _Stderr()
    let maybeNSException = unsafeBitCast($0, to:_StdlibUnittestNSException.self)
    if let name = maybeNSException.name {
      print("*** [StdlibUnittest] Terminating due to uncaught exception " +
        "\(name): \($0)",
        to: &stderr)
    } else {
      print("*** [StdlibUnittest] Terminating due to uncaught exception: \($0)",
        to: &stderr)      
    }
  }
#endif

  while let line = _stdlib_getline() {
    let parts = line._split(separator: ";")
    let testSuiteName = parts[0]
    let testName = parts[1]
    var testParameter: Int?
    if parts.count > 2 {
      testParameter = Int(parts[2])!
    } else {
      testParameter = nil
    }

    let testSuite = _allTestSuites[_testSuiteNameToIndex[testSuiteName]!]
    _anyExpectFailed = false
    testSuite._runTest(name: testName, parameter: testParameter)

    print("\(_stdlibUnittestStreamPrefix);end;\(_anyExpectFailed)")

    var stderr = _Stderr()
    print("\(_stdlibUnittestStreamPrefix);end", to: &stderr)

    if !testSuite._testByName(testName).canReuseChildProcessAfterTest {
      return
    }
  }
}

struct _ParentProcess {
  internal var _pid: pid_t = -1
  internal var _childStdin: _FDOutputStream = _FDOutputStream(fd: -1)
  internal var _childStdout: _FDInputStream = _FDInputStream(fd: -1)
  internal var _childStderr: _FDInputStream = _FDInputStream(fd: -1)

  internal var _runTestsInProcess: Bool
  internal var _filter: String?
  internal var _args: [String]

  init(runTestsInProcess: Bool, args: [String], filter: String?) {
    self._runTestsInProcess = runTestsInProcess
    self._filter = filter
    self._args = args
  }

  mutating func _spawnChild() {
    let params = [ "--stdlib-unittest-run-child" ] + _args
    let (pid, childStdinFD, childStdoutFD, childStderrFD) = spawnChild(params)
    _pid = pid
    _childStdin = _FDOutputStream(fd: childStdinFD)
    _childStdout = _FDInputStream(fd: childStdoutFD)
    _childStderr = _FDInputStream(fd: childStderrFD)
  }

  mutating func _waitForChild() -> ProcessTerminationStatus {
    let status = posixWaitpid(_pid)
    _pid = -1
    _childStdin.close()
    _childStdout.close()
    _childStderr.close()
    _childStdin = _FDOutputStream(fd: -1)
    _childStdout = _FDInputStream(fd: -1)
    _childStderr = _FDInputStream(fd: -1)
    return status
  }

  /// Returns the values of the corresponding variables in the child process.
  internal mutating func _runTestInChild(
    _ testSuite: TestSuite,
    _ testName: String,
    parameter: Int?
  ) -> (anyExpectFailed: Bool, seenExpectCrash: Bool,
        status: ProcessTerminationStatus?,
        crashStdout: [String], crashStderr: [String]) {
    if _pid <= 0 {
      _spawnChild()
    }

    print("\(testSuite.name);\(testName)", terminator: "", to: &_childStdin)
    if let parameter = parameter {
      print(";", terminator: "", to: &_childStdin)
      print(parameter, terminator: "", to: &_childStdin)
    }
    print("", to: &_childStdin)

    let currentTest = testSuite._testByName(testName)
    if let stdinText = currentTest.stdinText {
      print(stdinText, terminator: "", to: &_childStdin)
    }
    if currentTest.stdinEndsWithEOF {
      _childStdin.close()
    }

    var readfds = _stdlib_fd_set()
    var writefds = _stdlib_fd_set()
    var errorfds = _stdlib_fd_set()
    var stdoutSeenCrashDelimiter = false
    var stderrSeenCrashDelimiter = false
    var stdoutEnd = false
    var stderrEnd = false
    var capturedCrashStdout: [String] = []
    var capturedCrashStderr: [String] = []
    var anyExpectFailedInChild = false
    while !((_childStdout.isEOF && _childStderr.isEOF) ||
      (stdoutEnd && stderrEnd)) {

      readfds.zero()
      errorfds.zero()
      if !_childStdout.isEOF {
        readfds.set(_childStdout.fd)
        errorfds.set(_childStdout.fd)
      }
      if !_childStderr.isEOF {
        readfds.set(_childStderr.fd)
        errorfds.set(_childStderr.fd)
      }
      var ret: CInt
      repeat {
        ret = _stdlib_select(&readfds, &writefds, &errorfds, nil)
      } while ret == -1  &&  errno == EINTR
      if ret <= 0 {
        fatalError("select() returned an error")
      }
      if readfds.isset(_childStdout.fd) || errorfds.isset(_childStdout.fd) {
        _childStdout.read()
        while var line = _childStdout.getline() {
          if let index = findSubstring(line, _stdlibUnittestStreamPrefix) {
            let controlMessage =
                line[index..<line.endIndex]._split(separator: ";")
            switch controlMessage[1] {
            case "expectCrash":
              stdoutSeenCrashDelimiter = true
              anyExpectFailedInChild = controlMessage[2] == "true"
            case "end":
              stdoutEnd = true
              anyExpectFailedInChild = controlMessage[2] == "true"
            default:
              fatalError("unexpected message")
            }
            line = line[line.startIndex..<index]
            if line.isEmpty {
              continue
            }
          }
          if stdoutSeenCrashDelimiter {
            capturedCrashStdout.append(line)
          }
          print("stdout>>> \(line)")
        }
        continue
      }
      if readfds.isset(_childStderr.fd) || errorfds.isset(_childStderr.fd) {
        _childStderr.read()
        while var line = _childStderr.getline() {
          if let index = findSubstring(line, _stdlibUnittestStreamPrefix) {
            let controlMessage =
                line[index..<line.endIndex]._split(separator: ";")
            switch controlMessage[1] {
            case "expectCrash":
              stderrSeenCrashDelimiter = true
            case "end":
              stderrEnd = true
            default:
              fatalError("unexpected message")
            }
            line = line[line.startIndex..<index]
            if line.isEmpty {
              continue
            }
          }
          if stderrSeenCrashDelimiter {
            capturedCrashStderr.append(line)
            if findSubstring(line, _crashedPrefix) != nil {
              line = "OK: saw expected \"\(line.lowercased())\""
            }
          }
          print("stderr>>> \(line)")
        }
        continue
      }
    }

    // Check if the child has sent us "end" markers for the current test.
    if stdoutEnd && stderrEnd {
      testSuite._testByName(testName)
      var status: ProcessTerminationStatus? = nil
      if !testSuite._testByName(testName).canReuseChildProcessAfterTest {
        status = _waitForChild()
        switch status! {
        case .exit(0):
          status = nil
        default:
          ()
        }
      }
      return (
        anyExpectFailedInChild,
        stdoutSeenCrashDelimiter || stderrSeenCrashDelimiter, status,
        capturedCrashStdout, capturedCrashStderr)
    }

    // We reached EOF on stdout and stderr and we did not see "end" markers, so
    // it looks like child crashed (of course it could have closed the file
    // descriptors, but we assume it did not, since it prevent further
    // communication with the parent).
    let status = _waitForChild()
    return (
      anyExpectFailedInChild,
      stdoutSeenCrashDelimiter || stderrSeenCrashDelimiter, status,
      capturedCrashStdout, capturedCrashStderr)
  }

  internal enum _TestStatus {
    case skip([TestRunPredicate])
    case pass
    case fail
    case uxPass
    case xFail
  }

  internal mutating func runOneTest(
    fullTestName: String,
    testSuite: TestSuite,
    test t: TestSuite._Test,
    testParameter: Int?
  ) -> _TestStatus {
    let activeSkips = t.getActiveSkipPredicates()
    if !activeSkips.isEmpty {
      return .skip(activeSkips)
    }

    let activeXFails = t.getActiveXFailPredicates()
    let expectXFail = !activeXFails.isEmpty
    let activeXFailsText = expectXFail ? " (XFAIL: \(activeXFails))" : ""
    print("[ RUN      ] \(fullTestName)\(activeXFailsText)")

    var expectCrash = false
    var childTerminationStatus: ProcessTerminationStatus? = nil
    var crashStdout: [String] = []
    var crashStderr: [String] = []
    if _runTestsInProcess {
      if t.stdinText != nil {
        print("The test \(fullTestName) requires stdin input and can't be run in-process, marking as failed")
        _anyExpectFailed = true
      } else {
        _anyExpectFailed = false
        testSuite._runTest(name: t.name, parameter: testParameter)
      }
    } else {
      (_anyExpectFailed, expectCrash, childTerminationStatus, crashStdout,
       crashStderr) =
        _runTestInChild(testSuite, t.name, parameter: testParameter)
    }

    // Determine if the test passed, not taking XFAILs into account.
    var testPassed = false
    switch (childTerminationStatus, expectCrash) {
    case (.none, false):
      testPassed = !_anyExpectFailed

    case (.none, true):
      testPassed = false
      print("expecting a crash, but the test did not crash")

    case (.some(_), false):
      testPassed = false
      print("the test crashed unexpectedly")

    case (.some(_), true):
      testPassed = !_anyExpectFailed
    }
    if testPassed && t.crashOutputMatches.count > 0 {
      // If we still think that the test passed, check if the crash
      // output matches our expectations.
      let crashOutput = crashStdout + crashStderr
      for expectedSubstring in t.crashOutputMatches {
        var found = false
        for s in crashOutput {
          if findSubstring(s, expectedSubstring) != nil {
            found = true
            break
          }
        }
        if !found {
          print("did not find expected string after crash: \(expectedSubstring.debugDescription)")
          testPassed = false
        }
      }
    }

    // Apply XFAILs.
    switch (testPassed, expectXFail) {
    case (true, false):
      return .pass

    case (true, true):
      return .uxPass

    case (false, false):
      return .fail

    case (false, true):
      return .xFail
    }
  }

  mutating func run() {
    if let filter = _filter {
      print("StdlibUnittest: using filter: \(filter)")
    }
    for testSuite in _allTestSuites {
      var uxpassedTests: [String] = []
      var failedTests: [String] = []
      var skippedTests: [String] = []
      for t in testSuite._tests {
        for testParameter in t.parameterValues {
          var testName = t.name
          if let testParameter = testParameter {
            testName += "/"
            testName += String(testParameter)
          }
          let fullTestName = "\(testSuite.name).\(testName)"
          if let filter = _filter
            where findSubstring(fullTestName, filter) == nil {

            continue
          }

          switch runOneTest(
            fullTestName: fullTestName,
            testSuite: testSuite,
            test: t,
            testParameter: testParameter
          ) {
          case .skip(let activeSkips):
            skippedTests.append(testName)
            print("[ SKIP     ] \(fullTestName) (skip: \(activeSkips))")

          case .pass:
            print("[       OK ] \(fullTestName)")

          case .uxPass:
            uxpassedTests.append(testName)
            print("[   UXPASS ] \(fullTestName)")

          case .fail:
            failedTests.append(testName)
            print("[     FAIL ] \(fullTestName)")

          case .xFail:
            print("[    XFAIL ] \(fullTestName)")
          }
        }
      }

      if !uxpassedTests.isEmpty || !failedTests.isEmpty {
        print("\(testSuite.name): Some tests failed, aborting")
        print("UXPASS: \(uxpassedTests)")
        print("FAIL: \(failedTests)")
        print("SKIP: \(skippedTests)")
        if !uxpassedTests.isEmpty {
          _printDebuggingAdvice(uxpassedTests[0])
        }
        if !failedTests.isEmpty {
          _printDebuggingAdvice(failedTests[0])
        }
        _testSuiteFailedCallback()
      } else {
        print("\(testSuite.name): All tests passed")
      }
    }
  }
}

// Track repeated calls to runAllTests() and/or runNoTests().
// Complain if a file runs no tests without calling runNoTests().
struct PersistentState {
  static var runAllTestsWasCalled: Bool = false
  static var runNoTestsWasCalled: Bool = false
  static var ranSomething: Bool = false
  static var complaintInstalled = false

  static func complainIfNothingRuns() {
    if !complaintInstalled {
      complaintInstalled = true
      atexit {
        if !PersistentState.ranSomething {
          print("Ran no tests and runNoTests() was not called. Aborting. ")
          print("Did you forget to call runAllTests()?")
          _testSuiteFailedCallback()
        }
      }
    }
  }
}


// Call runNoTests() if you want to deliberately run no tests.
public func runNoTests() {
  if PersistentState.runAllTestsWasCalled {
    print("runNoTests() called after runAllTests(). Aborting.")
    _testSuiteFailedCallback()
    return
  }
  if PersistentState.runNoTestsWasCalled {
    print("runNoTests() called twice. Aborting.")
    _testSuiteFailedCallback()
    return
  }
  PersistentState.runNoTestsWasCalled = true
  PersistentState.ranSomething = true
}

public func runAllTests() {
  if PersistentState.runNoTestsWasCalled {
    print("runAllTests() called after runNoTests(). Aborting.")
    _testSuiteFailedCallback()
    return
  }
  if PersistentState.runAllTestsWasCalled {
    print("runAllTests() called twice. Aborting.")
    _testSuiteFailedCallback()
    return
  }
  PersistentState.runAllTestsWasCalled = true
  PersistentState.ranSomething = true

#if _runtime(_ObjC)
  autoreleasepool {
    _stdlib_initializeReturnAutoreleased()
  }
#endif

  let _isChildProcess: Bool =
    Process.arguments.contains("--stdlib-unittest-run-child")

  if _isChildProcess {
    _childProcess()
  } else {
    var runTestsInProcess: Bool = false
    var filter: String? = nil
    var args = [String]()
    var i = 0
    i += 1 // Skip the name of the executable.
    while i < Process.arguments.count {
      let arg = Process.arguments[i]
      if arg == "--stdlib-unittest-in-process" {
        runTestsInProcess = true
        i += 1
        continue
      }
      if arg == "--stdlib-unittest-filter" {
        filter = Process.arguments[i + 1]
        i += 2
        continue
      }
      if arg == "--help" {
        let message =
"optional arguments:\n" +
"--stdlib-unittest-in-process\n" +
"                        run tests in-process without intercepting crashes.\n" +
"                        Useful for running under a debugger.\n" +
"--stdlib-unittest-filter FILTER-STRING\n" +
"                        only run tests whose names contain FILTER-STRING as\n" +
"                        a substring."
        print(message)
        return
      }

      // Pass through unparsed arguments to the child process.
      args.append(Process.arguments[i])

      i += 1
    }

    var parent = _ParentProcess(
      runTestsInProcess: runTestsInProcess, args: args, filter: filter)
    parent.run()
  }
}

public final class TestSuite {
  public init(_ name: String) {
    self.name = name
    _precondition(
      _testNameToIndex[name] == nil,
      "test suite with the same name already exists")
    _allTestSuites.append(self)
    _testSuiteNameToIndex[name] = _allTestSuites.count - 1
    PersistentState.complainIfNothingRuns()
  }

  public func test(
    _ name: String,
    file: String = #file, line: UInt = #line,
    _ testFunction: () -> Void
  ) {
    _TestBuilder(testSuite: self, name: name, loc: SourceLoc(file, line))
    .code(testFunction)
  }

  public func test(
    _ name: String, file: String = #file, line: UInt = #line
  ) -> _TestBuilder {
    return _TestBuilder(testSuite: self, name: name, loc: SourceLoc(file, line))
  }

  public func setUp(_ code: () -> Void) {
    _precondition(_testSetUpCode == nil, "set-up code already set")
    _testSetUpCode = code
  }

  public func tearDown(_ code: () -> Void) {
    _precondition(_testTearDownCode == nil, "tear-down code already set")
    _testTearDownCode = code
  }

  func _runTest(name testName: String, parameter: Int?) {
    PersistentState.ranSomething = true
    for r in _allResettables {
      r.reset()
    }
    LifetimeTracked.instances = 0
    if let f = _testSetUpCode {
      f()
    }
    let test = _testByName(testName)
    switch test.code {
    case .single(let code):
      precondition(
        parameter == nil,
        "can't pass parameters to non-parameterized tests")
      code()
    case .parameterized(code: let code, _):
      code(parameter!)
    }
    if let f = _testTearDownCode {
      f()
    }
    expectEqual(
      0, LifetimeTracked.instances, "leaked LifetimeTracked instances:",
      file: test.testLoc.file, line: test.testLoc.line)
  }

  func _testByName(_ testName: String) -> _Test {
    return _tests[_testNameToIndex[testName]!]
  }

  internal enum _TestCode {
    case single(code: () -> Void)
    case parameterized(code: (Int) -> Void, count: Int)
  }

  internal struct _Test {
    let name: String
    let testLoc: SourceLoc
    let xfail: [TestRunPredicate]
    let skip: [TestRunPredicate]
    let stdinText: String?
    let stdinEndsWithEOF: Bool
    let crashOutputMatches: [String]
    let code: _TestCode

    /// Whether the test harness should stop reusing the child process after
    /// running this test.
    var canReuseChildProcessAfterTest: Bool {
      return stdinText == nil
    }

    func getActiveXFailPredicates() -> [TestRunPredicate] {
      return xfail.filter { $0.evaluate() }
    }

    func getActiveSkipPredicates() -> [TestRunPredicate] {
      return skip.filter { $0.evaluate() }
    }

    var parameterValues: [Int?] {
      switch code {
      case .single:
        return [nil]
      case .parameterized(code: _, count: let count):
        return (0..<count).map { $0 }
      }
    }
  }

  public struct _TestBuilder {
    let _testSuite: TestSuite
    var _name: String
    var _data: _Data = _Data()

    internal final class _Data {
      var _xfail: [TestRunPredicate] = []
      var _skip: [TestRunPredicate] = []
      var _stdinText: String? = nil
      var _stdinEndsWithEOF: Bool = false
      var _crashOutputMatches: [String] = []
      var _testLoc: SourceLoc? = nil
    }

    init(testSuite: TestSuite, name: String, loc: SourceLoc) {
      _testSuite = testSuite
      _name = name
      _data._testLoc = loc
    }

    public func xfail(_ predicate: TestRunPredicate) -> _TestBuilder {
      _data._xfail.append(predicate)
      return self
    }

    public func skip(_ predicate: TestRunPredicate) -> _TestBuilder {
      _data._skip.append(predicate)
      return self
    }

    public func stdin(_ stdinText: String, eof: Bool = false) -> _TestBuilder {
      _data._stdinText = stdinText
      _data._stdinEndsWithEOF = eof
      return self
    }

    public func crashOutputMatches(_ string: String) -> _TestBuilder {
      _data._crashOutputMatches.append(string)
      return self
    }

    internal func _build(_ testCode: _TestCode) {
      _testSuite._tests.append(
        _Test(
          name: _name, testLoc: _data._testLoc!, xfail: _data._xfail,
          skip: _data._skip,
          stdinText: _data._stdinText,
          stdinEndsWithEOF: _data._stdinEndsWithEOF,
          crashOutputMatches: _data._crashOutputMatches,
          code: testCode))
      _testSuite._testNameToIndex[_name] = _testSuite._tests.count - 1
    }

    public func code(_ testFunction: () -> Void) {
      _build(.single(code: testFunction))
    }

    public func forEach<Data>(
      in parameterSets: [Data],
      testFunction: (Data) -> Void
    ) {
      _build(.parameterized(
        code: { (i: Int) in testFunction(parameterSets[i]) },
        count: parameterSets.count))
    }
  }

  var name: String
  var _tests: [_Test] = []

  /// Code that is run before every test.
  var _testSetUpCode: (() -> Void)?

  /// Code that is run after every test.
  var _testTearDownCode: (() -> Void)?

  /// Maps test name to index in `_tests`.
  var _testNameToIndex: [String : Int] = [:]
}

#if os(OSX) || os(iOS) || os(watchOS) || os(tvOS)
@_silgen_name("swift_stdlib_getSystemVersionPlistProperty")
func _stdlib_getSystemVersionPlistPropertyImpl(
  _ propertyName: UnsafePointer<CChar>) -> UnsafePointer<CChar>?

func _stdlib_getSystemVersionPlistProperty(_ propertyName: String) -> String? {
  let cs = _stdlib_getSystemVersionPlistPropertyImpl(propertyName)
  return cs.map(String.init(cString:))
}
#endif

public enum OSVersion : CustomStringConvertible {
  case osx(major: Int, minor: Int, bugFix: Int)
  case iOS(major: Int, minor: Int, bugFix: Int)
  case tvOS(major: Int, minor: Int, bugFix: Int)
  case watchOS(major: Int, minor: Int, bugFix: Int)
  case iOSSimulator
  case tvOSSimulator
  case watchOSSimulator
  case linux
  case freeBSD
  case android

  public var description: String {
    switch self {
    case osx(let major, let minor, let bugFix):
      return "OS X \(major).\(minor).\(bugFix)"
    case iOS(let major, let minor, let bugFix):
      return "iOS \(major).\(minor).\(bugFix)"
    case tvOS(let major, let minor, let bugFix):
      return "TVOS \(major).\(minor).\(bugFix)"
    case watchOS(let major, let minor, let bugFix):
      return "watchOS \(major).\(minor).\(bugFix)"
    case iOSSimulator:
      return "iOSSimulator"
    case tvOSSimulator:
      return "TVOSSimulator"
    case watchOSSimulator:
      return "watchOSSimulator"
    case linux:
      return "Linux"
    case freeBSD:
      return "FreeBSD"
    case android:
      return "Android"
    }
  }
}

func _parseDottedVersion(_ s: String) -> [Int] {
  return Array(s._split(separator: ".").lazy.map { Int($0)! })
}

public func _parseDottedVersionTriple(_ s: String) -> (Int, Int, Int) {
  var array = _parseDottedVersion(s)
  if array.count >= 4 {
    fatalError("unexpected version")
  }
  return (
    array.count >= 1 ? array[0] : 0,
    array.count >= 2 ? array[1] : 0,
    array.count >= 3 ? array[2] : 0)
}

func _getOSVersion() -> OSVersion {
#if os(iOS) && (arch(i386) || arch(x86_64))
  // On simulator, the plist file that we try to read turns out to be host's
  // plist file, which indicates OS X.
  //
  // FIXME: how to get the simulator version *without* UIKit?
  return .iOSSimulator
#elseif os(tvOS) && (arch(i386) || arch(x86_64))
  return .tvOSSimulator
#elseif os(watchOS) && (arch(i386) || arch(x86_64))
  return .watchOSSimulator
#elseif os(Linux)
  return .linux
#elseif os(FreeBSD)
  return .freeBSD
#elseif os(Android)
  return .android
#else
  let productVersion = _stdlib_getSystemVersionPlistProperty("ProductVersion")!
  let (major, minor, bugFix) = _parseDottedVersionTriple(productVersion)
  #if os(OSX)
  return .osx(major: major, minor: minor, bugFix: bugFix)
  #elseif os(iOS)
  return .iOS(major: major, minor: minor, bugFix: bugFix)
  #elseif os(tvOS)
  return .tvOS(major: major, minor: minor, bugFix: bugFix)
  #elseif os(watchOS)
  return .watchOS(major: major, minor: minor, bugFix: bugFix)
  #else
  fatalError("could not determine OS version")
  #endif
#endif
}

var _runningOSVersion: OSVersion = _getOSVersion()
var _overrideOSVersion: OSVersion? = nil

/// Override the OS version for testing.
public func _setOverrideOSVersion(_ v: OSVersion) {
  _overrideOSVersion = v
}

func _getRunningOSVersion() -> OSVersion {
  // Allow overriding the OS version for testing.
  return _overrideOSVersion ?? _runningOSVersion
}

public enum TestRunPredicate : CustomStringConvertible {
  case custom(() -> Bool, reason: String)

  case always(/*reason:*/ String)
  case never

  case osxAny(/*reason:*/ String)
  case osxMajor(Int, reason: String)
  case osxMinor(Int, Int, reason: String)
  case osxMinorRange(Int, ClosedRange<Int>, reason: String)
  case osxBugFix(Int, Int, Int, reason: String)
  case osxBugFixRange(Int, Int, ClosedRange<Int>, reason: String)

  case iOSAny(/*reason:*/ String)
  case iOSMajor(Int, reason: String)
  case iOSMinor(Int, Int, reason: String)
  case iOSMinorRange(Int, ClosedRange<Int>, reason: String)
  case iOSBugFix(Int, Int, Int, reason: String)
  case iOSBugFixRange(Int, Int, ClosedRange<Int>, reason: String)

  case iOSSimulatorAny(/*reason:*/ String)

  case tvOSAny(/*reason:*/ String)
  case tvOSMajor(Int, reason: String)
  case tvOSMinor(Int, Int, reason: String)
  case tvOSMinorRange(Int, ClosedRange<Int>, reason: String)
  case tvOSBugFix(Int, Int, Int, reason: String)
  case tvOSBugFixRange(Int, Int, ClosedRange<Int>, reason: String)

  case tvOSSimulatorAny(/*reason:*/ String)

  case watchOSAny(/*reason:*/ String)
  case watchOSMajor(Int, reason: String)
  case watchOSMinor(Int, Int, reason: String)
  case watchOSMinorRange(Int, ClosedRange<Int>, reason: String)
  case watchOSBugFix(Int, Int, Int, reason: String)
  case watchOSBugFixRange(Int, Int, ClosedRange<Int>, reason: String)

  case watchOSSimulatorAny(/*reason:*/ String)

  case linuxAny(reason: String)

  case freeBSDAny(reason: String)

  case androidAny(reason: String)

  case objCRuntime(/*reason:*/ String)
  case nativeRuntime(/*reason:*/ String)

  public var description: String {
    switch self {
    case custom(_, let reason):
      return "Custom(reason: \(reason))"

    case always(let reason):
      return "Always(reason: \(reason))"
    case never:
      return ""

    case osxAny(let reason):
      return "osx(*, reason: \(reason))"
    case osxMajor(let major, let reason):
      return "osx(\(major).*, reason: \(reason))"
    case osxMinor(let major, let minor, let reason):
      return "osx(\(major).\(minor), reason: \(reason))"
    case osxMinorRange(let major, let minorRange, let reason):
      return "osx(\(major).[\(minorRange)], reason: \(reason))"
    case osxBugFix(let major, let minor, let bugFix, let reason):
      return "osx(\(major).\(minor).\(bugFix), reason: \(reason))"
    case osxBugFixRange(let major, let minor, let bugFixRange, let reason):
      return "osx(\(major).\(minor).[\(bugFixRange)], reason: \(reason))"

    case iOSAny(let reason):
      return "iOS(*, reason: \(reason))"
    case iOSMajor(let major, let reason):
      return "iOS(\(major).*, reason: \(reason))"
    case iOSMinor(let major, let minor, let reason):
      return "iOS(\(major).\(minor), reason: \(reason))"
    case iOSMinorRange(let major, let minorRange, let reason):
      return "iOS(\(major).[\(minorRange)], reason: \(reason))"
    case iOSBugFix(let major, let minor, let bugFix, let reason):
      return "iOS(\(major).\(minor).\(bugFix), reason: \(reason))"
    case iOSBugFixRange(let major, let minor, let bugFixRange, let reason):
      return "iOS(\(major).\(minor).[\(bugFixRange)], reason: \(reason))"

    case iOSSimulatorAny(let reason):
      return "iOSSimulatorAny(*, reason: \(reason))"

    case tvOSAny(let reason):
      return "tvOS(*, reason: \(reason))"
    case tvOSMajor(let major, let reason):
      return "tvOS(\(major).*, reason: \(reason))"
    case tvOSMinor(let major, let minor, let reason):
      return "tvOS(\(major).\(minor), reason: \(reason))"
    case tvOSMinorRange(let major, let minorRange, let reason):
      return "tvOS(\(major).[\(minorRange)], reason: \(reason))"
    case tvOSBugFix(let major, let minor, let bugFix, let reason):
      return "tvOS(\(major).\(minor).\(bugFix), reason: \(reason))"
    case tvOSBugFixRange(let major, let minor, let bugFixRange, let reason):
      return "tvOS(\(major).\(minor).[\(bugFixRange)], reason: \(reason))"

    case tvOSSimulatorAny(let reason):
      return "tvOSSimulatorAny(*, reason: \(reason))"

    case watchOSAny(let reason):
      return "watchOS(*, reason: \(reason))"
    case watchOSMajor(let major, let reason):
      return "watchOS(\(major).*, reason: \(reason))"
    case watchOSMinor(let major, let minor, let reason):
      return "watchOS(\(major).\(minor), reason: \(reason))"
    case watchOSMinorRange(let major, let minorRange, let reason):
      return "watchOS(\(major).[\(minorRange)], reason: \(reason))"
    case watchOSBugFix(let major, let minor, let bugFix, let reason):
      return "watchOS(\(major).\(minor).\(bugFix), reason: \(reason))"
    case watchOSBugFixRange(let major, let minor, let bugFixRange, let reason):
      return "watchOS(\(major).\(minor).[\(bugFixRange)], reason: \(reason))"

    case watchOSSimulatorAny(let reason):
      return "watchOSSimulatorAny(*, reason: \(reason))"

    case linuxAny(reason: let reason):
      return "linuxAny(*, reason: \(reason))"

    case androidAny(reason: let reason):
      return "androidAny(*, reason: \(reason))"

    case freeBSDAny(reason: let reason):
      return "freeBSDAny(*, reason: \(reason))"

    case objCRuntime(let reason):
      return "Objective-C runtime, reason: \(reason))"
    case nativeRuntime(let reason):
      return "Native runtime (no ObjC), reason: \(reason))"
    }
  }

  public func evaluate() -> Bool {
    switch self {
    case custom(let predicate, _):
      return predicate()

    case always:
      return true
    case never:
      return false

    case osxAny:
      switch _getRunningOSVersion() {
      case .osx:
        return true
      default:
        return false
      }

    case osxMajor(let major, _):
      switch _getRunningOSVersion() {
      case .osx(major, _, _):
        return true
      default:
        return false
      }

    case osxMinor(let major, let minor, _):
      switch _getRunningOSVersion() {
      case .osx(major, minor, _):
        return true
      default:
        return false
      }

    case osxMinorRange(let major, let minorRange, _):
      switch _getRunningOSVersion() {
      case .osx(major, let runningMinor, _):
        return minorRange.contains(runningMinor)
      default:
        return false
      }

    case osxBugFix(let major, let minor, let bugFix, _):
      switch _getRunningOSVersion() {
      case .osx(major, minor, bugFix):
        return true
      default:
        return false
      }

    case osxBugFixRange(let major, let minor, let bugFixRange, _):
      switch _getRunningOSVersion() {
      case .osx(major, minor, let runningBugFix):
        return bugFixRange.contains(runningBugFix)
      default:
        return false
      }

    case iOSAny:
      switch _getRunningOSVersion() {
      case .iOS:
        return true
      default:
        return false
      }

    case iOSMajor(let major, _):
      switch _getRunningOSVersion() {
      case .iOS(major, _, _):
        return true
      default:
        return false
      }

    case iOSMinor(let major, let minor, _):
      switch _getRunningOSVersion() {
      case .iOS(major, minor, _):
        return true
      default:
        return false
      }

    case iOSMinorRange(let major, let minorRange, _):
      switch _getRunningOSVersion() {
      case .iOS(major, let runningMinor, _):
        return minorRange.contains(runningMinor)
      default:
        return false
      }

    case iOSBugFix(let major, let minor, let bugFix, _):
      switch _getRunningOSVersion() {
      case .iOS(major, minor, bugFix):
        return true
      default:
        return false
      }

    case iOSBugFixRange(let major, let minor, let bugFixRange, _):
      switch _getRunningOSVersion() {
      case .iOS(major, minor, let runningBugFix):
        return bugFixRange.contains(runningBugFix)
      default:
        return false
      }

    case iOSSimulatorAny:
      switch _getRunningOSVersion() {
      case .iOSSimulator:
        return true
      default:
        return false
      }

    case tvOSAny:
      switch _getRunningOSVersion() {
      case .tvOS:
        return true
      default:
        return false
      }

    case tvOSMajor(let major, _):
      switch _getRunningOSVersion() {
      case .tvOS(major, _, _):
        return true
      default:
        return false
      }

    case tvOSMinor(let major, let minor, _):
      switch _getRunningOSVersion() {
      case .tvOS(major, minor, _):
        return true
      default:
        return false
      }

    case tvOSMinorRange(let major, let minorRange, _):
      switch _getRunningOSVersion() {
      case .tvOS(major, let runningMinor, _):
        return minorRange.contains(runningMinor)
      default:
        return false
      }

    case tvOSBugFix(let major, let minor, let bugFix, _):
      switch _getRunningOSVersion() {
      case .tvOS(major, minor, bugFix):
        return true
      default:
        return false
      }

    case tvOSBugFixRange(let major, let minor, let bugFixRange, _):
      switch _getRunningOSVersion() {
      case .tvOS(major, minor, let runningBugFix):
        return bugFixRange.contains(runningBugFix)
      default:
        return false
      }

    case tvOSSimulatorAny:
      switch _getRunningOSVersion() {
      case .tvOSSimulator:
        return true
      default:
        return false
      }

    case watchOSAny:
      switch _getRunningOSVersion() {
      case .watchOS:
        return true
      default:
        return false
      }

    case watchOSMajor(let major, _):
      switch _getRunningOSVersion() {
      case .watchOS(major, _, _):
        return true
      default:
        return false
      }

    case watchOSMinor(let major, let minor, _):
      switch _getRunningOSVersion() {
      case .watchOS(major, minor, _):
        return true
      default:
        return false
      }

    case watchOSMinorRange(let major, let minorRange, _):
      switch _getRunningOSVersion() {
      case .watchOS(major, let runningMinor, _):
        return minorRange.contains(runningMinor)
      default:
        return false
      }

    case watchOSBugFix(let major, let minor, let bugFix, _):
      switch _getRunningOSVersion() {
      case .watchOS(major, minor, bugFix):
        return true
      default:
        return false
      }

    case watchOSBugFixRange(let major, let minor, let bugFixRange, _):
      switch _getRunningOSVersion() {
      case .watchOS(major, minor, let runningBugFix):
        return bugFixRange.contains(runningBugFix)
      default:
        return false
      }

    case watchOSSimulatorAny:
      switch _getRunningOSVersion() {
      case .watchOSSimulator:
        return true
      default:
        return false
      }

    case linuxAny:
      switch _getRunningOSVersion() {
      case .linux:
        return true
      default:
        return false
      }

    case androidAny:
      switch _getRunningOSVersion() {
      case .android:
        return true
      default:
        return false
      }

    case freeBSDAny:
      switch _getRunningOSVersion() {
      case .freeBSD:
        return true
      default:
        return false
      }

    case objCRuntime:
#if _runtime(_ObjC)
      return true
#else
      return false
#endif

    case nativeRuntime:
#if _runtime(_ObjC)
      return false
#else
      return true
#endif
    }
  }
}

//
// Semantic tests for protocol conformance
//

/// Test that the elements of `instances` satisfy the semantic
/// requirements of `Equatable`, using `oracle` to generate equality
/// expectations from pairs of positions in `instances`.
///
/// - Note: `oracle` is also checked for conformance to the
///   laws.
public func checkEquatable<
  Instances : Collection
  where
  Instances.Iterator.Element : Equatable,

  // FIXME(compiler limitation): these constraints should be applied to
  // associated types of Collection.
  Instances.Indices.Iterator.Element == Instances.Index
>(
  _ instances: Instances,
  oracle: (Instances.Index, Instances.Index) -> Bool,
  ${TRACE}
) {
  // TODO: swift-3-indexing-model: add tests for this function.
  for i in instances.indices {
    expectTrue(oracle(i, i), "bad oracle: broken reflexivity at index \(i)")
    let x = instances[i]
    // Reflexivity
    expectEqual(x, x, ${trace})
    for j in instances.indices {
      let predictedXY = oracle(i, j)
      expectEqual(
        predictedXY, oracle(j, i),
        "bad oracle: broken symmetry between indices \(i), \(j)")
      
      let y = instances[j]

      let xy = x == y
      expectEqual(predictedXY, xy, ${trace})

      // Not-equal is an inverse of equal
      expectNotEqual(xy, x != y, ${trace})
      
      // Symmetry
      expectEqual(xy, y == x, ${trace})
      
      for k in instances.indices {
        let z = instances[k]
        // Transitivity
        let predictedYZ = oracle(j, k)
        if predictedXY && predictedYZ {
          expectTrue(
            oracle(i, k),
            "bad oracle: broken transitivity at indices \(i), \(j), \(k)")
          expectEqual(y, z, ${trace})
          expectEqual(x, z, ${trace})
        }
      }
    }
  }
}

public func checkEquatable<T : Equatable>(
  _ expectedEqual: Bool, _ lhs: T, _ rhs: T, ${TRACE}
) {
  checkEquatable(
    [lhs, rhs],
    oracle: { expectedEqual || $0 == $1 }, ${trace}, showFrame: false)
}

/// Test that the elements of `instances` satisfy the semantic
/// requirements of `Hashable`, using `equalityOracle` to generate
/// equality expectations from pairs of positions in `instances`.
public func checkHashable<
  Instances : Collection
  where
  Instances.Iterator.Element : Hashable,

  // FIXME(compiler limitation): these constraints should be applied to
  // associated types of Collection.
  Instances.Indices.Iterator.Element == Instances.Index
>(
  _ instances: Instances,
  equalityOracle: (Instances.Index, Instances.Index) -> Bool,
  ${TRACE}
) {
  checkEquatable(instances, oracle: equalityOracle, ${trace})
  
  for x in instances {
    for y in instances {
      if x == y {
        expectEqual(x.hashValue, y.hashValue, ${trace})
      }
    }
  }
}

public func checkHashable<T : Hashable>(
  _ expectedEqual: Bool, _ lhs: T, _ rhs: T, ${TRACE}
) {
  checkHashable(
    [lhs, rhs], equalityOracle: { expectedEqual || $0 == $1 }, ${trace})
}

public enum ExpectedComparisonResult {
  case lt, eq, gt

  public func isLT() -> Bool {
    return self == .lt
  }

  public func isEQ() -> Bool {
    return self == .eq
  }

  public func isGT() -> Bool {
    return self == .gt
  }

  public func isLE() -> Bool {
    return isLT() || isEQ()
  }

  public func isGE() -> Bool {
    return isGT() || isEQ()
  }

  public func isNE() -> Bool {
    return !isEQ()
  }

  public func flip() -> ExpectedComparisonResult {
    switch self {
    case .lt:
      return .gt
    case .eq:
      return .eq
    case .gt:
      return .lt
    }
  }
}

extension ExpectedComparisonResult : CustomStringConvertible {
  public var description: String {
    switch self {
    case .lt:
      return "<"
    case .eq:
      return "=="
    case .gt:
      return ">"
    }
  }
}

/// Test that the elements of `instances` satisfy the semantic
/// requirements of `Comparable`, using `oracle` to generate comparison
/// expectations from pairs of positions in `instances`.
///
/// - Note: `oracle` is also checked for conformance to the
///   laws.
public func checkComparable<
  Instances : Collection
  where
  Instances.Iterator.Element : Comparable,

  // FIXME(compiler limitation): these constraints should be applied to
  // associated types of Collection.
  Instances.Indices.Iterator.Element == Instances.Index
>(
  _ instances: Instances,
  oracle: (Instances.Index, Instances.Index) -> ExpectedComparisonResult,
  ${TRACE}
) {
  // Also checks that equality is consistent with comparison and that
  // the oracle obeys the equality laws
  checkEquatable(instances, oracle: { oracle($0, $1).isEQ() }, ${trace})
  
  for i in instances.indices {
    let x = instances[i]

    expectFalse(x < x, ${trace})
    expectFalse(x > x, ${trace})
    expectTrue(x <= x, ${trace})
    expectTrue(x >= x, ${trace})
    
    for j in instances.indices where i != j {
      let y = instances[j]
      
      let expected = oracle(i, j)
      
      expectEqual(
        expected.flip(), oracle(j, i),
        "bad oracle: missing antisymmetry: "
        + "(\(String(reflecting: i)), \(String(reflecting: j)))",
        stackTrace: ${stackTrace})
      
      expectEqual(expected.isLT(), x < y, ${trace})
      expectEqual(expected.isLE(), x <= y, ${trace})
      expectEqual(expected.isGE(), x >= y, ${trace})
      expectEqual(expected.isGT(), x > y, ${trace})
      
      for k in instances.indices {
        let expected2 = oracle(j, k)
        if expected == expected2 {
          expectEqual(
            expected, oracle(i, k),
            "bad oracle: missing transitivity "
            + "(\(String(reflecting: i)), \(String(reflecting: j)), "
            + "\(String(reflecting: k)))", stackTrace: ${stackTrace})
        }
      }
    }
  }
}

public func checkComparable<T : Comparable>(
  _ expected: ExpectedComparisonResult, _ lhs: T, _ rhs: T, ${TRACE}
) {
  checkComparable(
    [lhs, rhs],
    oracle: { [[ .eq, expected], [ expected.flip(), .eq]][$0][$1] },
    ${trace})
}


/// Test that the elements of `instances` satisfy the semantic
/// requirements of `Strideable`, using `advanceOracle` and
/// 'distanceOracle' to generate expectations about the results of
/// `advanced(by:)` and `distance(to:)` from pairs of positions in
/// `instances` and `strides`.
///
/// - Note: `oracle` is also checked for conformance to the
///   laws.
public func checkStrideable<
  Instances : Collection,
  Strides : Collection
  where
  Instances.Iterator.Element : Strideable,
  Instances.Iterator.Element.Stride == Strides.Iterator.Element,

  // FIXME(compiler limitation): these constraints should be applied to
  // associated types of Collection.
  Instances.Indices.Iterator.Element == Instances.Index,
  Strides.Indices.Iterator.Element == Strides.Index
>(
  _ instances: Instances, strides: Strides,
  distanceOracle:
    (Instances.Index, Instances.Index) -> Strides.Iterator.Element,
  advanceOracle:
    (Instances.Index, Strides.Index) -> Instances.Iterator.Element,
  ${TRACE}
) {
  checkComparable(
    instances,
    oracle: {
      let d = distanceOracle($1, $0);
      return d < 0 ? .lt : d == 0 ? .eq : .gt
    },
    ${trace})
  
  for i in instances.indices {
    let x = instances[i]
    expectEqual(x, x.advanced(by: 0))
    
    for j in strides.indices {
      let y = strides[j]
      expectEqual(advanceOracle(i, j), x.advanced(by: y))
    }

    for j in instances.indices {
      let y = instances[j]
      expectEqual(distanceOracle(i, j), x.distance(to: y))
    }
  }
}

<<<<<<< HEAD
=======
public struct CollectionMisuseResiliencyChecks {
  public enum FailureKind {
    case none
    case trap
    case expectationFailure
  }

  public var callNextOnExhaustedGenerator: Bool = true
  public var creatingOutOfBoundsIndicesBehavior: FailureKind = .trap
  public var subscriptOnOutOfBoundsIndicesBehavior: FailureKind = .trap
  public var subscriptRangeOnOutOfBoundsRangesBehavior: FailureKind = .trap

  public static var all: CollectionMisuseResiliencyChecks {
    return CollectionMisuseResiliencyChecks()
  }

  public static var none: CollectionMisuseResiliencyChecks {
    return CollectionMisuseResiliencyChecks(
      callNextOnExhaustedGenerator: false,
      creatingOutOfBoundsIndicesBehavior: .none,
      subscriptOnOutOfBoundsIndicesBehavior: .none,
      subscriptRangeOnOutOfBoundsRangesBehavior: .none)
  }
}

internal func _checkIncrementalAdvance<
  Instances : Collection
  where
  Instances.Iterator.Element : ForwardIndex
>(
  _ instances: Instances,
  equalityOracle: (Instances.Index, Instances.Index) -> Bool,
  limit: Instances.Iterator.Element,
  sign: Instances.Iterator.Element.Distance, // 1 or -1
  next: (Instances.Iterator.Element) -> Instances.Iterator.Element,
  ${TRACE}
) {
  for i in instances {
    let d = sign > 0 ? i.distance(to: limit) : -limit.distance(to: i)

    var offset: Instances.Iterator.Element.Distance = 0
    for _ in 0...(d * sign).toIntMax() {
      let j = i.advanced(by: offset)
      let k = i.advanced(by: offset + sign, limit: limit)
      let jAtLimit = offset == d
      if jAtLimit {
        expectEqual(limit, j, ${trace})
      }
      expectEqual(jAtLimit ? j : next(j), k, ${trace})
      offset += sign
    }
  }
}

/// Test that the elements of `instances` satisfy the semantic
/// requirements of `ForwardIndex`, using `equalityOracle` to
/// generate equality expectations from pairs of positions in
/// `instances`.
///
/// - Precondition: `endIndex` is reachable from all elements of
///   `instances`
public func checkForwardIndex<
  Instances : Collection
  where
  Instances.Iterator.Element : ForwardIndex
>(
  _ instances: Instances,
  equalityOracle: (Instances.Index, Instances.Index) -> Bool,
  endIndex: Instances.Iterator.Element, ${TRACE}
) {
  typealias Index = Instances.Iterator.Element
  
  checkIncrementable(
    instances, equalityOracle: equalityOracle, endIndex: endIndex, ${trace})

  _checkIncrementalAdvance(
    instances, equalityOracle: equalityOracle, limit: endIndex,
    sign: 1, next: { $0.successor() }, ${trace})
}

/// Test that the elements of `instances` satisfy the semantic
/// requirements of `BidirectionalIndex`, using `equalityOracle`
/// to generate equality expectations from pairs of positions in
/// `instances`.
///
/// - Precondition:
///   - all elements of `instances` are reachable from `startIndex`.
///   - `endIndex` is reachable from all elements of `instances`.
public func checkBidirectionalIndex<
  Instances: Collection
  where
  Instances.Iterator.Element : BidirectionalIndex
>(
  _ instances: Instances,
  equalityOracle: (Instances.Index, Instances.Index) -> Bool,
  startIndex: Instances.Iterator.Element, 
  endIndex: Instances.Iterator.Element,
  ${TRACE}
) {
  typealias Index = Instances.Iterator.Element

  checkForwardIndex(
    instances, equalityOracle: equalityOracle, endIndex: endIndex)

  checkDecrementable(
    instances, equalityOracle: equalityOracle, startIndex: startIndex, ${trace})

  _checkIncrementalAdvance(
    instances, equalityOracle: equalityOracle, limit: startIndex,
    sign: -1, next: { $0.predecessor() }, ${trace})
}

/// Test that the elements of `instances` satisfy the semantic
/// requirements of `RandomAccessIndex`, using 
/// `advanceOracle` and 'distanceOracle' to generate expectations
/// about the results of `advanced(by:)` and `distance(to:)` from pairs of
/// positions in `instances` and `distances`.
///
/// - Precondition:
///   - all elements of `instances` are reachable from `startIndex`.
///   - `endIndex` is reachable from all elements of `instances`.
public func checkRandomAccessIndex<
  Instances : Collection, Distances : Collection
  where
  Instances.Iterator.Element : RandomAccessIndex,
  Distances.Iterator.Element == Instances.Iterator.Element.Distance,
  Instances.Iterator.Element.Distance == Instances.Iterator.Element.Stride
>(
  _ instances: Instances, distances: Distances,
  distanceOracle:
    (Instances.Index, Instances.Index) -> Distances.Iterator.Element,
  advanceOracle:
    (Instances.Index, Distances.Index) -> Instances.Iterator.Element,
  startIndex: Instances.Iterator.Element,
  endIndex: Instances.Iterator.Element,
  ${TRACE}
) {
  checkBidirectionalIndex(
    instances, equalityOracle: { distanceOracle($0, $1) == 0 },
    startIndex: startIndex, endIndex: endIndex, ${trace})

  checkStrideable(
    instances, strides: distances,
    distanceOracle: distanceOracle,
    advanceOracle: advanceOracle, ${trace})
}

// Generate two overloads: one for Array (which will get
// picked up when the caller passes a literal), and another that
// accepts any appropriate Collection type.
% for genericParam, Element, Expected in zip(
%   ('Expected: Collection', 'Element'),
%   ('Expected.Iterator.Element', 'Element'),
%   ('Expected', 'Array<Element>')):

public func checkIterator<
  ${genericParam}, I : IteratorProtocol
  where I.Element == ${Element}
>(
  _ expected: ${Expected},
  _ iterator: I,
  ${TRACE},
  resiliencyChecks: CollectionMisuseResiliencyChecks = .all,
  sameValue: (${Element}, ${Element}) -> Bool
) {
  // Copying a `IteratorProtocol` is allowed.
  var mutableGen = iterator
  var actual: [${Element}] = []
  while let e = mutableGen.next() {
    actual.append(e)
  }
  expectEqualSequence(
    expected, actual, ${trace}, sameValue: sameValue)

  if resiliencyChecks.callNextOnExhaustedGenerator {
    // Having returned `.None` once, a `IteratorProtocol` should not generate more
    // elements.
    for _ in 0..<10 {
      expectEmpty(mutableGen.next(), ${trace})
    }
  }
}

public func checkIterator<
  ${genericParam}, I : IteratorProtocol
  where I.Element == ${Element}, ${Element} : Equatable
>(
  _ expected: ${Expected},
  _ iterator: I,
  ${TRACE},
  resiliencyChecks: CollectionMisuseResiliencyChecks = .all
) {
  checkIterator(
    expected, iterator, ${trace},
    resiliencyChecks: resiliencyChecks, showFrame: false
  ) { $0 == $1 }
}

public func checkSequence<
  ${genericParam}, S : Sequence
  where
  S.Iterator.Element == ${Element}
>(
  _ expected: ${Expected},
  _ sequence: S,
  ${TRACE},
  resiliencyChecks: CollectionMisuseResiliencyChecks = .all,
  sameValue: (${Element}, ${Element}) -> Bool
) {
  let expectedCount: Int = numericCast(expected.count)
  checkIterator(
    expected, sequence.makeIterator(), ${trace},
    resiliencyChecks: resiliencyChecks,
    sameValue: sameValue)

  expectGE(
    expectedCount, sequence.underestimatedCount, ${trace})

  // Check that _copyContents does the right thing if we can do so
  // without destroying the sequence.
  sequence._preprocessingPass { () -> Void in 
    var count = 0
    for _ in sequence { count += 1 }
    let buf = UnsafeMutablePointer<S.Iterator.Element>(allocatingCapacity: count)
    let end = sequence._copyContents(initializing: buf)
    expectTrue(end == buf + count, "_copyContents returned the wrong value")
    var j = expected.startIndex
    for i in 0..<(end - buf) {
      expectTrue(sameValue(expected[j], buf[i]))
      j = j.successor()
    }
    buf.deinitialize(count: end - buf)
    buf.deallocateCapacity(count)
  }
}

public func checkSequence<
  ${genericParam}, S : Sequence
  where
  S.Iterator.Element == ${Element},
  S.Iterator.Element : Equatable
>(
  _ expected: ${Expected},
  _ sequence: S,
  ${TRACE},
  resiliencyChecks: CollectionMisuseResiliencyChecks = .all
) {
  checkSequence(
    expected, sequence, ${trace},
    resiliencyChecks: resiliencyChecks, showFrame: false
  ) { $0 == $1 }
}

%for traversal in ['Forward', 'Bidirectional', 'RandomAccess']:

public func check${traversal}Collection<
  ${genericParam}, C : Collection
  where
  C.Iterator.Element == ${Element},
  C.Index : ${traversal}Index
%  if traversal == 'RandomAccess':
  , C.Index.Stride == C.Index.Distance
% end
>(
  _ expected: ${Expected}, _ collection: C,
  ${TRACE},
  resiliencyChecks: CollectionMisuseResiliencyChecks = .all,
  sameValue: (${Element}, ${Element}) -> Bool
) {
  // A `Collection` is a multi-pass `Sequence`.
  for _ in 0..<3 {
    checkSequence(
      expected, collection, ${trace},
      resiliencyChecks: resiliencyChecks, sameValue: sameValue)
  }

  // Advances up to 1 positions without passing endIndex.  Don't use
  // advanced(by: n) to do this because it's under test here.
  let next = { $0 == collection.endIndex ? $0 : $0.successor() }

  // advances up to 5 positions without passing endIndex.  Picking a
  // small constant to avoid complexity explosion on large input
  // collections.
  let next5 = { next(next(next(next(next($0))))) }

  let partWay0 = next5(collection.startIndex)
  let partWay1 = next5(partWay0)
% if traversal == 'Forward':
  checkForwardIndex(
    collection.startIndex..<partWay0, equalityOracle: { $0 == $1 },
    endIndex: partWay1, ${trace})
% elif traversal == 'Bidirectional':
  checkBidirectionalIndex(
    partWay0..<partWay1, equalityOracle: { $0 == $1 },
    startIndex: collection.startIndex,
    endIndex: next5(partWay1), ${trace})
% else:

%   assert(traversal == 'RandomAccess')
  typealias Distance = C.Index.Distance
  let count: Distance  = collection.count
  let offset0 = min(5, count)
  let offset1 = min(10, count)
  let offset2 = min(15, count)

  let distanceCandidates: [Distance] = [
    -11, -7, -5, -3, -2, -1, 0, 1, 2, 3, 5, 7, 11]

  let distances = distanceCandidates.filter { (x: Distance) -> Bool in
    x + offset0 >= 0 && x + offset1 <= count
  }

  func nextN(_ n: C.Index.Distance, _ i: C.Index) -> C.Index {
    var i = i
    if n < 0 {
      for _ in 0 ..< -(n.toIntMax()) {
        i -= 1
      }
    }
    else {
      for _ in 0..<n.toIntMax() {
        i += 1
      }
    }
    return i
  }

  let instances = Array(partWay0..<partWay1)
  typealias Distances = [Distance]
  checkRandomAccessIndex(
    instances,
    distances: distances,
    distanceOracle: { (x: Int, y: Int) in Distance(IntMax(y - x)) },
    advanceOracle: { x, y in nextN(distances[y], instances[x]) },
    startIndex: collection.startIndex,
    endIndex: next5(partWay1), ${trace})
% end

  let expectedArray = Array(expected)

  expectEqual(
    expectedArray.count.toIntMax(), collection.count.toIntMax(), ${trace})

  for _ in 0..<3 {
    if true {
      let startIndex = collection.startIndex
      let endIndex = collection.endIndex

      for _ in collection.indices {
        expectEqual(
          startIndex, collection.startIndex,
          "Iteration should not change startIndex",
          stackTrace: ${stackTrace})
        
        expectEqual(
          endIndex, collection.endIndex,
          "Iteration should not change endIndex",
          stackTrace: ${stackTrace})
      }
    }

    var allIndices = Array(collection.indices)

    if expectedArray.count >= 2 {
      for i in 0..<allIndices.count-1 {
        let successor1 = allIndices[i].successor()
        var successor2 = allIndices[i]
        successor2 = successor2.successor()
        var successor3 = allIndices[i]
        successor3 = successor3.successor()
        for s in [ successor1, successor2, successor3 ] {
          expectEqual(allIndices[i + 1], s, ${trace})
          expectEqual(
            expectedArray[i + 1], collection[s], ${trace}, sameValue: sameValue)
        }
      }
%   if traversal == "Bidirectional":
      for i in 1..<allIndices.count {
        let predecessor1 = allIndices[i].predecessor()
        var predecessor2 = allIndices[i]
        predecessor2 = predecessor2.predecessor()
        var predecessor3 = allIndices[i]
        predecessor3 = predecessor3.predecessor()
        for p in [ predecessor1, predecessor2, predecessor3 ] {
          expectEqual(allIndices[i - 1], p, ${trace})
          expectEqual(
            expectedArray[i - 1], collection[p], ${trace}, sameValue: sameValue)
        }
      }
      for i in 1..<allIndices.count {
        var index = allIndices[i]
        index = index.predecessor()
        index = index.successor()
        expectEqual(allIndices[i], index, ${trace})
        expectEqual(
          expectedArray[i], collection[index], ${trace}, sameValue: sameValue)
      }
%   end
    }

    if true {
      var allIndices2: [C.Index] = []
      for i in collection.indices {
        allIndices2.append(i)
      }

      expectEqualSequence(
        allIndices, allIndices2, "iteration should not invalidate indices",
        stackTrace: ${stackTrace})

      expectEqualSequence(
        expectedArray, allIndices.map { collection[$0] },
        stackTrace: ${stackTrace}, sameValue: sameValue)
      expectEqualSequence(
        expectedArray, allIndices2.map { collection[$0] },
        stackTrace: ${stackTrace}, sameValue: sameValue)
    }
  }

  // FIXME: more checks for bidirectional and random access collections.
}

public func check${traversal}Collection<
  ${genericParam}, C : Collection
  where
  C.Iterator.Element == ${Element},
  C.Index : ${traversal}Index,
  ${Element} : Equatable
%  if traversal == 'RandomAccess':
  , C.Index.Stride == C.Index.Distance
% end
>(
  _ expected: ${Expected}, _ collection: C,
  ${TRACE},
  resiliencyChecks: CollectionMisuseResiliencyChecks = .all
) {
  check${traversal}Collection(
    expected, collection, ${trace},
    resiliencyChecks: resiliencyChecks) { $0 == $1 }
}
% end

// FIXME: merge into checkCollection()
public func checkSliceableWithBidirectionalIndex<
  ${genericParam}, S : Collection
  where
  S.Iterator.Element == ${Element},
  S.SubSequence.Iterator.Element == ${Element},
  S.Index : BidirectionalIndex,
  S.SubSequence : Collection,
  S.SubSequence.Index : BidirectionalIndex,
  ${Element} : Equatable
>(
  _ expected: ${Expected}, _ sliceable: S, ${TRACE}
) {
  // A `Sliceable` is a `Collection`.
  checkBidirectionalCollection(expected, sliceable, ${trace})

  let expectedArray = Array(expected)
  
  var start = sliceable.startIndex
  for startNumericIndex in 0...expectedArray.count {
    if start != sliceable.endIndex {
      start = start.successor()
      start = start.predecessor()
      start = start.successor()
      start = start.predecessor()
    }
    var end = start
    for endNumericIndex in startNumericIndex...expectedArray.count {
      if end != sliceable.endIndex {
        end = end.successor()
        end = end.predecessor()
        end = end.successor()
        end = end.predecessor()
      }
      let expectedSlice = expectedArray[startNumericIndex..<endNumericIndex]
      let slice = sliceable[start..<end]
      checkBidirectionalCollection(expectedSlice, slice, ${trace})

      if end != sliceable.endIndex {
        end = end.successor()
      }
    }
    if start != sliceable.endIndex {
      start = start.successor()
    }
  }
}

% end

>>>>>>> fadf6b3c
public func nthIndex<C: Collection>(_ x: C, _ n: Int) -> C.Index {
  return x.index(numericCast(n), stepsFrom: x.startIndex)
}

public func nth<C: Collection>(_ x: C, _ n: Int) -> C.Iterator.Element {
  return x[nthIndex(x, n)]
}

public func expectEqualSequence<
  Expected: Sequence,
  Actual: Sequence
  where
  Expected.Iterator.Element == Actual.Iterator.Element,
  Expected.Iterator.Element : Equatable
>(_ expected: Expected, _ actual: Actual, ${TRACE}) {
  expectEqualSequence(expected, actual, ${trace}) { $0 == $1 }
}

public func expectEqualSequence<
  Expected : Sequence,
  Actual : Sequence,
  T : Equatable,
  U : Equatable
  where
  Expected.Iterator.Element == Actual.Iterator.Element,
  Expected.Iterator.Element == (T, U)
>(_ expected: Expected, _ actual: Actual, ${TRACE}) {
  expectEqualSequence(
    expected, actual, ${trace}) {
    (lhs: (T, U), rhs: (T, U)) -> Bool in
    lhs.0 == rhs.0 && lhs.1 == rhs.1
  }
}

public func expectEqualSequence<
  Expected: Sequence,
  Actual: Sequence
  where
  Expected.Iterator.Element == Actual.Iterator.Element
>(_ expected: Expected, _ actual: Actual, ${TRACE},
  sameValue: (Expected.Iterator.Element, Expected.Iterator.Element) -> Bool) {

  if !expected.elementsEqual(actual, isEquivalent: sameValue) {
    expectationFailure("expected elements: \"\(expected)\"\n"
      + "actual: \"\(actual)\" (of type \(String(reflecting: actual.dynamicType)))",
      trace: ${trace})
  }
}

public func expectEqualsUnordered<
  Expected : Sequence,
  Actual : Sequence
  where
  Expected.Iterator.Element == Actual.Iterator.Element
>(
  _ expected: Expected, _ actual: Actual, ${TRACE},
  compare: (Expected.Iterator.Element, Expected.Iterator.Element)
    -> ExpectedComparisonResult
) {
  let x: [Expected.Iterator.Element] =
    expected.sorted(isOrderedBefore: compose(compare, { $0.isLT() }))
  let y: [Actual.Iterator.Element] =
    actual.sorted(isOrderedBefore: compose(compare, { $0.isLT() }))
  expectEqualSequence(
    x, y, ${trace}, sameValue: compose(compare, { $0.isEQ() }))
}

public func expectEqualsUnordered<
  Expected : Sequence,
  Actual : Sequence
  where
  Expected.Iterator.Element == Actual.Iterator.Element,
  Expected.Iterator.Element : Comparable
>(
  _ expected: Expected, _ actual: Actual, ${TRACE}
) {
  expectEqualsUnordered(expected, actual, ${trace}) {
    $0 < $1 ? .lt : $0 == $1 ? .eq : .gt
  }
}

public func expectEqualsUnordered<T : Comparable>(
  _ expected: [T], _ actual: [T], ${TRACE}
) {
  let x = expected.sorted()
  let y = actual.sorted()
  expectEqualSequence(x, y, ${trace})
}

public func expectEqualsUnordered<
  T : Strideable where T.Stride : Integer
>(
  _ expected: Range<T>, _ actual: [T], ${TRACE}
) {
  expectEqualsUnordered(
    CountableRange(uncheckedBounds:
      (lower: expected.lowerBound, upper: expected.upperBound)),
    actual,
    ${trace},
    showFrame: false)
}

public func expectEqualsUnordered<T : Strideable>(
  _ expected: CountableRange<T>, _ actual: [T], ${TRACE}
) {
  if expected.count != actual.count {
    expectationFailure("expected elements: \"\(expected)\"\n"
      + "actual: \"\(actual)\" (of type \(String(reflecting: actual.dynamicType)))",
      trace: ${trace})
  }
  let r = Range(uncheckedBounds:
    (lower: expected.lowerBound, upper: expected.upperBound))
  for e in actual {
    if !r.contains(e) {
      expectationFailure("expected elements: \"\(expected)\"\n"
        + "actual: \"\(actual)\" (of type \(String(reflecting: actual.dynamicType)))",
        trace: ${trace})
    }
  }
}

/// A nominal type that is equivalent to a tuple of two elements.
///
/// We need a nominal type because we can't add protocol conformances to
/// tuples.
struct Pair<T : Comparable> : Comparable {
  init(_ first: T, _ second: T) {
    self.first = first
    self.second = second
  }

  var first: T
  var second: T
}

func == <T>(lhs: Pair<T>, rhs: Pair<T>) -> Bool {
  return lhs.first == rhs.first && lhs.second == rhs.second
}

func < <T>(lhs: Pair<T>, rhs: Pair<T>) -> Bool {
  return [ lhs.first, lhs.second ].lexicographicallyPrecedes(
    [ rhs.first, rhs.second ])
}

public func expectEqualsUnordered<
    Expected : Sequence,
    Actual : Sequence,
    T : Comparable
    where
    Actual.Iterator.Element == (key: T, value: T),
    Expected.Iterator.Element == (T, T)
>(
  _ expected: Expected, _ actual: Actual, ${TRACE}
) {
  func comparePairLess(_ lhs: (T, T), rhs: (T, T)) -> Bool {
    return [ lhs.0, lhs.1 ].lexicographicallyPrecedes([ rhs.0, rhs.1 ])
  }

  let x: [(T, T)] =
    expected.sorted(isOrderedBefore: comparePairLess)
  let y: [(T, T)] =
    actual.map { ($0.0, $0.1) }
      .sorted(isOrderedBefore: comparePairLess)

  func comparePairEquals(_ lhs: (T, T), rhs: (key: T, value: T)) -> Bool {
    return lhs.0 == rhs.0 && lhs.1 == rhs.1
  }

  expectEqualSequence(x, y, ${trace}, sameValue: comparePairEquals)
}

public func expectEqualFunctionsForDomain<ArgumentType, Result : Equatable>(
    _ arguments: [ArgumentType], _ function1: ArgumentType -> Result,
    _ function2: ArgumentType -> Result
) {
  for a in arguments {
    let expected = function1(a)
    let actual = function2(a)
    expectEqual(expected, actual, "where the argument is: \(a)")
  }
}

public func expectEqualMethodsForDomain<
  SelfType, ArgumentType, Result : Equatable
>(
  _ selfs: [SelfType], _ arguments: [ArgumentType],
  _ function1: SelfType -> ArgumentType -> Result,
  _ function2: SelfType -> ArgumentType -> Result
) {
  for s in selfs {
    for a in arguments {
      let expected = function1(s)(a)
      let actual = function2(s)(a)
      expectEqual(
        expected, actual,
        "where the first argument is: \(s)\nand the second argument is: \(a)"
      )
    }
  }
}

public func expectEqualUnicodeScalars(
  _ expected: [UInt32], _ actual: String, ${TRACE}) {
  let actualUnicodeScalars = Array(
    actual.unicodeScalars.lazy.map { $0.value })
  
  if !expected.elementsEqual(actualUnicodeScalars) {
    expectationFailure(
      "expected elements: \"\(asHex(expected))\"\n"
      + "actual: \"\(asHex(actualUnicodeScalars))\"",
      trace: ${trace})
  }
}

func compose<A, B, C>(_ f: A -> B, _ g: B -> C) -> A -> C {
  return { a in
    return g(f(a))
  }
}

// ${'Local Variables'}:
// eval: (read-only-mode 1)
// End:<|MERGE_RESOLUTION|>--- conflicted
+++ resolved
@@ -2086,501 +2086,6 @@
   }
 }
 
-<<<<<<< HEAD
-=======
-public struct CollectionMisuseResiliencyChecks {
-  public enum FailureKind {
-    case none
-    case trap
-    case expectationFailure
-  }
-
-  public var callNextOnExhaustedGenerator: Bool = true
-  public var creatingOutOfBoundsIndicesBehavior: FailureKind = .trap
-  public var subscriptOnOutOfBoundsIndicesBehavior: FailureKind = .trap
-  public var subscriptRangeOnOutOfBoundsRangesBehavior: FailureKind = .trap
-
-  public static var all: CollectionMisuseResiliencyChecks {
-    return CollectionMisuseResiliencyChecks()
-  }
-
-  public static var none: CollectionMisuseResiliencyChecks {
-    return CollectionMisuseResiliencyChecks(
-      callNextOnExhaustedGenerator: false,
-      creatingOutOfBoundsIndicesBehavior: .none,
-      subscriptOnOutOfBoundsIndicesBehavior: .none,
-      subscriptRangeOnOutOfBoundsRangesBehavior: .none)
-  }
-}
-
-internal func _checkIncrementalAdvance<
-  Instances : Collection
-  where
-  Instances.Iterator.Element : ForwardIndex
->(
-  _ instances: Instances,
-  equalityOracle: (Instances.Index, Instances.Index) -> Bool,
-  limit: Instances.Iterator.Element,
-  sign: Instances.Iterator.Element.Distance, // 1 or -1
-  next: (Instances.Iterator.Element) -> Instances.Iterator.Element,
-  ${TRACE}
-) {
-  for i in instances {
-    let d = sign > 0 ? i.distance(to: limit) : -limit.distance(to: i)
-
-    var offset: Instances.Iterator.Element.Distance = 0
-    for _ in 0...(d * sign).toIntMax() {
-      let j = i.advanced(by: offset)
-      let k = i.advanced(by: offset + sign, limit: limit)
-      let jAtLimit = offset == d
-      if jAtLimit {
-        expectEqual(limit, j, ${trace})
-      }
-      expectEqual(jAtLimit ? j : next(j), k, ${trace})
-      offset += sign
-    }
-  }
-}
-
-/// Test that the elements of `instances` satisfy the semantic
-/// requirements of `ForwardIndex`, using `equalityOracle` to
-/// generate equality expectations from pairs of positions in
-/// `instances`.
-///
-/// - Precondition: `endIndex` is reachable from all elements of
-///   `instances`
-public func checkForwardIndex<
-  Instances : Collection
-  where
-  Instances.Iterator.Element : ForwardIndex
->(
-  _ instances: Instances,
-  equalityOracle: (Instances.Index, Instances.Index) -> Bool,
-  endIndex: Instances.Iterator.Element, ${TRACE}
-) {
-  typealias Index = Instances.Iterator.Element
-  
-  checkIncrementable(
-    instances, equalityOracle: equalityOracle, endIndex: endIndex, ${trace})
-
-  _checkIncrementalAdvance(
-    instances, equalityOracle: equalityOracle, limit: endIndex,
-    sign: 1, next: { $0.successor() }, ${trace})
-}
-
-/// Test that the elements of `instances` satisfy the semantic
-/// requirements of `BidirectionalIndex`, using `equalityOracle`
-/// to generate equality expectations from pairs of positions in
-/// `instances`.
-///
-/// - Precondition:
-///   - all elements of `instances` are reachable from `startIndex`.
-///   - `endIndex` is reachable from all elements of `instances`.
-public func checkBidirectionalIndex<
-  Instances: Collection
-  where
-  Instances.Iterator.Element : BidirectionalIndex
->(
-  _ instances: Instances,
-  equalityOracle: (Instances.Index, Instances.Index) -> Bool,
-  startIndex: Instances.Iterator.Element, 
-  endIndex: Instances.Iterator.Element,
-  ${TRACE}
-) {
-  typealias Index = Instances.Iterator.Element
-
-  checkForwardIndex(
-    instances, equalityOracle: equalityOracle, endIndex: endIndex)
-
-  checkDecrementable(
-    instances, equalityOracle: equalityOracle, startIndex: startIndex, ${trace})
-
-  _checkIncrementalAdvance(
-    instances, equalityOracle: equalityOracle, limit: startIndex,
-    sign: -1, next: { $0.predecessor() }, ${trace})
-}
-
-/// Test that the elements of `instances` satisfy the semantic
-/// requirements of `RandomAccessIndex`, using 
-/// `advanceOracle` and 'distanceOracle' to generate expectations
-/// about the results of `advanced(by:)` and `distance(to:)` from pairs of
-/// positions in `instances` and `distances`.
-///
-/// - Precondition:
-///   - all elements of `instances` are reachable from `startIndex`.
-///   - `endIndex` is reachable from all elements of `instances`.
-public func checkRandomAccessIndex<
-  Instances : Collection, Distances : Collection
-  where
-  Instances.Iterator.Element : RandomAccessIndex,
-  Distances.Iterator.Element == Instances.Iterator.Element.Distance,
-  Instances.Iterator.Element.Distance == Instances.Iterator.Element.Stride
->(
-  _ instances: Instances, distances: Distances,
-  distanceOracle:
-    (Instances.Index, Instances.Index) -> Distances.Iterator.Element,
-  advanceOracle:
-    (Instances.Index, Distances.Index) -> Instances.Iterator.Element,
-  startIndex: Instances.Iterator.Element,
-  endIndex: Instances.Iterator.Element,
-  ${TRACE}
-) {
-  checkBidirectionalIndex(
-    instances, equalityOracle: { distanceOracle($0, $1) == 0 },
-    startIndex: startIndex, endIndex: endIndex, ${trace})
-
-  checkStrideable(
-    instances, strides: distances,
-    distanceOracle: distanceOracle,
-    advanceOracle: advanceOracle, ${trace})
-}
-
-// Generate two overloads: one for Array (which will get
-// picked up when the caller passes a literal), and another that
-// accepts any appropriate Collection type.
-% for genericParam, Element, Expected in zip(
-%   ('Expected: Collection', 'Element'),
-%   ('Expected.Iterator.Element', 'Element'),
-%   ('Expected', 'Array<Element>')):
-
-public func checkIterator<
-  ${genericParam}, I : IteratorProtocol
-  where I.Element == ${Element}
->(
-  _ expected: ${Expected},
-  _ iterator: I,
-  ${TRACE},
-  resiliencyChecks: CollectionMisuseResiliencyChecks = .all,
-  sameValue: (${Element}, ${Element}) -> Bool
-) {
-  // Copying a `IteratorProtocol` is allowed.
-  var mutableGen = iterator
-  var actual: [${Element}] = []
-  while let e = mutableGen.next() {
-    actual.append(e)
-  }
-  expectEqualSequence(
-    expected, actual, ${trace}, sameValue: sameValue)
-
-  if resiliencyChecks.callNextOnExhaustedGenerator {
-    // Having returned `.None` once, a `IteratorProtocol` should not generate more
-    // elements.
-    for _ in 0..<10 {
-      expectEmpty(mutableGen.next(), ${trace})
-    }
-  }
-}
-
-public func checkIterator<
-  ${genericParam}, I : IteratorProtocol
-  where I.Element == ${Element}, ${Element} : Equatable
->(
-  _ expected: ${Expected},
-  _ iterator: I,
-  ${TRACE},
-  resiliencyChecks: CollectionMisuseResiliencyChecks = .all
-) {
-  checkIterator(
-    expected, iterator, ${trace},
-    resiliencyChecks: resiliencyChecks, showFrame: false
-  ) { $0 == $1 }
-}
-
-public func checkSequence<
-  ${genericParam}, S : Sequence
-  where
-  S.Iterator.Element == ${Element}
->(
-  _ expected: ${Expected},
-  _ sequence: S,
-  ${TRACE},
-  resiliencyChecks: CollectionMisuseResiliencyChecks = .all,
-  sameValue: (${Element}, ${Element}) -> Bool
-) {
-  let expectedCount: Int = numericCast(expected.count)
-  checkIterator(
-    expected, sequence.makeIterator(), ${trace},
-    resiliencyChecks: resiliencyChecks,
-    sameValue: sameValue)
-
-  expectGE(
-    expectedCount, sequence.underestimatedCount, ${trace})
-
-  // Check that _copyContents does the right thing if we can do so
-  // without destroying the sequence.
-  sequence._preprocessingPass { () -> Void in 
-    var count = 0
-    for _ in sequence { count += 1 }
-    let buf = UnsafeMutablePointer<S.Iterator.Element>(allocatingCapacity: count)
-    let end = sequence._copyContents(initializing: buf)
-    expectTrue(end == buf + count, "_copyContents returned the wrong value")
-    var j = expected.startIndex
-    for i in 0..<(end - buf) {
-      expectTrue(sameValue(expected[j], buf[i]))
-      j = j.successor()
-    }
-    buf.deinitialize(count: end - buf)
-    buf.deallocateCapacity(count)
-  }
-}
-
-public func checkSequence<
-  ${genericParam}, S : Sequence
-  where
-  S.Iterator.Element == ${Element},
-  S.Iterator.Element : Equatable
->(
-  _ expected: ${Expected},
-  _ sequence: S,
-  ${TRACE},
-  resiliencyChecks: CollectionMisuseResiliencyChecks = .all
-) {
-  checkSequence(
-    expected, sequence, ${trace},
-    resiliencyChecks: resiliencyChecks, showFrame: false
-  ) { $0 == $1 }
-}
-
-%for traversal in ['Forward', 'Bidirectional', 'RandomAccess']:
-
-public func check${traversal}Collection<
-  ${genericParam}, C : Collection
-  where
-  C.Iterator.Element == ${Element},
-  C.Index : ${traversal}Index
-%  if traversal == 'RandomAccess':
-  , C.Index.Stride == C.Index.Distance
-% end
->(
-  _ expected: ${Expected}, _ collection: C,
-  ${TRACE},
-  resiliencyChecks: CollectionMisuseResiliencyChecks = .all,
-  sameValue: (${Element}, ${Element}) -> Bool
-) {
-  // A `Collection` is a multi-pass `Sequence`.
-  for _ in 0..<3 {
-    checkSequence(
-      expected, collection, ${trace},
-      resiliencyChecks: resiliencyChecks, sameValue: sameValue)
-  }
-
-  // Advances up to 1 positions without passing endIndex.  Don't use
-  // advanced(by: n) to do this because it's under test here.
-  let next = { $0 == collection.endIndex ? $0 : $0.successor() }
-
-  // advances up to 5 positions without passing endIndex.  Picking a
-  // small constant to avoid complexity explosion on large input
-  // collections.
-  let next5 = { next(next(next(next(next($0))))) }
-
-  let partWay0 = next5(collection.startIndex)
-  let partWay1 = next5(partWay0)
-% if traversal == 'Forward':
-  checkForwardIndex(
-    collection.startIndex..<partWay0, equalityOracle: { $0 == $1 },
-    endIndex: partWay1, ${trace})
-% elif traversal == 'Bidirectional':
-  checkBidirectionalIndex(
-    partWay0..<partWay1, equalityOracle: { $0 == $1 },
-    startIndex: collection.startIndex,
-    endIndex: next5(partWay1), ${trace})
-% else:
-
-%   assert(traversal == 'RandomAccess')
-  typealias Distance = C.Index.Distance
-  let count: Distance  = collection.count
-  let offset0 = min(5, count)
-  let offset1 = min(10, count)
-  let offset2 = min(15, count)
-
-  let distanceCandidates: [Distance] = [
-    -11, -7, -5, -3, -2, -1, 0, 1, 2, 3, 5, 7, 11]
-
-  let distances = distanceCandidates.filter { (x: Distance) -> Bool in
-    x + offset0 >= 0 && x + offset1 <= count
-  }
-
-  func nextN(_ n: C.Index.Distance, _ i: C.Index) -> C.Index {
-    var i = i
-    if n < 0 {
-      for _ in 0 ..< -(n.toIntMax()) {
-        i -= 1
-      }
-    }
-    else {
-      for _ in 0..<n.toIntMax() {
-        i += 1
-      }
-    }
-    return i
-  }
-
-  let instances = Array(partWay0..<partWay1)
-  typealias Distances = [Distance]
-  checkRandomAccessIndex(
-    instances,
-    distances: distances,
-    distanceOracle: { (x: Int, y: Int) in Distance(IntMax(y - x)) },
-    advanceOracle: { x, y in nextN(distances[y], instances[x]) },
-    startIndex: collection.startIndex,
-    endIndex: next5(partWay1), ${trace})
-% end
-
-  let expectedArray = Array(expected)
-
-  expectEqual(
-    expectedArray.count.toIntMax(), collection.count.toIntMax(), ${trace})
-
-  for _ in 0..<3 {
-    if true {
-      let startIndex = collection.startIndex
-      let endIndex = collection.endIndex
-
-      for _ in collection.indices {
-        expectEqual(
-          startIndex, collection.startIndex,
-          "Iteration should not change startIndex",
-          stackTrace: ${stackTrace})
-        
-        expectEqual(
-          endIndex, collection.endIndex,
-          "Iteration should not change endIndex",
-          stackTrace: ${stackTrace})
-      }
-    }
-
-    var allIndices = Array(collection.indices)
-
-    if expectedArray.count >= 2 {
-      for i in 0..<allIndices.count-1 {
-        let successor1 = allIndices[i].successor()
-        var successor2 = allIndices[i]
-        successor2 = successor2.successor()
-        var successor3 = allIndices[i]
-        successor3 = successor3.successor()
-        for s in [ successor1, successor2, successor3 ] {
-          expectEqual(allIndices[i + 1], s, ${trace})
-          expectEqual(
-            expectedArray[i + 1], collection[s], ${trace}, sameValue: sameValue)
-        }
-      }
-%   if traversal == "Bidirectional":
-      for i in 1..<allIndices.count {
-        let predecessor1 = allIndices[i].predecessor()
-        var predecessor2 = allIndices[i]
-        predecessor2 = predecessor2.predecessor()
-        var predecessor3 = allIndices[i]
-        predecessor3 = predecessor3.predecessor()
-        for p in [ predecessor1, predecessor2, predecessor3 ] {
-          expectEqual(allIndices[i - 1], p, ${trace})
-          expectEqual(
-            expectedArray[i - 1], collection[p], ${trace}, sameValue: sameValue)
-        }
-      }
-      for i in 1..<allIndices.count {
-        var index = allIndices[i]
-        index = index.predecessor()
-        index = index.successor()
-        expectEqual(allIndices[i], index, ${trace})
-        expectEqual(
-          expectedArray[i], collection[index], ${trace}, sameValue: sameValue)
-      }
-%   end
-    }
-
-    if true {
-      var allIndices2: [C.Index] = []
-      for i in collection.indices {
-        allIndices2.append(i)
-      }
-
-      expectEqualSequence(
-        allIndices, allIndices2, "iteration should not invalidate indices",
-        stackTrace: ${stackTrace})
-
-      expectEqualSequence(
-        expectedArray, allIndices.map { collection[$0] },
-        stackTrace: ${stackTrace}, sameValue: sameValue)
-      expectEqualSequence(
-        expectedArray, allIndices2.map { collection[$0] },
-        stackTrace: ${stackTrace}, sameValue: sameValue)
-    }
-  }
-
-  // FIXME: more checks for bidirectional and random access collections.
-}
-
-public func check${traversal}Collection<
-  ${genericParam}, C : Collection
-  where
-  C.Iterator.Element == ${Element},
-  C.Index : ${traversal}Index,
-  ${Element} : Equatable
-%  if traversal == 'RandomAccess':
-  , C.Index.Stride == C.Index.Distance
-% end
->(
-  _ expected: ${Expected}, _ collection: C,
-  ${TRACE},
-  resiliencyChecks: CollectionMisuseResiliencyChecks = .all
-) {
-  check${traversal}Collection(
-    expected, collection, ${trace},
-    resiliencyChecks: resiliencyChecks) { $0 == $1 }
-}
-% end
-
-// FIXME: merge into checkCollection()
-public func checkSliceableWithBidirectionalIndex<
-  ${genericParam}, S : Collection
-  where
-  S.Iterator.Element == ${Element},
-  S.SubSequence.Iterator.Element == ${Element},
-  S.Index : BidirectionalIndex,
-  S.SubSequence : Collection,
-  S.SubSequence.Index : BidirectionalIndex,
-  ${Element} : Equatable
->(
-  _ expected: ${Expected}, _ sliceable: S, ${TRACE}
-) {
-  // A `Sliceable` is a `Collection`.
-  checkBidirectionalCollection(expected, sliceable, ${trace})
-
-  let expectedArray = Array(expected)
-  
-  var start = sliceable.startIndex
-  for startNumericIndex in 0...expectedArray.count {
-    if start != sliceable.endIndex {
-      start = start.successor()
-      start = start.predecessor()
-      start = start.successor()
-      start = start.predecessor()
-    }
-    var end = start
-    for endNumericIndex in startNumericIndex...expectedArray.count {
-      if end != sliceable.endIndex {
-        end = end.successor()
-        end = end.predecessor()
-        end = end.successor()
-        end = end.predecessor()
-      }
-      let expectedSlice = expectedArray[startNumericIndex..<endNumericIndex]
-      let slice = sliceable[start..<end]
-      checkBidirectionalCollection(expectedSlice, slice, ${trace})
-
-      if end != sliceable.endIndex {
-        end = end.successor()
-      }
-    }
-    if start != sliceable.endIndex {
-      start = start.successor()
-    }
-  }
-}
-
-% end
-
->>>>>>> fadf6b3c
 public func nthIndex<C: Collection>(_ x: C, _ n: Int) -> C.Index {
   return x.index(numericCast(n), stepsFrom: x.startIndex)
 }
