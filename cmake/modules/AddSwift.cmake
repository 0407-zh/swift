include(macCatalystUtils)
include(SwiftList)
include(SwiftXcodeSupport)
include(SwiftWindowsSupport)
include(SwiftAndroidSupport)

function(_swift_gyb_target_sources target scope)
  foreach(source ${ARGN})
    get_filename_component(generated ${source} NAME_WLE)
    get_filename_component(absolute ${source} REALPATH)

    add_custom_command(OUTPUT ${CMAKE_CURRENT_BINARY_DIR}/${generated}
      COMMAND
        $<TARGET_FILE:Python2::Interpreter> ${SWIFT_SOURCE_DIR}/utils/gyb -D CMAKE_SIZEOF_VOID_P=${CMAKE_SIZEOF_VOID_P} ${SWIFT_GYB_FLAGS} -o ${CMAKE_CURRENT_BINARY_DIR}/${generated}.tmp ${absolute}
      COMMAND
        ${CMAKE_COMMAND} -E copy_if_different ${CMAKE_CURRENT_BINARY_DIR}/${generated}.tmp ${CMAKE_CURRENT_BINARY_DIR}/${generated}
      COMMAND
        ${CMAKE_COMMAND} -E remove ${CMAKE_CURRENT_BINARY_DIR}/${generated}.tmp
      DEPENDS
        ${absolute})
    set_source_files_properties(${CMAKE_CURRENT_BINARY_DIR}/${generated} PROPERTIES
      GENERATED TRUE)
    target_sources(${target} ${scope}
      ${CMAKE_CURRENT_BINARY_DIR}/${generated})
  endforeach()
endfunction()

# SWIFTLIB_DIR is the directory in the build tree where Swift resource files
# should be placed.  Note that $CMAKE_CFG_INTDIR expands to "." for
# single-configuration builds.
set(SWIFTLIB_DIR
    "${CMAKE_BINARY_DIR}/${CMAKE_CFG_INTDIR}/lib/swift")
set(SWIFTSTATICLIB_DIR
    "${CMAKE_BINARY_DIR}/${CMAKE_CFG_INTDIR}/lib/swift_static")

function(_compute_lto_flag option out_var)
  string(TOLOWER "${option}" lowercase_option)
  if (lowercase_option STREQUAL "full")
    set(${out_var} "-flto=full" PARENT_SCOPE)
  elseif (lowercase_option STREQUAL "thin")
    set(${out_var} "-flto=thin" PARENT_SCOPE)
  endif()
endfunction()

function(_set_target_prefix_and_suffix target kind sdk)
  precondition(target MESSAGE "target is required")
  precondition(kind MESSAGE "kind is required")
  precondition(sdk MESSAGE "sdk is required")

  if(${sdk} STREQUAL ANDROID)
    if(${kind} STREQUAL STATIC)
      set_target_properties(${target} PROPERTIES PREFIX "lib" SUFFIX ".a")
    elseif(${kind} STREQUAL SHARED)
      set_target_properties(${target} PROPERTIES PREFIX "lib" SUFFIX ".so")
    endif()
  elseif(${sdk} STREQUAL WINDOWS)
    if(${kind} STREQUAL STATIC)
      set_target_properties(${target} PROPERTIES PREFIX "" SUFFIX ".lib")
    elseif(${kind} STREQUAL SHARED)
      set_target_properties(${target} PROPERTIES PREFIX "" SUFFIX ".dll")
    endif()
  endif()
endfunction()

function(is_darwin_based_sdk sdk_name out_var)
  if ("${sdk_name}" STREQUAL "OSX" OR
      "${sdk_name}" STREQUAL "IOS" OR
      "${sdk_name}" STREQUAL "IOS_SIMULATOR" OR
      "${sdk_name}" STREQUAL "TVOS" OR
      "${sdk_name}" STREQUAL "TVOS_SIMULATOR" OR
      "${sdk_name}" STREQUAL "WATCHOS" OR
      "${sdk_name}" STREQUAL "WATCHOS_SIMULATOR")
    set(${out_var} TRUE PARENT_SCOPE)
  else()
    set(${out_var} FALSE PARENT_SCOPE)
  endif()
endfunction()

# Usage:
# _add_host_variant_c_compile_link_flags(
#   ANALYZE_CODE_COVERAGE analyze_code_coverage
#   RESULT_VAR_NAME result_var_name
# )
function(_add_host_variant_c_compile_link_flags)
  set(oneValueArgs RESULT_VAR_NAME ANALYZE_CODE_COVERAGE)
  cmake_parse_arguments(CFLAGS
    ""
    "${oneValueArgs}"
    ""
    ${ARGN})

  get_maccatalyst_build_flavor(maccatalyst_build_flavor
    "${SWFIT_HOST_VARIANT_SDK}" "")

  set(result ${${CFLAGS_RESULT_VAR_NAME}})

  is_darwin_based_sdk("${SWIFT_HOST_VARIANT_SDK}" IS_DARWIN)
  if(IS_DARWIN)
    set(DEPLOYMENT_VERSION "${SWIFT_SDK_${SWIFT_HOST_VARIANT_SDK}_DEPLOYMENT_VERSION}")
  endif()

  # MSVC, clang-cl, gcc don't understand -target.
  if(CMAKE_C_COMPILER_ID MATCHES "Clang" AND NOT SWIFT_COMPILER_IS_MSVC_LIKE)
    get_target_triple(target target_variant "${SWIFT_HOST_VARIANT_SDK}" "${SWIFT_HOST_VARIANT_ARCH}"
      MACCATALYST_BUILD_FLAVOR "${maccatalyst_build_flavor}"
      DEPLOYMENT_VERSION "${DEPLOYMENT_VERSION}")
    list(APPEND result "-target" "${target}")
    if(target_variant)
      list(APPEND result "-target-variant" "${target_variant}")
    endif()
  endif()

  set(_sysroot
    "${SWIFT_SDK_${SWIFT_HOST_VARIANT_SDK}_ARCH_${SWIFT_HOST_VARIANT_ARCH}_PATH}")
  if(IS_DARWIN)
    list(APPEND result "-isysroot" "${_sysroot}")
  elseif(NOT SWIFT_COMPILER_IS_MSVC_LIKE AND NOT "${_sysroot}" STREQUAL "/")
    list(APPEND result "--sysroot=${_sysroot}")
  endif()

  if(SWIFT_HOST_VARIANT_SDK STREQUAL ANDROID)
    # lld can handle targeting the android build.  However, if lld is not
    # enabled, then fallback to the linker included in the android NDK.
    if(NOT SWIFT_ENABLE_LLD_LINKER)
      swift_android_tools_path(${SWIFT_HOST_VARIANT_ARCH} tools_path)
      list(APPEND result "-B" "${tools_path}")
    endif()
  endif()

  if(IS_DARWIN)
    # We collate -F with the framework path to avoid unwanted deduplication
    # of options by target_compile_options -- this way no undesired
    # side effects are introduced should a new search path be added.
    list(APPEND result
      "-arch" "${SWIFT_HOST_VARIANT_ARCH}"
      "-F${SWIFT_SDK_${SWIFT_HOST_VARIANT_ARCH}_PATH}/../../../Developer/Library/Frameworks")

    set(add_explicit_version TRUE)

    # iOS-like and zippered libraries get their deployment version from the
    # target triple
    if(maccatalyst_build_flavor STREQUAL "ios-like" OR
        maccatalyst_build_flavor STREQUAL "zippered")
      set(add_explicit_version FALSE)
    endif()

    if(add_explicit_version)
      list(APPEND result
        "-m${SWIFT_SDK_${SWIFT_HOST_VARIANT_SDK}_VERSION_MIN_NAME}-version-min=${DEPLOYMENT_VERSION}")
     endif()
  endif()

  if(CFLAGS_ANALYZE_CODE_COVERAGE)
    list(APPEND result "-fprofile-instr-generate"
                       "-fcoverage-mapping")
  endif()

  _compute_lto_flag("${SWIFT_TOOLS_ENABLE_LTO}" _lto_flag_out)
  if (_lto_flag_out)
    list(APPEND result "${_lto_flag_out}")
  endif()

  set("${CFLAGS_RESULT_VAR_NAME}" "${result}" PARENT_SCOPE)
endfunction()


function(_add_host_variant_c_compile_flags target)
  _add_host_variant_c_compile_link_flags(
    ANALYZE_CODE_COVERAGE FALSE
    RESULT_VAR_NAME result)
  target_compile_options(${target} PRIVATE
    ${result})

  is_build_type_optimized("${CMAKE_BUILD_TYPE}" optimized)
  if(optimized)
    target_compile_options(${target} PRIVATE -O2)

    # Omit leaf frame pointers on x86 production builds (optimized, no debug
    # info, and no asserts).
    is_build_type_with_debuginfo("${CMAKE_BUILD_TYPE}" debug)
    if(NOT debug AND NOT LLVM_ENABLE_ASSERTIONS)
      if(SWIFT_HOST_VARIANT_ARCH MATCHES "i?86")
        if(NOT SWIFT_COMPILER_IS_MSVC_LIKE)
          target_compile_options(${target} PRIVATE -momit-leaf-frame-pointer)
        else()
          target_compile_options(${target} PRIVATE /Oy)
        endif()
      endif()
    endif()
  else()
    if(NOT SWIFT_COMPILER_IS_MSVC_LIKE)
      target_compile_options(${target} PRIVATE -O0)
    else()
      target_compile_options(${target} PRIVATE /Od)
    endif()
  endif()

  # CMake automatically adds the flags for debug info if we use MSVC/clang-cl.
  if(NOT SWIFT_COMPILER_IS_MSVC_LIKE)
    is_build_type_with_debuginfo("${CMAKE_BUILD_TYPE}" debuginfo)
    if(debuginfo)
      _compute_lto_flag("${SWIFT_TOOLS_ENABLE_LTO}" _lto_flag_out)
      if(_lto_flag_out)
        target_compile_options(${target} PRIVATE -gline-tables-only)
      else()
        target_compile_options(${target} PRIVATE -g)
      endif()
    else()
      target_compile_options(${target} PRIVATE -g0)
    endif()
  endif()

  if(SWIFT_HOST_VARIANT_SDK STREQUAL WINDOWS)
    # MSVC/clang-cl don't support -fno-pic or -fms-compatibility-version.
    if(NOT SWIFT_COMPILER_IS_MSVC_LIKE)
      target_compile_options(${target} PRIVATE
        -fms-compatibility-version=1900
        -fno-pic)
    endif()

    target_compile_definitions(${target} PRIVATE
      LLVM_ON_WIN32
      _CRT_SECURE_NO_WARNINGS
      _CRT_NONSTDC_NO_WARNINGS)
    if(NOT "${CMAKE_C_COMPILER_ID}" STREQUAL "MSVC")
      target_compile_definitions(${target} PRIVATE
        _CRT_USE_BUILTIN_OFFSETOF)
    endif()
    # TODO(compnerd) permit building for different families
    target_compile_definitions(${target} PRIVATE
      _CRT_USE_WINAPI_FAMILY_DESKTOP_APP)
    if(SWIFT_HOST_VARIANT_ARCH MATCHES arm)
      target_compile_definitions(${target} PRIVATE
        _ARM_WINAPI_PARTITION_DESKTOP_SDK_AVAILABLE)
    endif()
    target_compile_definitions(${target} PRIVATE
      # TODO(compnerd) handle /MT
      _MD
      _DLL
      # NOTE: We assume that we are using VS 2015 U2+
      _ENABLE_ATOMIC_ALIGNMENT_FIX
      # NOTE: We use over-aligned values for the RefCount side-table
      # (see revision d913eefcc93f8c80d6d1a6de4ea898a2838d8b6f)
      # This is required to build with VS2017 15.8+
      _ENABLE_EXTENDED_ALIGNED_STORAGE=1)

    # msvcprt's std::function requires RTTI, but we do not want RTTI data.
    # Emulate /GR-.
    # TODO(compnerd) when moving up to VS 2017 15.3 and newer, we can disable
    # RTTI again
    if(SWIFT_COMPILER_IS_MSVC_LIKE)
      target_compile_options(${target} PRIVATE /GR-)
    else()
      target_compile_options(${target} PRIVATE
        -frtti
        "SHELL:-Xclang -fno-rtti-data")
    endif()

    # NOTE: VS 2017 15.3 introduced this to disable the static components of
    # RTTI as well.  This requires a newer SDK though and we do not have
    # guarantees on the SDK version currently.
    target_compile_definitions(${target} PRIVATE
      _HAS_STATIC_RTTI=0)

    # NOTE(compnerd) workaround LLVM invoking `add_definitions(-D_DEBUG)` which
    # causes failures for the runtime library when cross-compiling due to
    # undefined symbols from the standard library.
    if(NOT CMAKE_BUILD_TYPE STREQUAL Debug)
      target_compile_options(${target} PRIVATE
        -U_DEBUG)
    endif()
  endif()

  if(SWIFT_HOST_VARIANT_SDK STREQUAL ANDROID)
    if(SWIFT_HOST_VARIANT_ARCH STREQUAL x86_64)
      # NOTE(compnerd) Android NDK 21 or lower will generate library calls to
      # `__sync_val_compare_and_swap_16` rather than lowering to the CPU's
      # `cmpxchg16b` instruction as the `cx16` feature is disabled due to a bug
      # in Clang.  This is being fixed in the current master Clang and will
      # hopefully make it into Clang 9.0.  In the mean time, workaround this in
      # the build.
      if(CMAKE_C_COMPILER_ID MATCHES Clang AND CMAKE_C_COMPILER_VERSION
          VERSION_LESS 9.0.0)
        target_compile_options(${target} PRIVATE -mcx16)
      endif()
    endif()
  endif()

  if(LLVM_ENABLE_ASSERTIONS)
    target_compile_options(${target} PRIVATE -UNDEBUG)
  else()
    target_compile_definitions(${target} PRIVATE -DNDEBUG)
  endif()

  if(SWIFT_ENABLE_RUNTIME_FUNCTION_COUNTERS)
    target_compile_definitions(${target} PRIVATE
      SWIFT_ENABLE_RUNTIME_FUNCTION_COUNTERS)
  endif()

  if(SWIFT_ANALYZE_CODE_COVERAGE)
    target_compile_options(${target} PRIVATE
      -fprofile-instr-generate
      -fcoverage-mapping)
  endif()

  if((SWIFT_HOST_VARIANT_ARCH STREQUAL armv7 OR
      SWIFT_HOST_VARIANT_ARCH STREQUAL aarch64) AND
     (SWIFT_HOST_VARIANT_SDK STREQUAL LINUX OR
      SWIFT_HOST_VARIANT_SDK STREQUAL ANDROID))
    target_compile_options(${target} PRIVATE -funwind-tables)
  endif()

  if(SWIFT_HOST_VARIANT_SDK STREQUAL ANDROID)
    target_compile_options(${target} PRIVATE -nostdinc++)
    swift_android_libcxx_include_paths(CFLAGS_CXX_INCLUDES)
    swift_android_include_for_arch("${SWIFT_HOST_VARIANT_ARCH}"
      "${SWIFT_HOST_VARIANT_ARCH}_INCLUDE")
    target_include_directories(${target} SYSTEM PRIVATE
      ${CFLAGS_CXX_INCLUDES}
      ${${SWIFT_HOST_VARIANT_ARCH}_INCLUDE})
    target_compile_definitions(${target} PRIVATE
      __ANDROID_API__=${SWIFT_ANDROID_API_LEVEL})
  endif()

  if(SWIFT_HOST_VARIANT_SDK STREQUAL "LINUX")
    if(SWIFT_HOST_VARIANT_ARCH STREQUAL x86_64)
      # this is the minimum architecture that supports 16 byte CAS, which is
      # necessary to avoid a dependency to libatomic
      target_compile_options(${target} PRIVATE -march=core2)
    endif()
  endif()
endfunction()

function(_add_host_variant_link_flags target)
  _add_host_variant_c_compile_link_flags(
    ANALYZE_CODE_COVERAGE ${SWIFT_ANALYZE_CODE_COVERAGE}
    RESULT_VAR_NAME result)
  target_link_options(${target} PRIVATE
    ${result})

  if(SWIFT_HOST_VARIANT_SDK STREQUAL LINUX)
    target_link_libraries(${target} PRIVATE
      pthread
      dl)
  elseif(SWIFT_HOST_VARIANT_SDK STREQUAL FREEBSD)
    target_link_libraries(${target} PRIVATE
      pthread)
  elseif(SWIFT_HOST_VARIANT_SDK STREQUAL CYGWIN)
    # No extra libraries required.
  elseif(SWIFT_HOST_VARIANT_SDK STREQUAL WINDOWS)
    # We don't need to add -nostdlib using MSVC or clang-cl, as MSVC and
    # clang-cl rely on auto-linking entirely.
    if(NOT SWIFT_COMPILER_IS_MSVC_LIKE)
      # NOTE: we do not use "/MD" or "/MDd" and select the runtime via linker
      # options. This causes conflicts.
      target_link_options(${target} PRIVATE
        -nostdlib)
    endif()
    swift_windows_lib_for_arch(${SWIFT_HOST_VARIANT_ARCH}
      ${SWIFT_HOST_VARIANT_ARCH}_LIB)
    target_link_directories(${target} PRIVATE
      ${${SWIFT_HOST_VARIANT_ARCH}_LIB})

    # NOTE(compnerd) workaround incorrectly extensioned import libraries from
    # the Windows SDK on case sensitive file systems.
    target_link_directories(${target} PRIVATE
      ${CMAKE_BINARY_DIR}/winsdk_lib_${SWIFT_HOST_VARIANT_ARCH}_symlinks)
  elseif(SWIFT_HOST_VARIANT_SDK STREQUAL HAIKU)
    target_link_libraries(${target} PRIVATE
      atomic
      bsd)
    target_link_options(${target} PRIVATE
      "SHELL:-Xlinker -Bsymbolic")
  elseif(SWIFT_HOST_VARIANT_SDK STREQUAL ANDROID)
    target_link_libraries(${target} PRIVATE
      atomic
      dl
      log
      # We need to add the math library, which is linked implicitly by libc++
      m)

    # link against the custom C++ library
<<<<<<< HEAD
    swift_android_cxx_libraries_for_arch(${LFLAGS_ARCH} cxx_link_libraries)
    list(APPEND link_libraries ${cxx_link_libraries})

    # link against the ICU libraries
    list(APPEND link_libraries
      ${SWIFT_ANDROID_${LFLAGS_ARCH}_ICU_I18N}
      ${SWIFT_ANDROID_${LFLAGS_ARCH}_ICU_UC})

    swift_android_lib_for_arch(${LFLAGS_ARCH} ${LFLAGS_ARCH}_LIB)
    foreach(path IN LISTS ${LFLAGS_ARCH}_LIB)
      list(APPEND library_search_directories ${path})
    endforeach()
  elseif("${LFLAGS_SDK}" STREQUAL "WASI")
    list(APPEND result "-Wl,wasi-emulated-mman")
=======
    swift_android_cxx_libraries_for_arch(${SWIFT_HOST_VARIANT_ARCH}
      cxx_link_libraries)
    target_link_libraries(${target} PRIVATE
      ${cxx_link_libraries})

    swift_android_lib_for_arch(${SWIFT_HOST_VARIANT_ARCH}
      ${SWIFT_HOST_VARIANT_ARCH}_LIB)
    target_link_directories(${target} PRIVATE
      ${${SWIFT_HOST_VARIANT_ARCH}_LIB})
>>>>>>> 2938466e
  else()
    # If lto is enabled, we need to add the object path flag so that the LTO code
    # generator leaves the intermediate object file in a place where it will not
    # be touched. The reason why this must be done is that on OS X, debug info is
    # left in object files. So if the object file is removed when we go to
    # generate a dsym, the debug info is gone.
    if (SWIFT_TOOLS_ENABLE_LTO)
      target_link_options(${target} PRIVATE
        "SHELL:-Xlinker -object_path_lto"
        "SHELL:-Xlinker ${CMAKE_CURRENT_BINARY_DIR}/${CMAKE_CFG_INTDIR}/${target}-${SWIFT_HOST_VARIANT_SDK}-${SWIFT_HOST_VARIANT_ARCH}-lto${CMAKE_C_OUTPUT_EXTENSION}")
    endif()
  endif()

  if(NOT SWIFT_COMPILER_IS_MSVC_LIKE)
    # FIXME: On Apple platforms, find_program needs to look for "ld64.lld"
    find_program(LDLLD_PATH "ld.lld")
    if((SWIFT_ENABLE_LLD_LINKER AND LDLLD_PATH AND NOT APPLE) OR
       (SWIFT_HOST_VARIANT_SDK STREQUAL WINDOWS AND NOT CMAKE_SYSTEM_NAME STREQUAL WINDOWS))
      target_link_options(${target} PRIVATE -fuse-ld=lld)
    elseif(SWIFT_ENABLE_GOLD_LINKER AND
           "${SWIFT_SDK_${SWIFT_HOST_VARIANT_SDK}_OBJECT_FORMAT}" STREQUAL "ELF")
      if(CMAKE_HOST_SYSTEM_NAME STREQUAL Windows)
        target_link_options(${target} PRIVATE -fuse-ld=gold.exe)
      else()
        target_link_options(${target} PRIVATE -fuse-ld=gold)
      endif()
    endif()
  endif()

  # Enable dead stripping. Portions of this logic were copied from llvm's
  # `add_link_opts` function (which, perhaps, should have been used here in the
  # first place, but at this point it's hard to say whether that's feasible).
  #
  # TODO: Evaluate/enable -f{function,data}-sections --gc-sections for bfd,
  # gold, and lld.
  if(NOT CMAKE_BUILD_TYPE STREQUAL Debug)
    if(CMAKE_SYSTEM_NAME MATCHES Darwin)
      # See rdar://48283130: This gives 6MB+ size reductions for swift and
      # SourceKitService, and much larger size reductions for sil-opt etc.
      target_link_options(${target} PRIVATE
        "SHELL:-Xlinker -dead_strip")
    endif()
  endif()

  get_maccatalyst_build_flavor(maccatalyst_build_flavor
    "${SWIFT_HOST_VARIANT_SDK}" "")
endfunction()

# Add a single variant of a new Swift library.
#
# Usage:
#   _add_swift_host_library_single(
#     target
#     [SHARED]
#     [STATIC]
#     [LLVM_LINK_COMPONENTS comp1 ...]
#     source1 [source2 source3 ...])
#
# target
#   Name of the library (e.g., swiftParse).
#
# SHARED
#   Build a shared library.
#
# STATIC
#   Build a static library.
#
# LLVM_LINK_COMPONENTS
#   LLVM components this library depends on.
#
# source1 ...
#   Sources to add into this library
function(_add_swift_host_library_single target)
  set(options
        SHARED
        STATIC)
  set(single_parameter_options)
  set(multiple_parameter_options
        LLVM_LINK_COMPONENTS)

  cmake_parse_arguments(ASHLS
                        "${options}"
                        "${single_parameter_options}"
                        "${multiple_parameter_options}"
                        ${ARGN})
  set(ASHLS_SOURCES ${ASHLS_UNPARSED_ARGUMENTS})

  translate_flags(ASHLS "${options}")

  if(NOT ASHLS_SHARED AND NOT ASHLS_STATIC)
    message(FATAL_ERROR "Either SHARED or STATIC must be specified")
  endif()

  # Include LLVM Bitcode slices for iOS, Watch OS, and Apple TV OS device libraries.
  set(embed_bitcode_arg)
  if(SWIFT_EMBED_BITCODE_SECTION)
    if(SWIFT_HOST_VARIANT_SDK MATCHES "(I|TV|WATCH)OS")
      list(APPEND ASHLS_C_COMPILE_FLAGS "-fembed-bitcode")
      set(embed_bitcode_arg EMBED_BITCODE)
    endif()
  endif()

  if(XCODE)
    string(REGEX MATCHALL "/[^/]+" split_path ${CMAKE_CURRENT_SOURCE_DIR})
    list(GET split_path -1 dir)
    file(GLOB_RECURSE ASHLS_HEADERS
      ${SWIFT_SOURCE_DIR}/include/swift${dir}/*.h
      ${SWIFT_SOURCE_DIR}/include/swift${dir}/*.def
      ${CMAKE_CURRENT_SOURCE_DIR}/*.def)

    file(GLOB_RECURSE ASHLS_TDS
      ${SWIFT_SOURCE_DIR}/include/swift${dir}/*.td)

    set_source_files_properties(${ASHLS_HEADERS} ${ASHLS_TDS}
      PROPERTIES
      HEADER_FILE_ONLY true)
    source_group("TableGen descriptions" FILES ${ASHLS_TDS})

    set(ASHLS_SOURCES ${ASHLS_SOURCES} ${ASHLS_HEADERS} ${ASHLS_TDS})
  endif()

  if(ASHLS_SHARED)
    set(libkind SHARED)
  elseif(ASHLS_STATIC)
    set(libkind STATIC)
  endif()

  add_library("${target}" ${libkind} ${ASHLS_SOURCES})
  _set_target_prefix_and_suffix("${target}" "${libkind}" "${SWIFT_HOST_VARIANT_SDK}")
  add_dependencies(${target} ${LLVM_COMMON_DEPENDS})

  if(SWIFT_HOST_VARIANT_SDK STREQUAL WINDOWS)
    swift_windows_include_for_arch(${SWIFT_HOST_VARIANT_ARCH} SWIFTLIB_INCLUDE)
    target_include_directories("${target}" SYSTEM PRIVATE ${SWIFTLIB_INCLUDE})
    set_target_properties(${target}
                          PROPERTIES
                            CXX_STANDARD 14)
  endif()

  if(SWIFT_HOST_VARIANT_SDK STREQUAL WINDOWS)
    set_property(TARGET "${target}" PROPERTY NO_SONAME ON)
  endif()

  llvm_update_compile_flags(${target})

  set_output_directory(${target}
      BINARY_DIR ${SWIFT_RUNTIME_OUTPUT_INTDIR}
      LIBRARY_DIR ${SWIFT_LIBRARY_OUTPUT_INTDIR})

  if(SWIFT_HOST_VARIANT_SDK IN_LIST SWIFT_APPLE_PLATFORMS)
    set_target_properties("${target}"
      PROPERTIES
      INSTALL_NAME_DIR "@rpath")
  elseif(SWIFT_HOST_VARIANT_SDK STREQUAL LINUX)
    set_target_properties("${target}"
      PROPERTIES
      INSTALL_RPATH "$ORIGIN:/usr/lib/swift/linux")
  elseif(SWIFT_HOST_VARIANT_SDK STREQUAL CYGWIN)
    set_target_properties("${target}"
      PROPERTIES
      INSTALL_RPATH "$ORIGIN:/usr/lib/swift/cygwin")
  elseif(SWIFT_HOST_VARIANT_SDK STREQUAL "ANDROID")
    set_target_properties("${target}"
      PROPERTIES
      INSTALL_RPATH "$ORIGIN")
  endif()

  set_target_properties("${target}" PROPERTIES BUILD_WITH_INSTALL_RPATH YES)
  set_target_properties("${target}" PROPERTIES FOLDER "Swift libraries")

  # Call llvm_config() only for libraries that are part of the compiler.
  swift_common_llvm_config("${target}" ${ASHLS_LLVM_LINK_COMPONENTS})

  target_compile_options(${target} PRIVATE
    ${ASHLS_C_COMPILE_FLAGS})
  if(SWIFT_HOST_VARIANT_SDK STREQUAL WINDOWS)
    if(libkind STREQUAL SHARED)
      target_compile_definitions(${target} PRIVATE
        _WINDLL)
    endif()
  endif()
<<<<<<< HEAD
  # Double-check that we're not trying to build a dynamic library for WASM.
  if(SWIFTLIB_SINGLE_SDK MATCHES WASM)
    if(libkind STREQUAL SHARED)
      message(FATAL_ERROR "WASM does not support shared libraries.")
    endif()
  endif()
  _add_host_variant_link_flags(
    SDK "${SWIFT_HOST_VARIANT_SDK}"
    ARCH "${SWIFT_HOST_VARIANT_ARCH}"
    BUILD_TYPE ${CMAKE_BUILD_TYPE}
    ENABLE_ASSERTIONS ${LLVM_ENABLE_ASSERTIONS}
    ANALYZE_CODE_COVERAGE ${SWIFT_ANALYZE_CODE_COVERAGE}
    ENABLE_LTO ${SWIFT_TOOLS_ENABLE_LTO}
    LTO_OBJECT_NAME "${target}-${SWIFT_HOST_VARIANT_SDK}-${SWIFT_HOST_VARIANT_ARCH}"
    RESULT_VAR_NAME link_flags
    LIBRARY_SEARCH_DIRECTORIES_VAR_NAME library_search_directories
      )
=======

  _add_host_variant_c_compile_flags(${target})
  _add_host_variant_link_flags(${target})
>>>>>>> 2938466e

  # Set compilation and link flags.
  if(SWIFT_HOST_VARIANT_SDK STREQUAL WINDOWS)
    swift_windows_include_for_arch(${SWIFT_HOST_VARIANT_ARCH}
      ${SWIFT_HOST_VARIANT_ARCH}_INCLUDE)
    target_include_directories(${target} SYSTEM PRIVATE
      ${${SWIFT_HOST_VARIANT_ARCH}_INCLUDE})

    if(NOT ${CMAKE_C_COMPILER_ID} STREQUAL MSVC)
      swift_windows_get_sdk_vfs_overlay(ASHLS_VFS_OVERLAY)
      target_compile_options(${target} PRIVATE
        "SHELL:-Xclang -ivfsoverlay -Xclang ${ASHLS_VFS_OVERLAY}")

      # MSVC doesn't support -Xclang. We don't need to manually specify
      # the dependent libraries as `cl` does so.
      target_compile_options(${target} PRIVATE
        "SHELL:-Xclang --dependent-lib=oldnames"
        # TODO(compnerd) handle /MT, /MTd
        "SHELL:-Xclang --dependent-lib=msvcrt$<$<CONFIG:Debug>:d>")
    endif()
  endif()

  if(${SWIFT_HOST_VARIANT_SDK} IN_LIST SWIFT_APPLE_PLATFORMS)
    target_link_options(${target} PRIVATE
      "LINKER:-compatibility_version,1")
    if(SWIFT_COMPILER_VERSION)
      target_link_options(${target} PRIVATE
        "LINKER:-current_version,${SWIFT_COMPILER_VERSION}")
    endif()
    # Include LLVM Bitcode slices for iOS, Watch OS, and Apple TV OS device libraries.
    if(SWIFT_EMBED_BITCODE_SECTION)
      if(${SWIFT_HOST_VARIANT_SDK} MATCHES "(I|TV|WATCH)OS")
        target_link_options(${target} PRIVATE
          "LINKER:-bitcode_bundle"
          "LINKER:-lto_library,${LLVM_LIBRARY_DIR}/libLTO.dylib")

        # Please note that using a generator expression to fit
        # this in a single target_link_options does not work
        # (at least in CMake 3.15 and 3.16),
        # since that seems not to allow the LINKER: prefix to be
        # evaluated (i.e. it will be added as-is to the linker parameters)
        if(SWIFT_EMBED_BITCODE_SECTION_HIDE_SYMBOLS)
          target_link_options(${target} PRIVATE
            "LINKER:-bitcode_hide_symbols")
        endif()
      endif()
    endif()
  endif()

  # Do not add code here.
endfunction()

# Add a new Swift host library.
#
# Usage:
#   add_swift_host_library(name
#     [SHARED]
#     [STATIC]
#     [LLVM_LINK_COMPONENTS comp1 ...]
#     source1 [source2 source3 ...])
#
# name
#   Name of the library (e.g., swiftParse).
#
# SHARED
#   Build a shared library.
#
# STATIC
#   Build a static library.
#
# LLVM_LINK_COMPONENTS
#   LLVM components this library depends on.
#
# source1 ...
#   Sources to add into this library.
function(add_swift_host_library name)
  set(options
        SHARED
        STATIC)
  set(single_parameter_options)
  set(multiple_parameter_options
        LLVM_LINK_COMPONENTS)

  cmake_parse_arguments(ASHL
                        "${options}"
                        "${single_parameter_options}"
                        "${multiple_parameter_options}"
                        ${ARGN})
  set(ASHL_SOURCES ${ASHL_UNPARSED_ARGUMENTS})

  translate_flags(ASHL "${options}")

  if(NOT ASHL_SHARED AND NOT ASHL_STATIC)
    message(FATAL_ERROR "Either SHARED or STATIC must be specified")
  endif()

  _add_swift_host_library_single(
    ${name}
    ${ASHL_SHARED_keyword}
    ${ASHL_STATIC_keyword}
    ${ASHL_SOURCES}
    LLVM_LINK_COMPONENTS ${ASHL_LLVM_LINK_COMPONENTS}
    )

  add_dependencies(dev ${name})
  if(NOT LLVM_INSTALL_TOOLCHAIN_ONLY)
    swift_install_in_component(TARGETS ${name}
      ARCHIVE DESTINATION lib${LLVM_LIBDIR_SUFFIX} COMPONENT dev
      LIBRARY DESTINATION lib${LLVM_LIBDIR_SUFFIX} COMPONENT dev
      RUNTIME DESTINATION bin COMPONENT dev)
  endif()

  swift_is_installing_component(dev is_installing)
  if(NOT is_installing)
    set_property(GLOBAL APPEND PROPERTY SWIFT_BUILDTREE_EXPORTS ${name})
  else()
    set_property(GLOBAL APPEND PROPERTY SWIFT_EXPORTS ${name})
  endif()
endfunction()

macro(add_swift_tool_subdirectory name)
  add_llvm_subdirectory(SWIFT TOOL ${name})
endmacro()

macro(add_swift_lib_subdirectory name)
  add_llvm_subdirectory(SWIFT LIB ${name})
endmacro()

function(add_swift_host_tool executable)
  set(options)
  set(single_parameter_options SWIFT_COMPONENT)
  set(multiple_parameter_options LLVM_LINK_COMPONENTS)

  cmake_parse_arguments(ASHT
    "${options}"
    "${single_parameter_options}"
    "${multiple_parameter_options}"
    ${ARGN})

  precondition(ASHT_SWIFT_COMPONENT
               MESSAGE "Swift Component is required to add a host tool")


  add_executable(${executable} ${ASHT_UNPARSED_ARGUMENTS})
  _add_host_variant_c_compile_flags(${executable})
  _add_host_variant_link_flags(${executable})
  target_link_directories(${executable} PRIVATE
    ${SWIFTLIB_DIR}/${SWIFT_SDK_${SWIFT_HOST_VARIANT_SDK}_LIB_SUBDIR})
  add_dependencies(${executable} ${LLVM_COMMON_DEPENDS})

  set_target_properties(${executable} PROPERTIES
    FOLDER "Swift executables")
  if(SWIFT_PARALLEL_LINK_JOBS)
    set_target_properties(${executable} PROPERTIES
      JOB_POOL_LINK swift_link_job_pool)
  endif()
  if(${SWIFT_HOST_VARIANT_SDK} IN_LIST SWIFT_APPLE_PLATFORMS)
    set_target_properties(${executable} PROPERTIES
      BUILD_WITH_INSTALL_RPATH YES
      INSTALL_RPATH "@executable_path/../lib/swift/${SWIFT_SDK_${SWIFT_HOST_VARIANT_SDK}_LIB_SUBDIR}")
  endif()

  llvm_update_compile_flags(${executable})
  swift_common_llvm_config(${executable} ${ASHT_LLVM_LINK_COMPONENTS})
  set_output_directory(${executable}
    BINARY_DIR ${SWIFT_RUNTIME_OUTPUT_INTDIR}
    LIBRARY_DIR ${SWIFT_LIBRARY_OUTPUT_INTDIR})

  if(SWIFT_HOST_VARIANT_SDK STREQUAL WINDOWS)
    swift_windows_include_for_arch(${SWIFT_HOST_VARIANT_ARCH}
      ${SWIFT_HOST_VARIANT_ARCH}_INCLUDE)
    target_include_directories(${executable} SYSTEM PRIVATE
      ${${SWIFT_HOST_VARIANT_ARCH}_INCLUDE})

    if(NOT ${CMAKE_C_COMPILER_ID} STREQUAL MSVC)
      # MSVC doesn't support -Xclang. We don't need to manually specify
      # the dependent libraries as `cl` does so.
      target_compile_options(${executable} PRIVATE
        "SHELL:-Xclang --dependent-lib=oldnames"
        # TODO(compnerd) handle /MT, /MTd
        "SHELL:-Xclang --dependent-lib=msvcrt$<$<CONFIG:Debug>:d>")
    endif()
  endif()

  add_dependencies(${ASHT_SWIFT_COMPONENT} ${executable})
  swift_install_in_component(TARGETS ${executable}
                             RUNTIME
                               DESTINATION bin
                               COMPONENT ${ASHT_SWIFT_COMPONENT})

  swift_is_installing_component(${ASHT_SWIFT_COMPONENT} is_installing)

  if(NOT is_installing)
    set_property(GLOBAL APPEND PROPERTY SWIFT_BUILDTREE_EXPORTS ${executable})
  else()
    set_property(GLOBAL APPEND PROPERTY SWIFT_EXPORTS ${executable})
  endif()
endfunction()

# This declares a swift host tool that links with libfuzzer.
function(add_swift_fuzzer_host_tool executable)
  # First create our target. We do not actually parse the argument since we do
  # not care about the arguments, we just pass them all through to
  # add_swift_host_tool.
  add_swift_host_tool(${executable} ${ARGN})

  # Then make sure that we pass the -fsanitize=fuzzer flag both on the cflags
  # and cxx flags line.
  target_compile_options(${executable} PRIVATE "-fsanitize=fuzzer")
  target_link_libraries(${executable} PRIVATE "-fsanitize=fuzzer")
endfunction()

macro(add_swift_tool_symlink name dest component)
  add_llvm_tool_symlink(${name} ${dest} ALWAYS_GENERATE)
  llvm_install_symlink(${name} ${dest} ALWAYS_GENERATE COMPONENT ${component})
endmacro()<|MERGE_RESOLUTION|>--- conflicted
+++ resolved
@@ -380,22 +380,6 @@
       m)
 
     # link against the custom C++ library
-<<<<<<< HEAD
-    swift_android_cxx_libraries_for_arch(${LFLAGS_ARCH} cxx_link_libraries)
-    list(APPEND link_libraries ${cxx_link_libraries})
-
-    # link against the ICU libraries
-    list(APPEND link_libraries
-      ${SWIFT_ANDROID_${LFLAGS_ARCH}_ICU_I18N}
-      ${SWIFT_ANDROID_${LFLAGS_ARCH}_ICU_UC})
-
-    swift_android_lib_for_arch(${LFLAGS_ARCH} ${LFLAGS_ARCH}_LIB)
-    foreach(path IN LISTS ${LFLAGS_ARCH}_LIB)
-      list(APPEND library_search_directories ${path})
-    endforeach()
-  elseif("${LFLAGS_SDK}" STREQUAL "WASI")
-    list(APPEND result "-Wl,wasi-emulated-mman")
-=======
     swift_android_cxx_libraries_for_arch(${SWIFT_HOST_VARIANT_ARCH}
       cxx_link_libraries)
     target_link_libraries(${target} PRIVATE
@@ -405,7 +389,8 @@
       ${SWIFT_HOST_VARIANT_ARCH}_LIB)
     target_link_directories(${target} PRIVATE
       ${${SWIFT_HOST_VARIANT_ARCH}_LIB})
->>>>>>> 2938466e
+  elseif("${LFLAGS_SDK}" STREQUAL "WASI")
+    list(APPEND result "-Wl,wasi-emulated-mman")
   else()
     # If lto is enabled, we need to add the object path flag so that the LTO code
     # generator leaves the intermediate object file in a place where it will not
@@ -587,29 +572,15 @@
         _WINDLL)
     endif()
   endif()
-<<<<<<< HEAD
   # Double-check that we're not trying to build a dynamic library for WASM.
   if(SWIFTLIB_SINGLE_SDK MATCHES WASM)
     if(libkind STREQUAL SHARED)
       message(FATAL_ERROR "WASM does not support shared libraries.")
     endif()
   endif()
-  _add_host_variant_link_flags(
-    SDK "${SWIFT_HOST_VARIANT_SDK}"
-    ARCH "${SWIFT_HOST_VARIANT_ARCH}"
-    BUILD_TYPE ${CMAKE_BUILD_TYPE}
-    ENABLE_ASSERTIONS ${LLVM_ENABLE_ASSERTIONS}
-    ANALYZE_CODE_COVERAGE ${SWIFT_ANALYZE_CODE_COVERAGE}
-    ENABLE_LTO ${SWIFT_TOOLS_ENABLE_LTO}
-    LTO_OBJECT_NAME "${target}-${SWIFT_HOST_VARIANT_SDK}-${SWIFT_HOST_VARIANT_ARCH}"
-    RESULT_VAR_NAME link_flags
-    LIBRARY_SEARCH_DIRECTORIES_VAR_NAME library_search_directories
-      )
-=======
 
   _add_host_variant_c_compile_flags(${target})
   _add_host_variant_link_flags(${target})
->>>>>>> 2938466e
 
   # Set compilation and link flags.
   if(SWIFT_HOST_VARIANT_SDK STREQUAL WINDOWS)
