--- conflicted
+++ resolved
@@ -133,13 +133,6 @@
     skip-build-linux                              ""                "set to skip building Swift stdlibs for Linux"
     skip-build-maccatalyst                        ""                "set to skip building Swift stdlibs for macCatalyst"
     skip-build-osx                                ""                "set to skip building Swift stdlibs for OS X"
-<<<<<<< HEAD
-    skip-build-playgroundsupport                  ""                "set to skip building PlaygroundSupport"
-    skip-build-swift                              ""                "set to skip building Swift"
-    # SWIFT_ENABLE_TENSORFLOW
-    skip-build-tensorflow                         ""                "set to skip building TensorFlow"
-=======
->>>>>>> 509ffb3b
     skip-build-tvos-device                        ""                "set to skip building Swift stdlibs for tvOS devices (i.e. build simulators only)"
     skip-build-tvos-simulator                     ""                "set to skip building Swift stdlibs for tvOS simulators (i.e. build devices only)"
     skip-build-watchos-device                     ""                "set to skip building Swift stdlibs for Apple watchOS devices (i.e. build simulators only)"
@@ -157,13 +150,6 @@
     skip-test-linux                               ""                "set to skip testing Swift stdlibs for Linux"
     skip-test-maccatalyst                         ""                "set to skip testing Swift stdlibs for macCatalyst"
     skip-test-osx                                 ""                "set to skip testing Swift stdlibs for OS X"
-<<<<<<< HEAD
-    skip-test-playgroundsupport                   ""                "set to skip testing PlaygroundSupport"
-    skip-test-swift                               ""                "set to skip testing Swift"
-    # SWIFT_ENABLE_TENSORFLOW
-    skip-test-tensorflow                          ""                "set to skip testing TensorFlow"
-=======
->>>>>>> 509ffb3b
     skip-test-tvos-host                           ""                "set to skip testing the host parts of the tvOS toolchain"
     skip-test-tvos-simulator                      ""                "set to skip testing Swift stdlibs for tvOS simulators (i.e. test devices only)"
     skip-test-watchos-host                        ""                "set to skip testing the host parts of the watchOS toolchain"
@@ -201,23 +187,6 @@
     swift-include-tests                           "1"               "Set to true to generate testing targets for Swift. This allows the build to proceed when 'test' directory is missing (required for B&I builds)"
     validation-test                               "0"               "set to run the validation test suite"
 
-<<<<<<< HEAD
-    ## Install ...
-    install-cmark                                 ""                "whether to install cmark"
-    install-foundation                            ""                "whether to install foundation"
-    install-libcxx                                ""                "whether to install libc++"
-    install-libdispatch                           ""                "whether to install libdispatch"
-    install-libicu                                ""                "whether to install libicu"
-    install-llbuild                               ""                "whether to install llbuild"
-    install-lldb                                  ""                "whether to install LLDB"
-    install-playgroundsupport                     ""                "whether to install PlaygroundSupport"
-    install-swift                                 ""                "whether to install Swift"
-    # SWIFT_ENABLE_TENSORFLOW
-    install-tensorflow                            ""                "whether to install TensorFlow"
-    install-xctest                                ""                "whether to install xctest"
-
-=======
->>>>>>> 509ffb3b
     ## llbuild Options
     llbuild-enable-assertions                     "1"               "enable assertions in llbuild"
 
@@ -298,6 +267,8 @@
   static-libdispatch
   swift
   xctest
+  # SWIFT_ENABLE_TENSORFLOW
+  tensorflow
 )
 for component in ${components[@]} ; do
   KNOWN_SETTINGS+=(
@@ -1104,48 +1075,6 @@
     fi
 fi
 
-<<<<<<< HEAD
-PRODUCTS=(cmark llvm)
-if [[ ! "${SKIP_BUILD_LIBCXX}" ]] ; then
-     PRODUCTS=("${PRODUCTS[@]}" libcxx)
-fi
-if [[ ! "${SKIP_BUILD_LIBICU}" ]] ; then
-     PRODUCTS=("${PRODUCTS[@]}" libicu)
-fi
-# SWIFT_ENABLE_TENSORFLOW
-if [[ ! "${SKIP_BUILD_TENSORFLOW}" ]] ; then
-    PRODUCTS=("${PRODUCTS[@]}" tensorflow)
-fi
-PRODUCTS=("${PRODUCTS[@]}" swift)
-if [[ ! "${SKIP_BUILD_LLDB}" ]] ; then
-     PRODUCTS=("${PRODUCTS[@]}" lldb)
-fi
-# LLBuild and XCTest are dependent on Foundation, so Foundation must
-# be added to the list of build products first.
-if [[ ! "${SKIP_BUILD_LIBDISPATCH}" ]] ; then
-     PRODUCTS=("${PRODUCTS[@]}" libdispatch)
-     if [[ -z "${SKIP_BUILD_SWIFT_STATIC_LIBDISPATCH}" ]] ; then
-       PRODUCTS=("${PRODUCTS[@]}" libdispatch_static)
-     fi
-fi
-if [[ ! "${SKIP_BUILD_FOUNDATION}" ]] ; then
-     PRODUCTS=("${PRODUCTS[@]}" foundation)
-     # SWIFT_ENABLE_TENSORFLOW
-     # TODO(TF-490): Reenable this.
-     # if [[ -z "${SKIP_BUILD_STATIC_FOUNDATION}" ]] ; then
-     #   PRODUCTS=("${PRODUCTS[@]}" foundation_static)
-     # fi
-fi
-if [[ ! "${SKIP_BUILD_LLBUILD}" ]] ; then
-     PRODUCTS=("${PRODUCTS[@]}" llbuild)
-fi
-if [[ ! "${SKIP_BUILD_PLAYGROUNDSUPPORT}" ]] ; then
-     PRODUCTS=("${PRODUCTS[@]}" playgroundsupport)
-fi
-if [[ ! "${SKIP_BUILD_XCTEST}" ]] ; then
-     PRODUCTS=("${PRODUCTS[@]}" xctest)
-fi
-=======
 # We cannot currently apply the normal rules of skipping here for LLVM. Even if
 # we are skipping building LLVM, we still need to at least build several tools
 # that swift relies on for building and testing. See the LLVM configure rules.
@@ -1160,11 +1089,14 @@
 # llbuild and XCTest depend on Foundation, so Foundation must
 # be added to the list of build products first.
 [[ "${SKIP_BUILD_FOUNDATION}" ]] || PRODUCTS+=(foundation)
-[[ "${SKIP_BUILD_STATIC_FOUNDATION}" ]] || PRODUCTS+=(foundation_static)
+# SWIFT_ENABLE_TENSORFLOW
+# TODO(TF-490): Reenable this.
+# [[ "${SKIP_BUILD_STATIC_FOUNDATION}" ]] || PRODUCTS+=(foundation_static)
 [[ "${SKIP_BUILD_LLBUILD}" ]] || PRODUCTS+=(llbuild)
 [[ "${SKIP_BUILD_XCTEST}" ]] || PRODUCTS+=(xctest)
 [[ "${SKIP_BUILD_PLAYGROUNDSUPPORT}" ]] || PRODUCTS+=(playgroundsupport)
->>>>>>> 509ffb3b
+# SWIFT_ENABLE_TENSORFLOW
+[[ "${SKIP_BUILD_TENSORFLOW}" ]] || PRODUCTS+=(tensorflow)
 
 # SWIFT_ENABLE_TENSORFLOW
 function verify_tensorflow_directories() {
