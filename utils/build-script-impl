#!/usr/bin/env bash
#===--- build-script-impl - Implementation details of build-script ---------===#
#
## This source file is part of the Swift.org open source project
##
## Copyright (c) 2014 - 2017 Apple Inc. and the Swift project authors
## Licensed under Apache License v2.0 with Runtime Library Exception
##
## See https://swift.org/LICENSE.txt for license information
## See https://swift.org/CONTRIBUTORS.txt for the list of Swift project authors
#
#===------------------------------------------------------------------------===#

#
# This script is an implementation detail of other build scripts and should not
# be called directly.
#
# Note: This script will NOT auto-clean before building.
#

set -o pipefail
set -e

umask 0022

# Declare the set of known settings along with each one's description
#
# If you add a user-settable variable, add it to this list.
#
# A default value of "" indicates that the corresponding variable
# will remain unset unless set explicitly.
#
# The --skip-build parameter, with no product name, does not affect the
# configuration (CMake parameters). You can turn this option on and
# off in different invocations of the script for the same build
# directory without affecting configutation.
#
# skip-build-* and build-* parameters affect the CMake configuration
# (enable/disable those components).
#
# Each variable name is re-exported into this script in uppercase, where dashes
# are substituted by underscores. For example, `swift-install-components` is
# referred to as `SWIFT_INSTALL_COMPONENTS` in the remainder of this script.

    # name                                        default           description
KNOWN_SETTINGS=(
    ## Debugging Options
    dry-run                                       ""                "print the commands that would be executed, but do not execute them"
    verbose-build                                 ""                "print the commands executed during the build"
    check-args-only                               ""                "set to check all arguments are known. Exit with status 0 if success, non zero otherwise"
    only-execute                                  "all"             "Only execute the named action (see implementation)"
    check-incremental-compilation                 "0"               "set to 1 to compile swift libraries multiple times to check if incremental compilation works"

    ## Build Mode Options
    enable-asan                                   ""                "enable Address Sanitizer"
    enable-ubsan                                  ""                "enable Undefined Behavior Sanitizer"
    clang-profile-instr-use                       ""                "If set, profile file to use for clang PGO while building llvm/clang"
    swift-profile-instr-use                       ""                "If set, profile file to use for clang PGO while building swift"

    ## Build Tool Settings
    build-args                                    ""                "arguments to the build tool; defaults to -j8 when CMake generator is \"Unix Makefiles\""
    build-dir                                     ""                "out-of-tree build directory; default is in-tree. **This argument is required**"
    build-jobs                                    ""                "The number of parallel build jobs to use"
    build-runtime-with-host-compiler              ""                "use the host c++ compiler to build everything"
    build-stdlib-deployment-targets               "all"             "space-separated list that filters which of the configured targets to build the Swift standard library for, or 'all'"
    build-toolchain-only                          ""                "If set, only build the necessary tools to build an external toolchain"
    cmake-generator                               "Unix Makefiles"  "kind of build system to generate; see output of 'cmake --help' for choices"
    llvm-num-parallel-lto-link-jobs               ""                "The number of parallel link jobs to use when compiling llvm"
    reconfigure                                   ""                "force a CMake configuration run even if CMakeCache.txt already exists"
    skip-reconfigure                              ""                "set to skip reconfigure"
    swift-tools-num-parallel-lto-link-jobs        ""                "The number of parallel link jobs to use when compiling swift tools"
    use-gold-linker                               ""                "Enable using the gold linker"
    workspace                                     "${HOME}/src"     "source directory containing llvm, clang, swift"

    ## Build Tools
    host-cc                                       ""                "the path to CC, the 'clang' compiler for the host platform. **This argument is required**"
    host-cxx                                      ""                "the path to CXX, the 'clang++' compiler for the host platform. **This argument is required**"
    host-libtool                                  ""                "the path to libtool"
    host-lipo                                     ""                "the path to lipo for creating universal binaries on Darwin"
    cmake                                         ""                "path to the cmake binary"
    distcc                                        ""                "use distcc in pump mode"
    distcc-pump                                   ""                "the path to distcc pump executable. This argument is required if distcc is set."
    ninja-bin                                     ""                "the path to Ninja tool"

    ## Android Options
    android-api-level                             ""                "The Android API level to target when building for Android. Currently only 21 or above is supported"
    android-arch                                  "armv7"           "The Android target architecture when building for Android"
    android-deploy-device-path                    ""                "Path on an Android device to which built Swift stdlib products will be deployed"
    android-icu-data                              ""                "Path to libicudata.so"
    android-icu-i18n                              ""                "Path to libicui18n.so"
    android-icu-i18n-include                      ""                "Path to a directory containing headers libicui18n"
    android-icu-uc                                ""                "Path to libicuuc.so"
    android-icu-uc-include                        ""                "Path to a directory containing headers for libicuuc"
    android-ndk                                   ""                "An absolute path to the NDK that will be used as a libc implementation for Android builds"
    android-ndk-gcc-version                       ""                "The GCC version to use when building for Android. Currently only 4.9 is supported"

    ## Darwin Options
    darwin-crash-reporter-client                  ""                "whether to enable CrashReporter integration"
    darwin-deployment-version-ios                 "7.0"             "minimum deployment target version for iOS"
    darwin-deployment-version-osx                 "10.9"            "minimum deployment target version for OS X"
    darwin-deployment-version-tvos                "9.0"             "minimum deployment target version for tvOS"
    darwin-deployment-version-watchos             "2.0"             "minimum deployment target version for watchOS"
    darwin-install-extract-symbols                ""                "whether to extract symbols with dsymutil during installations"
    darwin-install-extract-symbols-use-just-built-dsymutil "1"       "whether we should extract symbols using the just built dsymutil"
    darwin-overlay-target                         ""                "single overlay target to build, dependencies are computed later"
    darwin-sdk-deployment-targets                 "xctest-ios-8.0"  "semicolon-separated list of triples like 'fookit-ios-9.0;barkit-watchos-9.0'"
    darwin-stdlib-install-name-dir                ""                "the directory of the install_name for standard library dylibs"
    darwin-toolchain-alias                        ""                "Swift alias for toolchain"
    darwin-toolchain-application-cert             ""                "Application Cert name to codesign xctoolchain"
    darwin-toolchain-bundle-identifier            ""                "CFBundleIdentifier for xctoolchain info plist"
    darwin-toolchain-display-name                 ""                "Display Name for xctoolcain info plist"
    darwin-toolchain-display-name-short           ""                "Display Name with out date for xctoolchain info plist"
    darwin-toolchain-installer-cert               ""                "Installer Cert name to create installer pkg"
    darwin-toolchain-installer-package            ""                "The path to installer pkg"
    darwin-toolchain-name                         ""                "Directory name for xctoolchain"
    darwin-toolchain-version                      ""                "Version for xctoolchain info plist and installer pkg"
    darwin-toolchain-require-use-os-runtime       "0"               "When setting up a plist for a toolchain, require the users of the toolchain to link against the OS instead of the packaged toolchain runtime. 0 for false, 1 for true"
    darwin-xcrun-toolchain                        "default"         "the name of the toolchain to use on Darwin"

    ## WebAssembly/WASI Options
    wasi-sdk                                      ""                "An absolute path to the WASI SDK that will be used as a libc implementation for Wasm builds"

    ## Build Types for Components
    swift-stdlib-build-type                       "Debug"           "the CMake build variant for Swift"

    ## Skip Build ...
    skip-build                                    ""                "set to configure as usual while skipping the build step"
    skip-build-android                            ""                "set to skip building Swift stdlibs for Android"
    skip-build-wasm                               ""                "set to skip building Swift stdlibs for WebAssembly"
    skip-build-benchmarks                         ""                "set to skip building Swift Benchmark Suite"
    skip-build-clang-tools-extra                  ""                "set to skip building clang-tools-extra as part of llvm"
    skip-build-compiler-rt                        ""                "set to skip building Compiler-RT"
    skip-build-lld                                ""                "set to skip building lld as part of llvm (linux only)"

    ## Skip Test ...
    skip-test-benchmarks                          ""                "set to skip running Swift Benchmark Suite"
    skip-test-sourcekit                           ""                "set to skip testing SourceKit"

    ## Extra ... CMake Options
    common-cmake-options                          ""                "CMake options used for all targets, including LLVM/Clang"
    extra-cmake-options                           ""                "Extra options to pass to CMake for all targets"
    ninja-cmake-options                           ""                "CMake options used for all ninja targets"
    ninja-cmake-options                           ""                "CMake options used for all ninja targets"

    ## Build ...
    build-llvm                                    "1"               "set to 1 to build LLVM and Clang"
    build-sil-debugging-stdlib                    "0"               "set to 1 to build the Swift standard library with -gsil to enable debugging and profiling on SIL level"
    build-swift-dynamic-sdk-overlay               ""                "set to 1 to build dynamic variants of the Swift SDK overlay"
    build-swift-dynamic-stdlib                    ""                "set to 1 to build dynamic variants of the Swift standard library"
    build-swift-examples                          "1"               "set to 1 to build examples"
    build-swift-remote-mirror                     "1"               "set to 1 to build the Swift Remote Mirror library"
    build-swift-static-sdk-overlay                ""                "set to 1 to build static variants of the Swift SDK overlay"
    build-swift-static-stdlib                     ""                "set to 1 to build static variants of the Swift standard library"
    build-swift-stdlib-unittest-extra             "0"               "set to 1 to build optional StdlibUnittest components"
    build-swift-tools                             "1"               "set to 1 to build Swift host tools"

    ## Test Options
    llvm-include-tests                            "1"               "Set to true to generate testing targets for LLVM. Set to true by default."
    long-test                                     "0"               "set to run the long test suite"
    only-executable-test                          ""                "only run the executable variant of the swift lit tests"
    stress-test                                   "0"               "set to run the stress test suite"
    stress-test-sourcekit                         ""                "set to run the stress-SourceKit target"
    swift-include-tests                           "1"               "Set to true to generate testing targets for Swift. This allows the build to proceed when 'test' directory is missing (required for B&I builds)"
    validation-test                               "0"               "set to run the validation test suite"

    ## llbuild Options
    llbuild-enable-assertions                     "1"               "enable assertions in llbuild"

    ## LLDB Options
    lldb-assertions                               "1"               "build lldb with assertions enabled"
    lldb-extra-cmake-args                         ""                "extra command line args to pass to lldb cmake"
    lldb-no-debugserver                           ""                "delete debugserver after building it, and don't try to codesign it"
    lldb-test-cc                                  ""                "CC to use for building LLDB testsuite test inferiors.  Defaults to just-built, in-tree clang.  If set to 'host-toolchain', sets it to same as host-cc."
    lldb-test-swift-compatibility                 ""                "specify additional Swift compilers to test lldb with"
    lldb-test-swift-only                          "0"               "when running lldb tests, only include Swift-specific tests"
    lldb-use-system-debugserver                   ""                "don't try to codesign debugserver, and use the system's debugserver instead"

    ## LLVM Options
    llvm-enable-lto                               ""                "Must be set to one of 'thin' or 'full'"
    llvm-enable-modules                           "0"               "enable building llvm using modules"
    llvm-install-components                       ""                "a semicolon-separated list of LLVM components to install"
    llvm-lit-args                                 ""                "If set, override the lit args passed to LLVM"
    enable-llvm-assertions                        "1"               "set to enable llvm assertions"

    ## Swift Options
    swift-analyze-code-coverage                   "not-merged"      "Code coverage analysis mode for Swift (false, not-merged, merged). Defaults to false if the argument is not present, and not-merged if the argument is present without a modifier."
    swift-enable-assertions                       "1"               "enable assertions in Swift"
    swift-enable-ast-verifier                     "1"               "If enabled, and the assertions are enabled, the built Swift compiler will run the AST verifier every time it is invoked"
    swift-install-components                      ""                "a semicolon-separated list of Swift components to install"
    swift-primary-variant-arch                    ""                "default arch for target binaries"
    swift-primary-variant-sdk                     ""                "default SDK for target binaries"
    swift-runtime-enable-leak-checker             "0"               "Enable leaks checking routines in the runtime"
    swift-stdlib-enable-assertions                "1"               "enable assertions in Swift"
    swift-tools-enable-lto                        ""                "enable LTO compilation of Swift tools. *NOTE* This does not include the swift standard library and runtime. Must be set to one of 'thin' or 'full'"
    extra-swift-args                              ""                "Extra arguments to pass to swift modules which match regex. Assumed to be a flattened cmake list consisting of [module_regexp, args, module_regexp, args, ...]"
    report-statistics                             "0"               "set to 1 to generate compilation statistics files for swift libraries"
    sil-verify-all                                "0"               "If enabled, run the SIL verifier after each transform when building Swift files during this build process"
    stdlib-deployment-targets                     ""                "space-separated list of targets to configure the Swift standard library to be compiled or cross-compiled for"
    swift-objc-interop                            ""                "whether to enable interoperability with Objective-C, default is 1 on Apple platfors, 0 otherwise"
    swift-enable-compatibility-overrides          "1"               "whether to support back-deploying compatibility fixes for newer apps running on older runtimes"
    swift-runtime-macho-no-dyld                   "0"               "whether to build stdlib assuming the runtime environment does not support dynamic modules"
    swift-stdlib-single-threaded-runtime          "0"               "whether to build stdlib as a single-threaded runtime only"
    swift-stdlib-os-versioning                    "1"               "whether to build stdlib with availability based on OS versions (Darwin only)"
    swift-stdlib-stable-abi                       ""                "should stdlib be built with stable ABI, if not set defaults to true on Darwin, false otherwise"

    ## FREESTANDING Stdlib Options
    swift-freestanding-sdk                      ""                "which SDK to use when building the FREESTANDING stdlib"
    swift-freestanding-triple-name              ""                "which triple name (e.g. 'none-macho') to use when building the FREESTANDING stdlib"
    swift-freestanding-module-name              ""                "which .swiftmodule name (e.g. 'freestanding') to use when building the FREESTANDING stdlib"
    swift-freestanding-archs                    ""                "space-separated list of which architectures to build when building the FREESTANDING stdlib"

    ## Uncategorised
    install-prefix                                ""                "installation prefix"
    toolchain-prefix                              ""                "the path to the .xctoolchain directory that houses the install prefix path"
    install-destdir                               ""                "the path to use as the filesystem root for the installation"
    install-symroot                               ""                "the path to install debug symbols into"
    installable-package                           ""                "the path to the archive of the installation directory"
    test-installable-package                      ""                "whether to run post-packaging tests on the produced package"
    skip-local-build                              ""                "set to skip building for the current host (useful when crosscompiling)"
    test-paths                                    ""                "run tests located in specific directories and/or files"
    native-llvm-tools-path                        ""                "directory that contains LLVM tools that are executable on the build machine"
    native-clang-tools-path                       ""                "directory that contains Clang tools that are executable on the build machine"
    native-swift-tools-path                       ""                "directory that contains Swift tools that are executable on the build machine"
    embed-bitcode-section                         "0"               "embed an LLVM bitcode section in stdlib/overlay binaries for supported platforms"
    host-target                                   ""                "The host target. LLVM, Clang, and Swift will be built for this target. The built LLVM and Clang will be used to compile Swift for the cross-compilation targets. **This argument is required**"
    cross-compile-hosts                           ""                "space-separated list of targets to cross-compile host Swift tools for"
    cross-compile-with-host-tools                 ""                "set to use the clang we build for the host to then build the cross-compile hosts"
    cross-compile-install-prefixes                ""                "semicolon-separated list of install prefixes to use for the cross-compiled hosts. The list expands, so if there are more cross-compile hosts than prefixes, unmatched hosts use the last prefix in the list"
    skip-merge-lipo-cross-compile-tools           ""                "set to skip running merge-lipo after installing cross-compiled host Swift tools"
    coverage-db                                   ""                "If set, coverage database to use when prioritizing testing"
    skip-local-host-install                       ""                "If we are cross-compiling multiple targets, skip an install pass locally if the hosts match"
)

components=(
  cmark
  foundation
  libcxx
  libdispatch
  libicu
  llbuild
  lldb
  llvm
  static-foundation
  static-libdispatch
  swift
  xctest
)
for component in ${components[@]} ; do
  KNOWN_SETTINGS+=(
    ${component}-build-type                       "Debug"           "the build variant for ${component}"
    ${component}-cmake-options                    ""                "CMake options used for ${component}"
    skip-build-${component}                       ""                "set to skip building ${component}"
    skip-test-${component}                        ""                "set to skip testing ${component}"
    install-${component}                          ""                "whether to install ${component}"
  )
done

# Centralized access point for traced command invocation.
# Every operation that might mutates file system should be called via
# these functions.

function call() {
    if [[ ${DRY_RUN} ]] || [[ "${VERBOSE_BUILD}" ]]; then
        echo "${PS4}"$(quoted_print "$@")
    fi
    if [[ ! ${DRY_RUN} ]]; then
        { set -x; } 2>/dev/null
        "$@"
        { set +x; } 2>/dev/null
    fi
}

function with_pushd() {
    local dir=$1
    shift
    if [[ "$1" == "call" ]]; then
        shift
    fi
    if [[ ${DRY_RUN} ]]; then
        echo ${PS4}pushd "${dir}"
        echo "${PS4}"$(quoted_print "$@")
        echo ${PS4}popd
    else
        set -x
        pushd "${dir}"
        "$@"
        { set -x; } 2>/dev/null # because $@ might includes { set +x; }
        popd
        { set +x; } 2>/dev/null
    fi
}

function quoted_print() {
    python -c 'import pipes; import sys; print(" ".join(pipes.quote(arg) for arg in sys.argv[1:]))' "$@"
}

function toupper() {
    echo "$@" | tr '[:lower:]' '[:upper:]'
}

function tolower() {
    echo "$@" | tr '[:upper:]' '[:lower:]'
}

function true_false() {
    case "$1" in
        false | FALSE | 0 | "")
            echo "FALSE"
            ;;
        true | TRUE | 1)
            echo "TRUE"
            ;;
        *)
            echo "true_false: unknown value: $1" >&2
            exit 1
            ;;
    esac
}

function to_varname() {
    # Uses `tr` because it is orders of magnitude faster than ${1//-/_} on long
    # strings, which happens when translating KNOWN_SETTINGS.
    toupper "$(echo $1 | tr '-' '_')"
}

function is_llvm_lto_enabled() {
    if [[ "${LLVM_ENABLE_LTO}" == "thin" ]] ||
       [[ "${LLVM_ENABLE_LTO}" == "full" ]]; then
        echo "TRUE"
    else
        echo "FALSE"
    fi
}

function is_swift_lto_enabled() {
    if [[ "${SWIFT_TOOLS_ENABLE_LTO}" == "thin" ]] ||
       [[ "${SWIFT_TOOLS_ENABLE_LTO}" == "full" ]]; then
        echo "TRUE"
    else
        echo "FALSE"
    fi
}

# Support for performing isolated actions.
#
# This is part of refactoring more work to be done or controllable via
# `build-script` itself. For additional information, see:
# https://bugs.swift.org/browse/SR-237
#
# To use this functionality, the script is invoked with:
#   ONLY_EXECUTE=<action name>
# where <action name> is one of:
#   all                          -- execute all actions
#   ${host}-${product}-build     -- the build of the product
#   ${host}-${product}-test      -- the test of the product
#   ${host}-${product}-install   -- the install of the product
#   ${host}-package              -- the package construction and test
#   merged-hosts-lipo            -- the lipo step, if used
# and if used, only the one individual action will be performed.
#
# If not set, the default is `all`.

# should_execute_action(name) -> 1 or nil
#
# Check if the named action should be run in the given script invocation.
function should_execute_action() {
    local name="$1"

    if [[ "${ONLY_EXECUTE}" = "all" ]] ||
           [[ "${ONLY_EXECUTE}" = "${name}" ]]; then
        echo 1
    fi
}

# should_execute_host_actions_for_phase(host, phase-name) -> 1 or nil
#
# Check if the there are any actions to execute for this host and phase (i.e.,
# "build", "test", or "install")
function should_execute_host_actions_for_phase() {
    local host="$1"
    local phase_name="$2"

    if [[ "${ONLY_EXECUTE}" = "all" ]] ||
           [[ "${ONLY_EXECUTE}" == ${host}-*-${phase_name} ]]; then
        echo 1
    fi
}

function verify_host_is_supported() {
    local host="$1"
    case ${host} in
      freebsd-x86_64            \
      | openbsd-amd64           \
      | cygwin-x86_64           \
      | haiku-x86_64            \
      | linux-x86_64            \
      | linux-i686              \
      | linux-armv6             \
      | linux-armv7             \
      | linux-aarch64           \
      | linux-powerpc64         \
      | linux-powerpc64le       \
      | linux-s390x             \
      | macosx-x86_64           \
      | macosx-arm64            \
      | macosx-arm64e           \
      | iphonesimulator-i386    \
      | iphonesimulator-x86_64  \
      | iphonesimulator-arm64   \
      | iphoneos-armv7          \
      | iphoneos-armv7s         \
      | iphoneos-arm64          \
      | iphoneos-arm64e         \
      | appletvsimulator-x86_64 \
      | appletvsimulator-arm64  \
      | appletvos-arm64         \
      | watchsimulator-i386     \
      | watchsimulator-arm64    \
      | watchos-armv7k          \
      | android-armv7           \
      | android-aarch64         \
<<<<<<< HEAD
      | wasi-wasm32)
=======
      | android-x86_64)
>>>>>>> b78a6498
        ;;
      *)
        echo "Unknown host tools target: ${host}"
        exit 1
        ;;
    esac
}

function set_build_options_for_host() {
    llvm_cmake_options=()
    swift_cmake_options=()
    cmark_cmake_options=()
    lldb_cmake_options=()
    llbuild_cmake_options=()
    SWIFT_HOST_VARIANT=
    SWIFT_HOST_VARIANT_SDK=
    SWIFT_HOST_VARIANT_ARCH=
    SWIFT_HOST_TRIPLE=
    local host="$1"

    # Hosts which can be cross-compiled must specify:
    # SWIFT_HOST_TRIPLE and llvm_target_arch.
    # Hosts which have differing platform names from their
    # SWIFT_HOST_VARIANT_* values should change them here as well.

    verify_host_is_supported $host

    local platform=${host%%-*}
    local architecture=${host##*-}

    SWIFT_HOST_VARIANT=$platform
    SWIFT_HOST_VARIANT_SDK=$(toupper $platform)
    SWIFT_HOST_VARIANT_ARCH=$architecture

    case ${host} in
        android-aarch64)
            SWIFT_HOST_TRIPLE="aarch64-unknown-linux-android"
            llvm_target_arch="AArch64"
            ;;
        android-armv7)
            SWIFT_HOST_TRIPLE="armv7-unknown-linux-androideabi"
            llvm_target_arch="ARM"
            ;;
        android-x86_64)
            SWIFT_HOST_TRIPLE="x86_64-unknown-linux-android${ANDROID_API_LEVEL}"
            llvm_target_arch="X86"
            ;;
        linux-armv6)
            SWIFT_HOST_TRIPLE="armv6-unknown-linux-gnueabihf"
            llvm_target_arch="ARM"
            ;;
        linux-armv7)
            SWIFT_HOST_TRIPLE="armv7-unknown-linux-gnueabihf"
            llvm_target_arch="ARM"
            ;;
        macosx-*            | \
        iphoneos-*          | \
        iphonesimulator-*   | \
        appletvos-*         | \
        appletvsimulator-*  | \
        watchos-*           | \
        watchsimulator-*)
            swift_cmake_options+=(
              -DPython2_EXECUTABLE=$(xcrun -f python2.7)
              -DPython3_EXECUTABLE=$(xcrun -f python3)
            )
            case ${host} in
                macosx-x86_64)
                    SWIFT_HOST_TRIPLE="x86_64-apple-macosx${DARWIN_DEPLOYMENT_VERSION_OSX}"
                    llvm_target_arch=""

                    SWIFT_HOST_VARIANT_SDK="OSX"
                    cmake_osx_deployment_target="${DARWIN_DEPLOYMENT_VERSION_OSX}"
                    ;;
                macosx-arm64)
                    xcrun_sdk_name="macosx"
                    llvm_target_arch="AArch64"
                    SWIFT_HOST_TRIPLE="arm64-apple-macosx${DARWIN_DEPLOYMENT_VERSION_OSX}"
                    SWIFT_HOST_VARIANT="macosx"
                    SWIFT_HOST_VARIANT_SDK="OSX"
                    SWIFT_HOST_VARIANT_ARCH="arm64"
                    cmake_osx_deployment_target="${DARWIN_DEPLOYMENT_VERSION_OSX}"
                    ;;
                macosx-arm64e)
                    xcrun_sdk_name="macosx"
                    llvm_target_arch="AArch64"
                    SWIFT_HOST_TRIPLE="arm64e-apple-macosx${DARWIN_DEPLOYMENT_VERSION_OSX}"
                    SWIFT_HOST_VARIANT="macosx"
                    SWIFT_HOST_VARIANT_SDK="OSX"
                    SWIFT_HOST_VARIANT_ARCH="arm64e"
                    cmake_osx_deployment_target="${DARWIN_DEPLOYMENT_VERSION_OSX}"
                    ;;
                iphonesimulator-i386)
                    SWIFT_HOST_TRIPLE="i386-apple-ios${DARWIN_DEPLOYMENT_VERSION_IOS}-simulator"
                    llvm_target_arch="X86"

                    SWIFT_HOST_VARIANT_SDK="IOS_SIMULATOR"
                    cmake_osx_deployment_target=""
                    ;;
                iphonesimulator-x86_64)
                    SWIFT_HOST_TRIPLE="x86_64-apple-ios${DARWIN_DEPLOYMENT_VERSION_IOS}-simulator"
                    llvm_target_arch="X86"

                    SWIFT_HOST_VARIANT_SDK="IOS_SIMULATOR"
                    cmake_osx_deployment_target=""
                    ;;
                iphonesimulator-arm64)
                    xcrun_sdk_name="iphonesimulator"
                    llvm_target_arch="AArch64"
                    SWIFT_HOST_TRIPLE="arm64-apple-ios${DARWIN_DEPLOYMENT_VERSION_IOS}-simulator"
                    SWIFT_HOST_VARIANT="iphonesimulator"
                    SWIFT_HOST_VARIANT_SDK="IOS_SIMULATOR"
                    SWIFT_HOST_VARIANT_ARCH="arm64"

                    cmake_osx_deployment_target=""
                    cmark_cmake_options=(
                        -DCMAKE_C_FLAGS="$(cmark_c_flags ${host})"
                        -DCMAKE_CXX_FLAGS="$(cmark_c_flags ${host})"
                        -DCMAKE_OSX_SYSROOT:PATH="$(xcrun --sdk ${xcrun_sdk_name} --show-sdk-path)"
                    )
                    ;;
                iphoneos-armv7)
                    SWIFT_HOST_TRIPLE="armv7-apple-ios${DARWIN_DEPLOYMENT_VERSION_IOS}"
                    llvm_target_arch="ARM"

                    SWIFT_HOST_VARIANT_SDK="IOS"
                    cmake_osx_deployment_target=""
                    ;;
                iphoneos-armv7s)
                    SWIFT_HOST_TRIPLE="armv7s-apple-ios${DARWIN_DEPLOYMENT_VERSION_IOS}"
                    llvm_target_arch="ARM"

                    SWIFT_HOST_VARIANT_SDK="IOS"
                    cmake_osx_deployment_target=""
                    ;;
                iphoneos-arm64)
                    SWIFT_HOST_TRIPLE="arm64-apple-ios${DARWIN_DEPLOYMENT_VERSION_IOS}"
                    llvm_target_arch="AArch64"

                    SWIFT_HOST_VARIANT_SDK="IOS"
                    cmake_osx_deployment_target=""
                    ;;
                iphoneos-arm64e)
                    SWIFT_HOST_TRIPLE="arm64e-apple-ios${DARWIN_DEPLOYMENT_VERSION_IOS}"
                    llvm_target_arch="AArch64"

                    SWIFT_HOST_VARIANT_SDK="IOS"
                    cmake_osx_deployment_target=""
                    ;;
                appletvsimulator-x86_64)
                    SWIFT_HOST_TRIPLE="x86_64-apple-tvos${DARWIN_DEPLOYMENT_VERSION_TVOS}-simulator"
                    llvm_target_arch="X86"

                    SWIFT_HOST_VARIANT_SDK="TVOS_SIMULATOR"
                    cmake_osx_deployment_target=""
                    ;;
                appletvsimulator-arm64)
                    xcrun_sdk_name="appletvsimulator"
                    llvm_target_arch="AArch64"
                    SWIFT_HOST_TRIPLE="arm64-apple-tvos${DARWIN_DEPLOYMENT_VERSION_IOS}-simulator"
                    SWIFT_HOST_VARIANT="appletvsimulator"
                    SWIFT_HOST_VARIANT_SDK="TVOS_SIMULATOR"
                    SWIFT_HOST_VARIANT_ARCH="arm64"

                    cmake_osx_deployment_target=""
                    cmark_cmake_options=(
                        -DCMAKE_C_FLAGS="$(cmark_c_flags ${host})"
                        -DCMAKE_CXX_FLAGS="$(cmark_c_flags ${host})"
                        -DCMAKE_OSX_SYSROOT:PATH="$(xcrun --sdk ${xcrun_sdk_name} --show-sdk-path)"
                    )
                    ;;
                appletvos-arm64)
                    SWIFT_HOST_TRIPLE="arm64-apple-tvos${DARWIN_DEPLOYMENT_VERSION_TVOS}"
                    llvm_target_arch="AArch64"

                    SWIFT_HOST_VARIANT_SDK="TVOS"
                    cmake_osx_deployment_target=""
                    ;;
                watchsimulator-i386)
                    SWIFT_HOST_TRIPLE="i386-apple-watchos${DARWIN_DEPLOYMENT_VERSION_WATCHOS}-simulator"
                    llvm_target_arch="X86"

                    SWIFT_HOST_VARIANT_SDK="WATCHOS_SIMULATOR"
                    cmake_osx_deployment_target=""
                    ;;
                watchsimulator-arm64)
                    xcrun_sdk_name="watchsimulator"
                    llvm_target_arch="AArch64"
                    SWIFT_HOST_TRIPLE="arm64-apple-watchos${DARWIN_DEPLOYMENT_VERSION_IOS}-simulator"
                    SWIFT_HOST_VARIANT="watchsimulator"
                    SWIFT_HOST_VARIANT_SDK="WATCHOS_SIMULATOR"
                    SWIFT_HOST_VARIANT_ARCH="arm64"

                    cmake_osx_deployment_target=""
                    cmark_cmake_options=(
                        -DCMAKE_C_FLAGS="$(cmark_c_flags ${host})"
                        -DCMAKE_CXX_FLAGS="$(cmark_c_flags ${host})"
                        -DCMAKE_OSX_SYSROOT:PATH="$(xcrun --sdk ${xcrun_sdk_name} --show-sdk-path)"
                    )
                    ;;
                watchos-armv7k)
                    SWIFT_HOST_TRIPLE="armv7k-apple-watchos${DARWIN_DEPLOYMENT_VERSION_WATCHOS}"
                    llvm_target_arch="ARM"

                    SWIFT_HOST_VARIANT_SDK="WATCHOS"
                    cmake_osx_deployment_target=""
                    ;;
            esac

            if [[ "${DARWIN_SDK_DEPLOYMENT_TARGETS}" != "" ]]; then
                # IFS is immediately unset after its use to avoid unwanted
                # replacement of characters in subsequent lines.
                local IFS=";"; DARWIN_SDK_DEPLOYMENT_TARGETS=($DARWIN_SDK_DEPLOYMENT_TARGETS); unset IFS

                for target in "${DARWIN_SDK_DEPLOYMENT_TARGETS[@]}"; do
                    # IFS is immediately unset after its use to avoid unwanted
                    # replacement of characters in subsequent lines.
                    local IFS="-"; triple=($target); unset IFS
                    sdk_target=$(toupper ${triple[0]}_${triple[1]})
                    swift_cmake_options+=(
                        "-DSWIFTLIB_DEPLOYMENT_VERSION_${sdk_target}=${triple[2]}"
                    )
                done
            fi

            cmake_os_sysroot="$(xcrun --sdk ${platform} --show-sdk-path)"

            cmark_cmake_options=(
                -DCMAKE_C_FLAGS="$(cmark_c_flags ${host})"
                -DCMAKE_CXX_FLAGS="$(cmark_c_flags ${host})"
                -DCMAKE_OSX_SYSROOT:PATH="${cmake_os_sysroot}"
                -DCMAKE_OSX_DEPLOYMENT_TARGET="${cmake_osx_deployment_target}"
                -DCMAKE_OSX_ARCHITECTURES="${architecture}"
            )
            llvm_cmake_options=(
                -DCMAKE_OSX_DEPLOYMENT_TARGET:STRING="${cmake_osx_deployment_target}"
                -DCMAKE_OSX_SYSROOT:PATH="${cmake_os_sysroot}"
                -DCOMPILER_RT_ENABLE_IOS:BOOL=FALSE
                -DCOMPILER_RT_ENABLE_WATCHOS:BOOL=FALSE
                -DCOMPILER_RT_ENABLE_TVOS:BOOL=FALSE
                -DSANITIZER_MIN_OSX_VERSION="${cmake_osx_deployment_target}"
                -DLLVM_ENABLE_MODULES:BOOL="$(true_false ${LLVM_ENABLE_MODULES})"
                -DCMAKE_OSX_ARCHITECTURES="${architecture}"
            )
            if [[ $(is_llvm_lto_enabled) == "TRUE" ]]; then
                llvm_cmake_options+=(
                    "-DLLVM_PARALLEL_LINK_JOBS=${LLVM_NUM_PARALLEL_LTO_LINK_JOBS}"
                )
            fi

            if [[ $(is_swift_lto_enabled) == "TRUE" ]]; then
                llvm_cmake_options+=(
                    -DLLVM_ENABLE_MODULE_DEBUGGING:BOOL=NO
                )

                swift_cmake_options+=(
                    -DLLVM_ENABLE_MODULE_DEBUGGING:BOOL=NO
                    "-DSWIFT_PARALLEL_LINK_JOBS=${SWIFT_TOOLS_NUM_PARALLEL_LTO_LINK_JOBS}"
                )
            fi

            swift_cmake_options+=(
                -DSWIFT_DARWIN_DEPLOYMENT_VERSION_OSX="${DARWIN_DEPLOYMENT_VERSION_OSX}"
                -DSWIFT_DARWIN_DEPLOYMENT_VERSION_IOS="${DARWIN_DEPLOYMENT_VERSION_IOS}"
                -DSWIFT_DARWIN_DEPLOYMENT_VERSION_TVOS="${DARWIN_DEPLOYMENT_VERSION_TVOS}"
                -DSWIFT_DARWIN_DEPLOYMENT_VERSION_WATCHOS="${DARWIN_DEPLOYMENT_VERSION_WATCHOS}"
                -DCMAKE_OSX_SYSROOT:PATH="${cmake_os_sysroot}"
                # This is needed to make sure to avoid using the wrong architecture
                # in the compiler checks CMake performs
                -DCMAKE_OSX_ARCHITECTURES="${architecture}"
            )

            lldb_cmake_options+=(
                -DCMAKE_OSX_SYSROOT:PATH="${cmake_os_sysroot}"
                -DCMAKE_OSX_ARCHITECTURES="${architecture}"
            )
            llbuild_cmake_options+=(
                -DCMAKE_OSX_ARCHITECTURES="${architecture}"
            )
            ;;
    esac


    # We don't currently support building compiler-rt for cross-compile targets.
    # It's not clear that's useful anyway.
    if [[ $(is_cross_tools_host "${host}") ]] ; then
      llvm_cmake_options+=(
          -DLLVM_TOOL_COMPILER_RT_BUILD:BOOL=FALSE
          -DLLVM_BUILD_EXTERNAL_COMPILER_RT:BOOL=FALSE
      )
    else
      llvm_cmake_options+=(
          -DLLVM_TOOL_COMPILER_RT_BUILD:BOOL="$(false_true ${SKIP_BUILD_COMPILER_RT})"
          -DLLVM_BUILD_EXTERNAL_COMPILER_RT:BOOL="$(false_true ${SKIP_BUILD_COMPILER_RT})"
      )
    fi

    # If we are asked to not generate test targets for LLVM and or Swift,
    # disable as many LLVM tools as we can. This improves compile time when
    # compiling with LTO.
    #
    # *NOTE* Currently we do not support testing LLVM via build-script. But in a
    # future commit we will.
    #for arg in "$(compute_cmake_llvm_tool_disable_flags)"; do
    #    llvm_cmake_options+=( ${arg} )
    #done

    if [[ "${llvm_target_arch}" ]] ; then
        llvm_cmake_options+=(
            -DLLVM_TARGET_ARCH="${llvm_target_arch}"
        )
    fi

    # For cross-compilable hosts, we need to know the triple
    # and it must be the same for both LLVM and Swift

    if [[ "${SWIFT_HOST_TRIPLE}" ]] ; then
        llvm_cmake_options+=(
            -DLLVM_HOST_TRIPLE:STRING="${SWIFT_HOST_TRIPLE}"
        )
        swift_cmake_options+=(
            -DSWIFT_HOST_TRIPLE:STRING="${SWIFT_HOST_TRIPLE}"
        )
        lldb_cmake_options+=(
            -DLLVM_HOST_TRIPLE:STRING="${SWIFT_HOST_TRIPLE}"
        )
    fi
    swift_cmake_options+=(
        -DSWIFT_HOST_VARIANT="${SWIFT_HOST_VARIANT}"
        -DSWIFT_HOST_VARIANT_SDK="${SWIFT_HOST_VARIANT_SDK}"
        -DSWIFT_HOST_VARIANT_ARCH="${SWIFT_HOST_VARIANT_ARCH}"
    )

    llvm_cmake_options+=(
        -DLLVM_LIT_ARGS="${LLVM_LIT_ARGS} -j ${BUILD_JOBS}"
    )
    swift_cmake_options+=(
        -DLLVM_LIT_ARGS="${LLVM_LIT_ARGS} -j ${BUILD_JOBS}"
    )

    if [[ "${CLANG_PROFILE_INSTR_USE}" ]]; then
        llvm_cmake_options+=(
            -DLLVM_PROFDATA_FILE="${CLANG_PROFILE_INSTR_USE}"
        )
    fi

    if [[ "${SWIFT_PROFILE_INSTR_USE}" ]]; then
        swift_cmake_options+=(
            -DSWIFT_PROFDATA_FILE="${SWIFT_PROFILE_INSTR_USE}"
        )
    fi
    swift_cmake_options+=(
        -DCOVERAGE_DB="${COVERAGE_DB}"
    )
}

function configure_default_options() {
    # Build a table of all of the known setting variables names.
    #
    # This is an optimization to do the argument to variable conversion (which is
    # slow) in a single pass.
    local all_settings=()
    for ((i = 0; i < ${#KNOWN_SETTINGS[@]}; i += 3)); do
        all_settings+=("${KNOWN_SETTINGS[i]}")
    done
    local known_setting_varnames=($(to_varname "${all_settings[*]}"))

    # Build up an "associative array" mapping setting names to variable names
    # (we use this for error checking to identify "known options", and as a fast
    # way to map the setting name to a variable name). See the code for scanning
    # command line arguments.
    #
    # This loop also sets (or unsets) each corresponding variable to its default
    # value.
    #
    # NOTE: If the Mac's bash were not stuck in the past, we could "declare -A"
    # an associative array, but instead we have to hack it by defining variables.
    for ((i = 0; i < ${#KNOWN_SETTINGS[@]}; i += 3)); do
        local setting="${KNOWN_SETTINGS[i]}"
        local default_value="${KNOWN_SETTINGS[$((i+1))]}"

        # Find the variable name in our lookup table.
        local varname="${known_setting_varnames[$((i/3))]}"

        # Establish the associative array mapping.
        eval "${setting//-/_}_VARNAME=${varname}"

        if [[ "${default_value}" ]] ; then
            # For an explanation of the backslash see http://stackoverflow.com/a/9715377
            eval ${varname}=$\default_value
        else
            unset ${varname}
        fi
    done
}
configure_default_options

COMMAND_NAME="$(basename "$0")"

# Print instructions for using this script to stdout
usage() {
    echo "Usage: ${COMMAND_NAME} [--help|-h] [ --SETTING=VALUE | --SETTING VALUE | --SETTING ]*"
    echo
    echo "  Available settings. Each setting corresponds to a variable,"
    echo "  obtained by upcasing its name, in this script.  A variable"
    echo "  with no default listed here will be unset in the script if"
    echo "  not explicitly specified.  A setting passed in the 3rd form"
    echo "  will set its corresponding variable to \"1\"."
    echo

    setting_list="
 | |Setting| Default|Description
 | |-------| -------|-----------
"

    for ((i = 0; i < ${#KNOWN_SETTINGS[@]}; i += 3)); do
        setting_list+="\
 | |--${KNOWN_SETTINGS[i]}| ${KNOWN_SETTINGS[$((i+1))]}|${KNOWN_SETTINGS[$((i+2))]}
"
    done
    echo "${setting_list}" | column -x -s'|' -t
    echo
    echo "Note: when using the form --SETTING VALUE, VALUE must not begin "
    echo "      with a hyphen."
    echo "Note: the \"--release\" option creates a pre-packaged combination"
    echo "      of settings used by the buildbot."
    echo
    echo "Cross-compiling Swift host tools"
    echo "  When building cross-compiled tools, it first builds for the native"
    echo "  build host machine. Then it proceeds to build the specified cross-compile"
    echo "  targets. It currently builds the requested variants of stdlib each"
    echo "  time around, so once for the native build, then again each time for"
    echo "  the cross-compile tool targets."
    echo
    echo "  When installing cross-compiled tools, it first installs each target"
    echo "  arch into a separate subdirectory under install-destdir, since you"
    echo "  can cross-compile for multiple targets at the same time. It then runs"
    echo "  recursive-lipo to produce fat binaries by merging the cross-compiled"
    echo "  targets, installing the merged result into the expected location of"
    echo "  install-destdir. After that, any remaining steps to extract dsyms and"
    echo "  create an installable package operates on install-destdir as normal."
}

# Scan all command-line arguments
while [[ "$1" ]] ; do
    case "$1" in
        -h | --help )
            usage
            exit
            ;;

        --* )
            dashless="${1:2}"

            # drop suffix beginning with the first "="
            setting="${dashless%%=*}"

            # compute the variable to set, using the cached map set up by
            # configure_default_options().
            varname_var="${setting//-/_}_VARNAME"
            varname=${!varname_var}

            # check to see if this is a known option
            if [[ "${varname}" = "" ]] ; then
                echo "error: unknown setting: ${setting}" 1>&2
                usage 1>&2
                exit 1
            fi

            # find the intended value
            if [[ "${dashless}" == *=* ]] ; then              # if there's an '=', the value
                value="${dashless#*=}"                        #   is everything after the first '='
            elif [[ "$2" ]] && [[ "${2:0:1}" != "-" ]] ; then # else if the next parameter exists
                value="$2"                                    #   but isn't an option, use that
                shift
            else                                              # otherwise, the value is 1
                value=1
            fi

            # For explanation of backslash see http://stackoverflow.com/a/9715377
            eval ${varname}=$\value
            ;;

        *)
            echo "Error: Invalid argument: $1" 1>&2
            usage 1>&2
            exit 1
    esac
    shift
done

# TODO: Rename this argument
LOCAL_HOST=$HOST_TARGET

if [[ "${CHECK_ARGS_ONLY}" ]]; then
    exit 0
fi

# FIXME: We currently do not support building compiler-rt with the
# Xcode generator.
if [[ "${CMAKE_GENERATOR}" == "Xcode" ]]; then
    SKIP_BUILD_COMPILER_RT=1
fi

if [[ "${SKIP_RECONFIGURE}" ]]; then
    RECONFIGURE=""
fi

# WORKSPACE, BUILD_DIR, and INSTALLABLE_PACKAGE must be absolute paths
if ! [[ ${WORKSPACE} =~ ^/ ]] ; then
  echo "workspace must be an absolute path (was '${WORKSPACE}')"
  exit 1
fi
if ! [[ ${BUILD_DIR} =~ ^/ ]] ; then
  echo "build-dir must be an absolute path (was '${BUILD_DIR}')"
  exit 1
fi
if ! [[ ${INSTALLABLE_PACKAGE:-/} =~ ^/ ]] ; then
  echo "installable-package must be an absolute path (was '${INSTALLABLE_PACKAGE}')"
  exit 1
fi

# WORKSPACE must exist
if [ ! -e "${WORKSPACE}" ] ; then
    echo "Workspace does not exist (tried ${WORKSPACE})"
    exit 1
fi

# FIXME: HOST_CC and CMAKE are set, and their presence is validated by,
#        utils/build-script. These checks are redundant, but must remain until
#        build-script-impl is merged completely with utils/build-script.
#        For additional information, see: https://bugs.swift.org/browse/SR-237
if [ -z "${HOST_CC}" ] ; then
    echo "Can't find clang.  Please install clang-3.5 or a later version."
    exit 1
fi
if [ -z "${CMAKE}" ] ; then
    echo "Environment variable CMAKE must be specified."
    exit 1
fi

function xcrun_find_tool() {
  xcrun --sdk macosx --toolchain "${DARWIN_XCRUN_TOOLCHAIN}" --find "$@"
}

function find_just_built_local_host_llvm_tool() {
  find $(build_directory "${LOCAL_HOST}" llvm) -name "$1" -type f -print
}

function not() {
    if [[ ! "$1" ]] ; then
        echo 1
    fi
}

function join {
    local IFS="$1"; shift; echo "$*";
}

function false_true() {
    if [[ $(true_false "$1") = "TRUE" ]]; then
        echo "FALSE"
    else
        echo "TRUE"
    fi
}

# Sanitize the list of cross-compilation targets.
#
# In the Build/Host/Target paradigm:
# - "LOCAL_HOST" is Build (local machine running this script)
# - "CROSS_COMPILE_HOSTS" are the Hosts (implicitly includes LOCAL_HOST)
# - "STDLIB_DEPLOYMENT_TARGETS" are the Targets (for configuration)
# - "BUILD_STDLIB_DEPLOYMENT_TARGETS" are the Targets to build in this invocation

CROSS_COMPILE_HOSTS=($CROSS_COMPILE_HOSTS)
for t in "${CROSS_COMPILE_HOSTS[@]}"; do
    case ${t} in
        macosx-arm64* | iphone* | appletv* | watch* | linux-armv6 | linux-armv7 | android-* )
            ;;
        *)
            echo "Unknown host to cross-compile for: ${t}"
            exit 1
            ;;
    esac
done

ALL_HOSTS=()
if [[ ! "${SKIP_LOCAL_BUILD}" ]] ; then
    ALL_HOSTS=("${ALL_HOSTS[@]}" "${LOCAL_HOST}")
fi
ALL_HOSTS=("${ALL_HOSTS[@]}" "${CROSS_COMPILE_HOSTS[@]}")

function has_cross_compile_hosts() {
    if [[ ${#CROSS_COMPILE_HOSTS[@]} -ge 1 ]]; then
        echo "1"
    fi
}

# We install in to host-specific directories when building more than one host.
# Other users will expect their products at INSTALL_DESTDIR.
function get_host_install_destdir() {
   local host="$1"

    if [[ $(has_cross_compile_hosts) ]]; then
        # If cross compiling tools, install into a host-specific subdirectory.
        if [[ $(should_include_host_in_lipo ${host}) ]]; then
            # If this is one of the hosts we should lipo, install in to a temporary subdirectory.
            local host_install_destdir="${BUILD_DIR}/intermediate-install/${host}"
        elif [[ "${host}" == "merged-hosts" ]]; then
            # This assumes that all hosts are merged to the lipo.
            local host_install_destdir="${INSTALL_DESTDIR}"
        else
            local host_install_destdir="${INSTALL_DESTDIR}/${host}"
        fi
    else
        local host_install_destdir="${INSTALL_DESTDIR}"
    fi

    echo "${host_install_destdir}/" # Should always end in a '/'; it's a directory.
}

function splitSemicolonDelimitedInstallPrefixes() {
    local IFS=";"; CROSS_COMPILE_INSTALL_PREFIXES=($CROSS_COMPILE_INSTALL_PREFIXES)
}
splitSemicolonDelimitedInstallPrefixes

function get_host_install_prefix() {
    local host="$1"

    if [[ $(is_cross_tools_host ${host}) ]] && [[ ${#CROSS_COMPILE_INSTALL_PREFIXES[@]} -gt 0 ]]; then

        # Find the host's index in CROSS_COMPILE_HOSTS.
        for i in "${!CROSS_COMPILE_HOSTS[@]}"; do
           if [[ "${CROSS_COMPILE_HOSTS[$i]}" == "${host}" ]]; then
               local host_index=i
           fi
        done

        if [[ ${host_index} -lt ${#CROSS_COMPILE_INSTALL_PREFIXES[@]} ]]; then
            local host_install_prefix="${CROSS_COMPILE_INSTALL_PREFIXES[${host_index}]}"
        else
            # If there is no explicit install prefix for this host, use the last one
            # in the list.
            local host_install_prefix="${CROSS_COMPILE_INSTALL_PREFIXES[${#CROSS_COMPILE_INSTALL_PREFIXES[@]}-1]}"
        fi
    else
        local host_install_prefix="${INSTALL_PREFIX}"
    fi

    # Should always begin with a '/'; otherwise CMake will expand it as a relative path from the build folder.
    if [[ "${host_install_prefix:0:1}" != "/" ]]; then
        host_install_prefix="/${host_install_prefix}"
    fi

    echo "${host_install_prefix}/" # Should always end in a '/'; it's a directory.
}

function is_cross_tools_host() {
    local host="$1"
    for t in "${CROSS_COMPILE_HOSTS[@]}" ; do
        if [ "${host}" == "${t}" ] ; then
            echo 1
        fi
    done
}

# When building cross-compilers for these hosts,
# merge all of their contents together with lipo
function should_include_host_in_lipo() {
    local host="$1"
    if [[ $(has_cross_compile_hosts) ]] && [[ -z "${SKIP_MERGE_LIPO_CROSS_COMPILE_TOOLS}" ]]; then
        case ${host} in
            macosx* | iphone* | appletv* | watch* )
                echo 1
                ;;
        esac
    fi
}

function host_has_darwin_symbols() {
    local host="$1"
    case ${host} in
        macosx* | iphone* | appletv* | watch* )
            echo 1
            ;;
    esac
}

function get_stdlib_targets_for_host() {
    # Don't build the stdlib in the Xcode train for host and cross-compilations host.
    if [[ "${STDLIB_DEPLOYMENT_TARGETS[@]}" == "" ]]; then
        return 0
    fi

# FIXME: STDLIB_DEPLOYMENT_TARGETS argument assumed to apply when Host == Build
# Cross-compile Hosts are only built with their native standard libraries.
# To fix this, we would need to pass in a list of stdlib targets _per host_,
# and the SWIFT_SDKS parameters would need to be able to capture both the SDK
# and architecture of each stdlib target -- currently it only captures the SDK.
#
# We turn these targets in to SWIFT_SDKS in `calculate_targets_for_host()`
    if [[ $(is_cross_tools_host $1) ]] ; then
        echo "$1"
    else
        echo "${STDLIB_DEPLOYMENT_TARGETS[@]}"
    fi
}

#
# Calculate source directories for each product.
#
NINJA_SOURCE_DIR="${WORKSPACE}/ninja"
SWIFT_SOURCE_DIR="${WORKSPACE}/swift"
LLVM_SOURCE_DIR="${WORKSPACE}/llvm-project/llvm"
CMARK_SOURCE_DIR="${WORKSPACE}/cmark"
LLDB_SOURCE_DIR="${WORKSPACE}/llvm-project/lldb"
LLBUILD_SOURCE_DIR="${WORKSPACE}/llbuild"
STRESSTEST_PACKAGE_DIR="${WORKSPACE}/swift-stress-tester"
XCTEST_SOURCE_DIR="${WORKSPACE}/swift-corelibs-xctest"
FOUNDATION_SOURCE_DIR="${WORKSPACE}/swift-corelibs-foundation"
FOUNDATION_STATIC_SOURCE_DIR="${WORKSPACE}/swift-corelibs-foundation"
LIBDISPATCH_SOURCE_DIR="${WORKSPACE}/swift-corelibs-libdispatch"
LIBDISPATCH_STATIC_SOURCE_DIR="${WORKSPACE}/swift-corelibs-libdispatch"
LIBICU_SOURCE_DIR="${WORKSPACE}/icu"
LIBCXX_SOURCE_DIR="${WORKSPACE}/llvm-project/libcxx"

# We cannot currently apply the normal rules of skipping here for LLVM. Even if
# we are skipping building LLVM, we still need to at least build a few tools
# like tblgen that Swift relies on for building and testing. See the LLVM
# configure rules.
PRODUCTS=(llvm)
[[ "${SKIP_BUILD_CMARK}" ]] || PRODUCTS+=(cmark)
[[ "${SKIP_BUILD_LIBCXX}" ]] || PRODUCTS+=(libcxx)
[[ "${SKIP_BUILD_LIBICU}" ]] || PRODUCTS+=(libicu)
[[ "${SKIP_BUILD_SWIFT}" ]] || PRODUCTS+=(swift)
[[ "${SKIP_BUILD_LLDB}" ]] || PRODUCTS+=(lldb)
[[ "${SKIP_BUILD_LIBDISPATCH}" ]] || PRODUCTS+=(libdispatch)
[[ "${SKIP_BUILD_STATIC_LIBDISPATCH}" ]] || PRODUCTS+=(libdispatch_static)
# llbuild and XCTest depend on Foundation, so Foundation must
# be added to the list of build products first.
[[ "${SKIP_BUILD_FOUNDATION}" ]] || PRODUCTS+=(foundation)
[[ "${SKIP_BUILD_STATIC_FOUNDATION}" ]] || PRODUCTS+=(foundation_static)
[[ "${SKIP_BUILD_LLBUILD}" ]] || PRODUCTS+=(llbuild)
[[ "${SKIP_BUILD_XCTEST}" ]] || PRODUCTS+=(xctest)

# get_host_specific_variable(host, name)
#
# Get the value of a host-specific variable expected to have been passed by the
# `build-script`.
#
# This is a total hack, and is part of the SR-237 migration.
function get_host_specific_variable() {
    local host="$1"
    local name="$2"
    local envvar_name="HOST_VARIABLE_${host//-/_}__${name}"
    echo "${!envvar_name}"
}

function calculate_targets_for_host() {
    # Get the values passed by `build-script`.
    SWIFT_STDLIB_TARGETS=($(get_host_specific_variable ${host} SWIFT_STDLIB_TARGETS))
    SWIFT_SDKS=($(get_host_specific_variable ${host} SWIFT_SDKS))
    SWIFT_BENCHMARK_TARGETS=($(get_host_specific_variable ${host} SWIFT_BENCHMARK_TARGETS))
    SWIFT_RUN_BENCHMARK_TARGETS=($(get_host_specific_variable ${host} SWIFT_RUN_BENCHMARK_TARGETS))
    SWIFT_TEST_TARGETS=($(get_host_specific_variable ${host} SWIFT_TEST_TARGETS))
}


COMMON_C_FLAGS=" -Wno-unknown-warning-option -Werror=unguarded-availability-new"

# Convert to an array.
eval COMMON_CMAKE_OPTIONS=(${COMMON_CMAKE_OPTIONS})
eval EXTRA_CMAKE_OPTIONS=(${EXTRA_CMAKE_OPTIONS})
eval BUILD_ARGS=(${BUILD_ARGS})

eval CMAKE_BUILD=("${DISTCC_PUMP}" "${CMAKE}" "--build")


if [[ "${CMAKE_GENERATOR}" == "Xcode" ]]; then
    BUILD_TARGET_FLAG="-target"
fi

function build_directory() {
    host=$1
    product=$2
    echo "${BUILD_DIR}/${product}-${host}"
}

function build_directory_bin() {
    host=$1
    product=$2
    root="$(build_directory ${host} ${product})"
    if [[ "${CMAKE_GENERATOR}" == "Xcode" ]] ; then
        case ${product} in
            cmark)
                echo "${root}/${CMARK_BUILD_TYPE}/bin"
                ;;
            llvm)
                echo "${root}/${LLVM_BUILD_TYPE}/bin"
                ;;
            libcxx)
                # Reuse LLVM's build type.
                echo "${root}/${LLVM_BUILD_TYPE}/bin"
                ;;
            swift)
                echo "${root}/${SWIFT_BUILD_TYPE}/bin"
                ;;
            lldb)
                ;;
            llbuild)
                echo "${root}/${LLBUILD_BUILD_TYPE}/bin"
                ;;
            xctest)
                echo "${root}/${XCTEST_BUILD_TYPE}/bin"
                ;;
            foundation|foundation_static)
                echo "${root}/${FOUNDATION_BUILD_TYPE}/bin"
                ;;
            libdispatch|libdispatch_static)
                echo "${root}/${LIBDISPATCH_BUILD_TYPE}/bin"
                ;;
            libicu)
                ;;
            *)
                echo "error: unknown product: ${product}"
                exit 1
                ;;
        esac
    else
        echo "${root}/bin"
    fi
}

function is_cmake_release_build_type() {
    if [[ "$1" == "Release" || "$1" == "RelWithDebInfo" ]] ; then
        echo 1
    fi
}

function is_cmake_debuginfo_build_type() {
    if [[ "$1" == "Debug" || "$1" == "RelWithDebInfo" ]] ; then
        echo 1
    fi
}

function common_cross_c_flags() {
    echo -n "${COMMON_C_FLAGS}"

    local host=$1
    local arch=${host##*-}

    case $host in
        macosx-*)
            echo -n " -arch ${arch} "
            ;;
        iphonesimulator-*)
            echo -n " -arch ${arch}  -mios-simulator-version-min=${DARWIN_DEPLOYMENT_VERSION_IOS}"
            ;;
        iphoneos-*)
            echo -n " -arch ${arch}  -miphoneos-version-min=${DARWIN_DEPLOYMENT_VERSION_IOS}"
            ;;
        appletvsimulator-*)
            echo -n " -arch ${arch}  -mtvos-simulator-version-min=${DARWIN_DEPLOYMENT_VERSION_TVOS}"
            ;;
        appletvos-*)
            echo -n " -arch ${arch}  -mtvos-version-min=${DARWIN_DEPLOYMENT_VERSION_TVOS}"
            ;;
        watchsimulator-*)
            echo -n " -arch ${arch}  -mwatchos-simulator-version-min=${DARWIN_DEPLOYMENT_VERSION_WATCHOS}"
            ;;
        watchos-*)
            echo -n " -arch ${arch}  -mwatchos-version-min=${DARWIN_DEPLOYMENT_VERSION_WATCHOS}"
            ;;
        wasi-wasm32)
            echo -n " -arch wasm32"
            ;;
    esac

    local build_type=$2
    if [[ $(is_cmake_release_build_type ${build_type}) ]] ; then
      echo -n " -fno-stack-protector"
    fi
}

function llvm_c_flags() {
    echo -n " $(common_cross_c_flags $1 ${LLVM_BUILD_TYPE})"
    if [[ $(is_cmake_debuginfo_build_type "${LLVM_BUILD_TYPE}") ]] ; then
        if [[ $(is_llvm_lto_enabled) == "TRUE" ]] ; then
            echo -n " -gline-tables-only"
        else
            echo -n " -g"
        fi
    fi
}

function cmark_c_flags() {
    echo -n " $(common_cross_c_flags $1 ${CMARK_BUILD_TYPE})"
}

function swift_c_flags() {
    # Don't pass common_cross_c_flags to Swift because CMake code in the Swift
    # project is itself aware of cross-compilation for the host tools and
    # standard library.
    echo -n "${COMMON_C_FLAGS}"
    if [[ $(is_cmake_release_build_type "${SWIFT_BUILD_TYPE}") ]] ; then
        echo -n " -fno-stack-protector"
    fi
}

function cmake_config_opt() {
    product=$1
    if [[ "${CMAKE_GENERATOR}" == "Xcode" ]] ; then
        # CMake automatically adds --target ALL_BUILD if we don't pass this.
        echo "--target ZERO_CHECK "
        case ${product} in
            cmark)
                echo "--config ${CMARK_BUILD_TYPE}"
                ;;
            llvm)
                echo "--config ${LLVM_BUILD_TYPE}"
                ;;
            libcxx)
                # Reuse LLVM's build type.
                echo "--config ${LLVM_BUILD_TYPE}"
                ;;
            swift)
                echo "--config ${SWIFT_BUILD_TYPE}"
                ;;
            lldb)
                ;;
            llbuild)
                echo "--config ${LLBUILD_BUILD_TYPE}"
                ;;
            xctest)
                echo "--config ${XCTEST_BUILD_TYPE}"
                ;;
            foundation|foundation_static)
                echo "--config ${FOUNDATION_BUILD_TYPE}"
                ;;
            libdispatch|libdispatch_static)
                echo "--config ${LIBDISPATCH_BUILD_TYPE}"
                ;;
            libicu)
                ;;
            *)
                echo "error: unknown product: ${product}"
                exit 1
                ;;
        esac
    fi
}

function copy_embedded_compiler_rt_builtins_from_darwin_host_toolchain() {
    local clang_dest_dir="$1"

    HOST_CXX_DIR=$(dirname "${HOST_CXX}")
    HOST_LIB_CLANG_DIR="${HOST_CXX_DIR}/../lib/clang"
    DEST_LIB_CLANG_DIR="${clang_dest_dir}/lib/clang"

    [ -d "${HOST_LIB_CLANG_DIR}" -a -d "${DEST_LIB_CLANG_DIR}" ] || return 0

    DEST_CXX_BUILTINS_VERSION=$(ls -1 "${DEST_LIB_CLANG_DIR}")
    DEST_BUILTINS_DIR="${clang_dest_dir}/lib/clang/${DEST_CXX_BUILTINS_VERSION}/lib/darwin"

    if [[ -d "${DEST_BUILTINS_DIR}" ]]; then
        for HOST_CXX_BUILTINS_PATH in "${HOST_LIB_CLANG_DIR}"/*; do
            HOST_CXX_BUILTINS_DIR="${HOST_CXX_BUILTINS_PATH}/lib/darwin"
            echo "copying compiler-rt embedded builtins from ${HOST_CXX_BUILTINS_DIR} into the local clang build directory ${DEST_BUILTINS_DIR}."

            for OS in ios watchos tvos; do
                # Copy over the device .a when necessary
                LIB_NAME="libclang_rt.$OS.a"
                HOST_LIB_PATH="$HOST_CXX_BUILTINS_DIR/$LIB_NAME"
                DEST_LIB_PATH="${DEST_BUILTINS_DIR}/${LIB_NAME}"
                if [[ ! -f "${DEST_LIB_PATH}" ]]; then
                    if [[ -f "${HOST_LIB_PATH}" ]]; then
                        if [[ "$OS" == "tvos" ]]; then
                           call lipo -remove i386 "${HOST_LIB_PATH}" -output "${DEST_LIB_PATH}"
                        else
                           call cp "${HOST_LIB_PATH}" "${DEST_LIB_PATH}"
                        fi
                    elif [[ "${VERBOSE_BUILD}" ]]; then
                        echo "no file exists at ${HOST_LIB_PATH}"
                    fi
                fi

                # Copy over the simulator .a when necessary
                SIM_LIB_NAME="libclang_rt.${OS}sim.a"
                HOST_SIM_LIB_PATH="$HOST_CXX_BUILTINS_DIR/$SIM_LIB_NAME"
                DEST_SIM_LIB_PATH="${DEST_BUILTINS_DIR}/${SIM_LIB_NAME}"
                if [[ ! -f "${DEST_SIM_LIB_PATH}" ]]; then
                    if [[ -f "${HOST_SIM_LIB_PATH}" ]]; then
                        if [[ "$OS" == "tvos" ]]; then
                           call lipo -remove i386 "${HOST_SIM_LIB_PATH}" -output "${DEST_SIM_LIB_PATH}"
                        else
                           call cp "${HOST_SIM_LIB_PATH}" "${DEST_SIM_LIB_PATH}"
                        fi
                    elif [[ -f "${HOST_LIB_PATH}" ]]; then
                        # The simulator .a might not exist if the host
                        # Xcode is old. In that case, copy over the
                        # device library to the simulator location to allow
                        # clang to find it. The device library has the simulator
                        # slices in Xcode that doesn't have the simulator .a, so
                        # the link is still valid.
                        echo "copying over faux-sim library ${HOST_LIB_PATH} to ${SIM_LIB_NAME}"
                        if [[ "$OS" == "tvos" ]]; then
                            echo "Remove i386 from tvOS ${DEST_SIM_LIB_PATH}"
                            call lipo -remove i386 "${HOST_LIB_PATH}" -output "${DEST_SIM_LIB_PATH}"
                        else
                            call cp "${HOST_LIB_PATH}" "${DEST_SIM_LIB_PATH}"
                        fi
                    elif [[ "${VERBOSE_BUILD}" ]]; then
                        echo "no file exists at ${HOST_SIM_LIB_PATH}"
                    fi
                fi
            done
        done
    fi
}

#
# Configure and build each product
#
# Start with native deployment targets because the resulting tools are used during cross-compilation.


for host in "${ALL_HOSTS[@]}"; do
    # Skip this pass when the only action to execute can't match.
    if ! [[ $(should_execute_host_actions_for_phase ${host} build) ]]; then
        continue
    fi

    calculate_targets_for_host $host

    set_build_options_for_host $host

    # Don't echo anything if only executing an individual action.
    if [[ "${ONLY_EXECUTE}" = "all" ]]; then
        echo "Building the standard library for: ${SWIFT_STDLIB_TARGETS[@]}"
        if [[ "${SWIFT_TEST_TARGETS[@]}" ]] && ! [[ "${SKIP_TEST_SWIFT}" ]]; then
            echo "Running Swift tests for: ${SWIFT_TEST_TARGETS[@]}"
        fi
        if ! [[ "${SKIP_TEST_BENCHMARKS}" ]] &&
             [[ "${SWIFT_RUN_BENCHMARK_TARGETS[@]}" ]]; then
            echo "Running Swift benchmarks for: ${SWIFT_RUN_BENCHMARK_TARGETS[@]}"
        fi
    fi

    common_cmake_options_host=("${COMMON_CMAKE_OPTIONS[@]}")

    if [[ $(is_cross_tools_host ${host}) ]] ; then

        if [[ "${CROSS_COMPILE_WITH_HOST_TOOLS}" ]]; then
            # Optionally use the freshly-built host copy of clang to build
            # for foreign hosts.
            common_cmake_options_host+=(
                -DCMAKE_C_COMPILER="$(build_directory ${LOCAL_HOST} llvm)/bin/clang"
                -DCMAKE_CXX_COMPILER="$(build_directory ${LOCAL_HOST} llvm)/bin/clang++"
            )
        fi

        # CMake can't relink when using Ninja, but that's okay -
        # we don't need a build-local rpath because we can't run cross-compiled products
        if [[ "${CMAKE_GENERATOR}" == "Ninja" ]]; then
            common_cmake_options_host+=(
                -DCMAKE_BUILD_WITH_INSTALL_RPATH="1"
            )
        fi
    fi

    if [[ "${NATIVE_CLANG_TOOLS_PATH}" ]] ; then
        common_cmake_options_host+=(
                -DCMAKE_C_COMPILER="${NATIVE_CLANG_TOOLS_PATH}/clang"
                -DCMAKE_CXX_COMPILER="${NATIVE_CLANG_TOOLS_PATH}/clang++"
            )
    fi

    llvm_cmake_options=(
        "${llvm_cmake_options[@]}"
        -DCMAKE_INSTALL_PREFIX:PATH="$(get_host_install_prefix ${host})"
        -DINTERNAL_INSTALL_PREFIX="local"
    )

    if [[ "$(uname -s)" == "Linux" ]] ; then
        if [[ $(is_cmake_debuginfo_build_type "${LLVM_BUILD_TYPE}") ]] ; then
            # On Linux build LLVM and subprojects with -gsplit-dwarf which is more
            # space/time efficient than -g on that platform.
            llvm_cmake_options=(
                "${llvm_cmake_options[@]}"
                -DLLVM_USE_SPLIT_DWARF:BOOL=YES
            )
        fi
    fi

    if [[ "${DARWIN_TOOLCHAIN_VERSION}" ]] ; then
        swift_cmake_options=(
            "${swift_cmake_options[@]}"
            -DDARWIN_TOOLCHAIN_VERSION="${DARWIN_TOOLCHAIN_VERSION}"
        )
    fi

    if [[ "${ENABLE_ASAN}" || "$(uname -s)" == "Linux" ]] ; then
        swift_cmake_options=(
            "${swift_cmake_options[@]}"
            -DSWIFT_SOURCEKIT_USE_INPROC_LIBRARY:BOOL=TRUE
        )
    fi

    if [[ "${DARWIN_CRASH_REPORTER_CLIENT}" ]] ; then
        swift_cmake_options=(
            "${swift_cmake_options[@]}"
            -DSWIFT_RUNTIME_CRASH_REPORTER_CLIENT:BOOL=TRUE
        )
    fi

    swift_cmake_options=(
        "${swift_cmake_options[@]}"
        -DSWIFT_DARWIN_XCRUN_TOOLCHAIN:STRING="${DARWIN_XCRUN_TOOLCHAIN}"
    )

    if [[ "${DARWIN_STDLIB_INSTALL_NAME_DIR}" ]] ; then
        swift_cmake_options=(
            "${swift_cmake_options[@]}"
            -DSWIFT_DARWIN_STDLIB_INSTALL_NAME_DIR:STRING="${DARWIN_STDLIB_INSTALL_NAME_DIR}"
        )
    fi

    if [[ "${EXTRA_SWIFT_ARGS}" ]] ; then
        swift_cmake_options=(
            "${swift_cmake_options[@]}"
            -DSWIFT_EXPERIMENTAL_EXTRA_REGEXP_FLAGS="${EXTRA_SWIFT_ARGS}"
        )
    fi

    swift_cmake_options=(
        "${swift_cmake_options[@]}"
        -DSWIFT_AST_VERIFIER:BOOL=$(true_false "${SWIFT_ENABLE_AST_VERIFIER}")
        -DSWIFT_SIL_VERIFY_ALL:BOOL=$(true_false "${SIL_VERIFY_ALL}")
        -DSWIFT_RUNTIME_ENABLE_LEAK_CHECKER:BOOL=$(true_false "${SWIFT_RUNTIME_ENABLE_LEAK_CHECKER}")
    )

    if [[ "${TEST_PATHS}" ]]; then
        build_dir=$(build_directory ${host} "swift")

        test_paths=()
        for path in ${TEST_PATHS}; do
            test_paths+=(
                "${build_dir}/$(echo ${path} | sed -E "s/^(validation-test|test)/\1-${host}/")"
            )
        done

        swift_cmake_options=(
            "${swift_cmake_options[@]}"
            -DSWIFT_LIT_TEST_PATHS="${test_paths}")
    fi

    if [[ "${SKIP_TEST_SOURCEKIT}" ]] ; then
        swift_cmake_options=(
            "${swift_cmake_options[@]}"
            -DSWIFT_ENABLE_SOURCEKIT_TESTS:BOOL=FALSE
        )
    fi

    if [[ "${NATIVE_CLANG_TOOLS_PATH}" ]] ; then
        CLANG_BIN="${NATIVE_CLANG_TOOLS_PATH}"
    else
        CLANG_BIN="$(build_directory_bin ${LOCAL_HOST} llvm)"
    fi

    if [[ "${NATIVE_SWIFT_TOOLS_PATH}" ]] ; then
        SWIFTC_BIN="${NATIVE_SWIFT_TOOLS_PATH}/swiftc"
    else
        SWIFTC_BIN="$(build_directory_bin ${LOCAL_HOST} swift)/swiftc"
    fi

    for product in "${PRODUCTS[@]}"; do
        [[ $(should_execute_action "${host}-${product/_static}-build") ]] || continue

        source_dir_var="$(toupper ${product})_SOURCE_DIR"
        source_dir=${!source_dir_var}
        build_dir=$(build_directory ${host} ${product})
        build_targets=(all)

        cmake_options=("${common_cmake_options_host[@]}")

        llvm_build_dir=$(build_directory ${host} llvm)
        module_cache="${build_dir}/module-cache"

        # Add any specific cmake options specified by build-script
        product_cmake_options_name=$(to_varname "${product/_static}")_CMAKE_OPTIONS
        product_cmake_options=(${!product_cmake_options_name}) # convert to array
        cmake_options+=("${product_cmake_options[@]}")

        case ${product} in
            cmark)
                cmake_options=(
                  "${cmake_options[@]}"
                  -DCMAKE_BUILD_TYPE:STRING="${CMARK_BUILD_TYPE}"
                  "${cmark_cmake_options[@]}"
                )
                build_targets=(all)
                ;;

            llvm)
                if [ "${BUILD_LLVM}" == "0" ] ; then
                    build_targets=(clean)
                fi
                if [[ "${SKIP_BUILD}" || "${SKIP_BUILD_LLVM}" ]] ; then
                    # We can't skip the build completely because the standalone
                    # build of Swift depend on these for building and testing.
                    build_targets=(llvm-tblgen clang-resource-headers intrinsics_gen clang-tablegen-targets)
                    # If we are not performing a toolchain only build, then we
                    # also want to include FileCheck, not, llvm-nm for testing
                    # purposes.
                    if [[ ! "${BUILD_TOOLCHAIN_ONLY}" ]] ; then
                      build_targets=(
                          "${build_targets[@]}"
                          FileCheck
                          not
                          llvm-nm
                      )
                    fi
                fi

                if [ "${HOST_LIBTOOL}" ] ; then
                    cmake_options=(
                        "${cmake_options[@]}"
                        -DCMAKE_LIBTOOL:PATH="${HOST_LIBTOOL}"
                    )
                fi

                # Note: we set the variable:
                #
                # LLVM_TOOL_SWIFT_BUILD
                #
                # below because this script builds swift separately, and people
                # often have reasons to symlink the swift directory into
                # llvm/tools, e.g. to build LLDB.
                cmake_options=(
                    "${cmake_options[@]}"
                    -DCMAKE_C_FLAGS="$(llvm_c_flags ${host})"
                    -DCMAKE_CXX_FLAGS="$(llvm_c_flags ${host})"
                    -DCMAKE_C_FLAGS_RELWITHDEBINFO="-O2 -DNDEBUG"
                    -DCMAKE_CXX_FLAGS_RELWITHDEBINFO="-O2 -DNDEBUG"
                    -DCMAKE_BUILD_TYPE:STRING="${LLVM_BUILD_TYPE}"
                    -DLLVM_TOOL_SWIFT_BUILD:BOOL=NO
                    -DLLVM_TOOL_LLD_BUILD:BOOL=TRUE
                    -DLLVM_INCLUDE_DOCS:BOOL=TRUE
                    -DLLVM_ENABLE_LTO:STRING="${LLVM_ENABLE_LTO}"
                    -DCOMPILER_RT_INTERCEPT_LIBDISPATCH=ON
                    "${llvm_cmake_options[@]}"
                )

                llvm_enable_projects=("clang")

                if [[ ! "${SKIP_BUILD_COMPILER_RT}" && ! $(is_cross_tools_host ${host}) ]]; then
                    llvm_enable_projects+=("compiler-rt")
                fi

                if [[ ! "${SKIP_BUILD_CLANG_TOOLS_EXTRA}" ]]; then
                    llvm_enable_projects+=("clang-tools-extra")
                fi

                # On non-Darwin platforms, build lld so we can always have a
                # linker that is compatible with the swift we are using to
                # compile the stdlib.
                #
                # This makes it easier to build target stdlibs on systems that
                # have old toolchains without more modern linker features.

                # wasm: lld should be built when cross building for wasm
                # After enabling stdlib cross compile, add if statement
                # to build only when cross compiling for wasm
                # if [[ "$(uname -s)" != "Darwin" ]] ; then
                    if [[ ! "${SKIP_BUILD_LLD}" ]]; then
                        llvm_enable_projects+=("lld")
                    fi
                # fi

                # wasm: SWIFT_WASI_SDK_PATH is used to determine wasi-sysroot
                # to build compiler-rt for wasm32-wasi
                if [[ ! "${SKIP_BUILD_WASM}" ]]; then
                    cmake_options=(
                        "${cmake_options[@]}"
                        -DCOMPILER_RT_SWIFT_WASI_SDK_PATH:STRING="${WASI_SDK}"
                    )
                fi

                cmake_options+=(
                    -DLLVM_ENABLE_PROJECTS="$(join ";" ${llvm_enable_projects[@]})"
                )

                # NOTE: This is not a dead option! It is relied upon for certain
                # bots/build-configs!
                #
                # TODO: In the future when we are always cross compiling and
                # using Toolchain files, we should put this in either a
                # toolchain file or a cmake cache.
                if [[ "${BUILD_TOOLCHAIN_ONLY}" ]]; then
                    cmake_options+=(
                    -DLLVM_BUILD_TOOLS=NO
                    -DLLVM_INSTALL_TOOLCHAIN_ONLY=YES
                    -DLLVM_INCLUDE_TESTS=NO
                    -DCLANG_INCLUDE_TESTS=NO
                    -DLLVM_INCLUDE_UTILS=NO
                    -DLLVM_TOOL_LLI_BUILD=NO
                    -DLLVM_TOOL_LLVM_AR_BUILD=NO
                    -DCLANG_TOOL_CLANG_CHECK_BUILD=NO
                    -DCLANG_TOOL_ARCMT_TEST_BUILD=NO
                    -DCLANG_TOOL_C_ARCMT_TEST_BUILD=NO
                    -DCLANG_TOOL_C_INDEX_TEST_BUILD=NO
                    -DCLANG_TOOL_DRIVER_BUILD=$(false_true "${BUILD_RUNTIME_WITH_HOST_COMPILER}")
                    -DCLANG_TOOL_DIAGTOOL_BUILD=NO
                    -DCLANG_TOOL_SCAN_BUILD_BUILD=NO
                    -DCLANG_TOOL_SCAN_VIEW_BUILD=NO
                    -DCLANG_TOOL_CLANG_FORMAT_BUILD=NO
                    )
                fi

                if [[ $(true_false "${LLVM_INCLUDE_TESTS}") == "FALSE" ]]; then
                    cmake_options+=(
                        -DLLVM_INCLUDE_TESTS=NO
                        -DCLANG_INCLUDE_TESTS=NO
                    )
                fi

                if [[ $(is_cross_tools_host ${host}) ]] ; then
                    cmake_options=(
                        "${cmake_options[@]}"
                        -DLLVM_TABLEGEN=$(build_directory "${LOCAL_HOST}" llvm)/bin/llvm-tblgen
                        -DCLANG_TABLEGEN=$(build_directory "${LOCAL_HOST}" llvm)/bin/clang-tblgen
                        -DLLVM_NATIVE_BUILD=$(build_directory "${LOCAL_HOST}" llvm)
                    )
                fi

                ;;

            libcxx)
                build_targets=()
                cmake_options=(
                    "${cmake_options[@]}"
                    "${llvm_cmake_options[@]}"
                )
                ;;

            swift)

                if [[ "${ANDROID_API_LEVEL}" ]]; then
                    cmake_options=(
                        "${cmake_options[@]}"
                        -DSWIFT_ANDROID_API_LEVEL:STRING="${ANDROID_API_LEVEL}"
                    )
                fi

                if [[ ! "${SKIP_BUILD_ANDROID}" ]]; then
                    cmake_options=(
                        "${cmake_options[@]}"
                        -DSWIFT_ANDROID_NDK_PATH:STRING="${ANDROID_NDK}"
                        -DSWIFT_ANDROID_NDK_GCC_VERSION:STRING="${ANDROID_NDK_GCC_VERSION}"
                        -DSWIFT_ANDROID_${ANDROID_ARCH}_ICU_UC:STRING="${ANDROID_ICU_UC}"
                        -DSWIFT_ANDROID_${ANDROID_ARCH}_ICU_UC_INCLUDE:STRING="${ANDROID_ICU_UC_INCLUDE}"
                        -DSWIFT_ANDROID_${ANDROID_ARCH}_ICU_I18N:STRING="${ANDROID_ICU_I18N}"
                        -DSWIFT_ANDROID_${ANDROID_ARCH}_ICU_I18N_INCLUDE:STRING="${ANDROID_ICU_I18N_INCLUDE}"
                        -DSWIFT_ANDROID_${ANDROID_ARCH}_ICU_DATA:STRING="${ANDROID_ICU_DATA}"
                        -DSWIFT_ANDROID_DEPLOY_DEVICE_PATH:STRING="${ANDROID_DEPLOY_DEVICE_PATH}"
                        -DSWIFT_SDK_ANDROID_ARCHITECTURES:STRING="${ANDROID_ARCH}"
                    )
                fi

                if [[ ! "${SKIP_BUILD_WASM}" ]]; then
                    cmake_options=(
                        "${cmake_options[@]}"
                        -DSWIFT_WASI_SDK_PATH:STRING="${WASI_SDK}"
                    )
                fi

                if [[ "${DARWIN_OVERLAY_TARGET}" != "" ]]; then
                    # Split LOCAL_HOST into a pair ``arch-sdk``
                    # Example LOCAL_HOST: macosx-x86_64
                    [[ ${LOCAL_HOST} =~ (.*)-(.*) ]]
                    overlay_target_closure_cmd="${SWIFT_SOURCE_DIR}/utils/find-overlay-deps-closure.sh ${DARWIN_OVERLAY_TARGET} ${BASH_REMATCH[1]} ${BASH_REMATCH[2]}"
                    overlay_target_closure=$($overlay_target_closure_cmd)
                    swift_cmake_options=(
                        "${swift_cmake_options[@]}"
                        "-DSWIFT_OVERLAY_TARGETS:STRING=${overlay_target_closure}"
                    )
                fi

                native_llvm_tools_path=""
                native_clang_tools_path=""
                native_swift_tools_path=""
                if [[ $(is_cross_tools_host ${host}) ]] ; then

                    # Don't build benchmarks and tests when building cross compiler.
                    build_perf_testsuite_this_time=false
                    build_tests_this_time=false

                    native_llvm_tools_path="$(build_directory "${LOCAL_HOST}" llvm)/bin"
                    native_clang_tools_path="$(build_directory "${LOCAL_HOST}" llvm)/bin"
                    native_swift_tools_path="$(build_directory "${LOCAL_HOST}" swift)/bin"
                else
                    # FIXME: Why is the next line not using false_true?
                    build_perf_testsuite_this_time=$(true_false "$(not ${SKIP_BUILD_BENCHMARKS})")
                    build_tests_this_time=${SWIFT_INCLUDE_TESTS}
                fi

                if [[ $(is_cross_tools_host ${host}) ]] ; then
                    cmake_options=(
                        "${cmake_options[@]}"
                        -DLLVM_TABLEGEN=$(build_directory "${LOCAL_HOST}" llvm)/bin/llvm-tblgen
                    )
                fi

                # Command-line parameters override any autodetection that we
                # might have done.
                if [[ "${NATIVE_LLVM_TOOLS_PATH}" ]] ; then
                    native_llvm_tools_path="${NATIVE_LLVM_TOOLS_PATH}"
                fi
                if [[ "${NATIVE_CLANG_TOOLS_PATH}" ]] ; then
                    native_clang_tools_path="${NATIVE_CLANG_TOOLS_PATH}"
                fi
                if [[ "${NATIVE_SWIFT_TOOLS_PATH}" ]] ; then
                    native_swift_tools_path="${NATIVE_SWIFT_TOOLS_PATH}"
                fi

                if [ "${BUILD_LLVM}" == "0" ] ; then
                    cmake_options=(
                        "${cmake_options[@]}"
                        -DLLVM_TOOLS_BINARY_DIR:PATH=/tmp/dummy
                    )
                fi

                if [ "${HOST_LIPO}" ] ; then
                    cmake_options=(
                        "${cmake_options[@]}"
                        -DSWIFT_LIPO:PATH="${HOST_LIPO}"
                    )
                fi

                if [ "${SWIFT_ENABLE_RUNTIME_FUNCTION_COUNTERS}" == "" ] ; then
                    SWIFT_ENABLE_RUNTIME_FUNCTION_COUNTERS="${SWIFT_STDLIB_ENABLE_ASSERTIONS}"
                fi


                cmake_options=(
                    "${cmake_options[@]}"
                    -DCMAKE_C_FLAGS="$(swift_c_flags ${host})"
                    -DCMAKE_CXX_FLAGS="$(swift_c_flags ${host})"
                    -DCMAKE_C_FLAGS_RELWITHDEBINFO="-O2 -DNDEBUG"
                    -DCMAKE_CXX_FLAGS_RELWITHDEBINFO="-O2 -DNDEBUG"
                    -DCMAKE_BUILD_TYPE:STRING="${SWIFT_BUILD_TYPE}"
                    -DLLVM_ENABLE_ASSERTIONS:BOOL=$(true_false "${SWIFT_ENABLE_ASSERTIONS}")
                    -DSWIFT_ANALYZE_CODE_COVERAGE:STRING=$(toupper "${SWIFT_ANALYZE_CODE_COVERAGE}")
                    -DSWIFT_STDLIB_BUILD_TYPE:STRING="${SWIFT_STDLIB_BUILD_TYPE}"
                    -DSWIFT_STDLIB_ASSERTIONS:BOOL=$(true_false "${SWIFT_STDLIB_ENABLE_ASSERTIONS}")
                    -DSWIFT_ENABLE_COMPATIBILITY_OVERRIDES:BOOL=$(true_false "${SWIFT_ENABLE_COMPATIBILITY_OVERRIDES}")
                    -DSWIFT_STDLIB_SINGLE_THREADED_RUNTIME:BOOL=$(true_false "${SWIFT_STDLIB_SINGLE_THREADED_RUNTIME}")
                    -DSWIFT_ENABLE_RUNTIME_FUNCTION_COUNTERS:BOOL=$(true_false "${SWIFT_ENABLE_RUNTIME_FUNCTION_COUNTERS}")
                    -DSWIFT_RUNTIME_MACHO_NO_DYLD:BOOL=$(true_false "${SWIFT_RUNTIME_MACHO_NO_DYLD}")
                    -DSWIFT_STDLIB_OS_VERSIONING:BOOL=$(true_false "${SWIFT_STDLIB_OS_VERSIONING}")
                    -DSWIFT_NATIVE_LLVM_TOOLS_PATH:STRING="${native_llvm_tools_path}"
                    -DSWIFT_NATIVE_CLANG_TOOLS_PATH:STRING="${native_clang_tools_path}"
                    -DSWIFT_NATIVE_SWIFT_TOOLS_PATH:STRING="${native_swift_tools_path}"
                    -DSWIFT_INCLUDE_TOOLS:BOOL=$(true_false "${BUILD_SWIFT_TOOLS}")
                    -DSWIFT_BUILD_REMOTE_MIRROR:BOOL=$(true_false "${BUILD_SWIFT_REMOTE_MIRROR}")
                    -DSWIFT_STDLIB_SIL_DEBUGGING:BOOL=$(true_false "${BUILD_SIL_DEBUGGING_STDLIB}")
                    -DSWIFT_CHECK_INCREMENTAL_COMPILATION:BOOL=$(true_false "${CHECK_INCREMENTAL_COMPILATION}")
                    -DSWIFT_REPORT_STATISTICS:BOOL=$(true_false "${REPORT_STATISTICS}")
                    -DSWIFT_BUILD_DYNAMIC_STDLIB:BOOL=$(true_false "${BUILD_SWIFT_DYNAMIC_STDLIB}")
                    -DSWIFT_BUILD_STATIC_STDLIB:BOOL=$(true_false "${BUILD_SWIFT_STATIC_STDLIB}")
                    -DSWIFT_BUILD_DYNAMIC_SDK_OVERLAY:BOOL=$(true_false "${BUILD_SWIFT_DYNAMIC_SDK_OVERLAY}")
                    -DSWIFT_BUILD_STATIC_SDK_OVERLAY:BOOL=$(true_false "${BUILD_SWIFT_STATIC_SDK_OVERLAY}")
                    -DSWIFT_BUILD_PERF_TESTSUITE:BOOL=$(true_false "${build_perf_testsuite_this_time}")
                    -DSWIFT_BUILD_EXAMPLES:BOOL=$(true_false "${BUILD_SWIFT_EXAMPLES}")
                    -DSWIFT_INCLUDE_TESTS:BOOL=$(true_false "${build_tests_this_time}")
                    -DSWIFT_EMBED_BITCODE_SECTION:BOOL=$(true_false "${EMBED_BITCODE_SECTION}")
                    -DSWIFT_TOOLS_ENABLE_LTO:STRING="${SWIFT_TOOLS_ENABLE_LTO}"
                    -DSWIFT_BUILD_RUNTIME_WITH_HOST_COMPILER:BOOL=$(true_false "${BUILD_RUNTIME_WITH_HOST_COMPILER}")
                    -DLIBDISPATCH_CMAKE_BUILD_TYPE:STRING="${LIBDISPATCH_BUILD_TYPE}"
                    "${swift_cmake_options[@]}"
                )

                # NOTE: This is not a dead option! It is relied upon for certain
                # bots/build-configs!
                #
                # TODO: In the future when we are always cross compiling and
                # using Toolchain files, we should put this in either a
                # toolchain file or a cmake cache.
                if [[ "${BUILD_TOOLCHAIN_ONLY}" ]]; then
                    cmake_options+=(
                    -DSWIFT_TOOL_SIL_OPT_BUILD=FALSE
                    -DSWIFT_TOOL_SWIFT_IDE_TEST_BUILD=FALSE
                    -DSWIFT_TOOL_SWIFT_REMOTEAST_TEST_BUILD=FALSE
                    -DSWIFT_TOOL_LLDB_MODULEIMPORT_TEST_BUILD=FALSE
                    -DSWIFT_TOOL_SIL_EXTRACT_BUILD=FALSE
                    -DSWIFT_TOOL_SWIFT_LLVM_OPT_BUILD=FALSE
                    -DSWIFT_TOOL_SWIFT_SDK_ANALYZER_BUILD=FALSE
                    -DSWIFT_TOOL_SWIFT_SDK_DIGESTER_BUILD=FALSE
                    -DSWIFT_TOOL_SOURCEKITD_TEST_BUILD=FALSE
                    -DSWIFT_TOOL_SOURCEKITD_REPL_BUILD=FALSE
                    -DSWIFT_TOOL_COMPLETE_TEST_BUILD=FALSE
                    -DSWIFT_TOOL_SWIFT_REFLECTION_DUMP_BUILD=FALSE
                    )
                fi

                cmake_options=(
                    "${cmake_options[@]}"
                    -DCMAKE_INSTALL_PREFIX:PATH="$(get_host_install_prefix ${host})"
                    -DClang_DIR:PATH=${llvm_build_dir}/lib/cmake/clang
                    -DLLVM_DIR:PATH=${llvm_build_dir}/lib/cmake/llvm
                    -DSWIFT_PATH_TO_CMARK_SOURCE:PATH="${CMARK_SOURCE_DIR}"
                    -DSWIFT_PATH_TO_CMARK_BUILD:PATH="$(build_directory ${host} cmark)"
                    -DSWIFT_PATH_TO_LIBDISPATCH_SOURCE:PATH="${LIBDISPATCH_SOURCE_DIR}"
                    -DSWIFT_PATH_TO_LIBDISPATCH_BUILD:PATH="$(build_directory ${host} libdispatch)"
                )

                if [[ ! "${SKIP_BUILD_LIBICU}" ]] ; then
                    LIBICU_BUILD_DIR="$(build_directory ${host} libicu)"
                    ICU_TMPINSTALL=${LIBICU_BUILD_DIR}/tmp_install
                    cmake_options=(
                        "${cmake_options[@]}"
                        -DSWIFT_PATH_TO_LIBICU_SOURCE:PATH="${LIBICU_SOURCE_DIR}"
                        -DSWIFT_PATH_TO_LIBICU_BUILD:PATH="${LIBICU_BUILD_DIR}"
                        -DSWIFT_${SWIFT_HOST_VARIANT_SDK}_${SWIFT_HOST_VARIANT_ARCH}_ICU_UC_INCLUDE:STRING="${ICU_TMPINSTALL}/include"
                        -DSWIFT_${SWIFT_HOST_VARIANT_SDK}_${SWIFT_HOST_VARIANT_ARCH}_ICU_I18N_INCLUDE:STRING="${ICU_TMPINSTALL}/include"
                        -DSWIFT_${SWIFT_HOST_VARIANT_SDK}_${SWIFT_HOST_VARIANT_ARCH}_ICU_STATICLIB:BOOL=TRUE
                    )
                fi

                if [[ "${SWIFT_SDKS}" ]] ; then
                    cmake_options=(
                        "${cmake_options[@]}"
                        -DSWIFT_SDKS:STRING="$(join ";" ${SWIFT_SDKS[@]})"
                    )
                fi

                if [[ "${SWIFT_OBJC_INTEROP}" == "0" ]] ; then
                    cmake_options=(
                        "${cmake_options[@]}"
                        -DSWIFT_DISABLE_OBJC_INTEROP:BOOL=True
                    )
                fi

                if [[ "${SWIFT_PRIMARY_VARIANT_SDK}" ]] ; then
                    cmake_options=(
                        "${cmake_options[@]}"
                        -DSWIFT_PRIMARY_VARIANT_SDK:STRING="${SWIFT_PRIMARY_VARIANT_SDK}"
                    )
                fi

                if [[ "${SWIFT_PRIMARY_VARIANT_ARCH}" ]] ; then
                    cmake_options=(
                        "${cmake_options[@]}"
                        -DSWIFT_PRIMARY_VARIANT_ARCH:STRING="${SWIFT_PRIMARY_VARIANT_ARCH}"
                    )
                fi

                if [[ "${SWIFT_STDLIB_STABLE_ABI}" ]] ; then
                    cmake_options=(
                        "${cmake_options[@]}"
                        -DSWIFT_STDLIB_STABLE_ABI:BOOL=$(true_false "${SWIFT_STDLIB_STABLE_ABI}")
                    )
                fi

                if [ "${SWIFT_INSTALL_COMPONENTS}" ] ; then
                    cmake_options=(
                        "${cmake_options[@]}"
                        -DSWIFT_INSTALL_COMPONENTS:STRING="${SWIFT_INSTALL_COMPONENTS}"
                    )
                fi

                if [ "${SWIFT_FREESTANDING_SDK}" ] ; then
                    cmake_options=(
                        "${cmake_options[@]}"
                        -DSWIFT_FREESTANDING_SDK:STRING="${SWIFT_FREESTANDING_SDK}"
                    )
                fi

                if [ "${SWIFT_FREESTANDING_TRIPLE_NAME}" ] ; then
                    cmake_options=(
                        "${cmake_options[@]}"
                        -DSWIFT_FREESTANDING_TRIPLE_NAME:STRING="${SWIFT_FREESTANDING_TRIPLE_NAME}"
                    )
                fi

                if [ "${SWIFT_FREESTANDING_MODULE_NAME}" ] ; then
                    cmake_options=(
                        "${cmake_options[@]}"
                        -DSWIFT_FREESTANDING_MODULE_NAME:STRING="${SWIFT_FREESTANDING_MODULE_NAME}"
                    )
                fi

                if [[ "${SWIFT_FREESTANDING_ARCHS}" ]] ; then
                    cmake_options=(
                        "${cmake_options[@]}"
                        -DSWIFT_FREESTANDING_ARCHS:STRING="$(join ";" ${SWIFT_FREESTANDING_ARCHS[@]})"
                    )
                fi

                if [[ ! "${SKIP_BUILD_LLDB}" ]] ; then
                    lldb_build_dir=$(build_directory ${host} lldb)
                    cmake_options=(
                        "${cmake_options[@]}"
                        -DLLDB_ENABLE:BOOL=TRUE
                        -DLLDB_BUILD_DIR:STRING="${lldb_build_dir}"
                    )
                fi

                build_targets=(all "${SWIFT_STDLIB_TARGETS[@]}")
                if [[ $(true_false "${build_perf_testsuite_this_time}") == "TRUE" ]]; then
                    native_swift_tools_path="$(build_directory_bin ${LOCAL_HOST} swift)"
                    cmake_options=(
                        "${cmake_options[@]}"
                        -DSWIFT_EXEC:STRING="${native_swift_tools_path}/swiftc"
                    )
                    build_targets=("${build_targets[@]}"
                                   "${SWIFT_BENCHMARK_TARGETS[@]}")
                fi
                ;;
            lldb)
                if [ ! -d "${LLDB_SOURCE_DIR}" ]; then
                    echo "error: lldb not found in ${LLDB_SOURCE_DIR}"
                    exit 1
                fi
                if [[ "${CMAKE_GENERATOR}" != "Ninja" ]] ; then
                    echo "error: lldb can only build with ninja"
                    exit 1
                fi
                cmark_build_dir=$(build_directory ${host} cmark)
                lldb_build_dir=$(build_directory ${host} lldb)
                swift_build_dir=$(build_directory ${host} swift)

                # Add any lldb extra cmake arguments here.

                cmake_options=(
                    "${cmake_options[@]}"
                    "${lldb_cmake_options[@]}"
                    )

                # Pick the right cache.
                if [[ "$(uname -s)" == "Darwin" ]] ; then
                  cmake_cache="Apple-lldb-macOS.cmake"
                else
                  cmake_cache="Apple-lldb-Linux.cmake"
                fi

                # Options to find the just-built libddispatch and Foundation.
                if [[ "$(uname -s)" == "Darwin" || "${SKIP_BUILD_FOUNDATION}" ]] ; then
                    DOTEST_EXTRA=""
                else
                    # This assumes that there are no spaces in any on these paths.
                    LIBDISPATCH_BUILD_DIR="$(build_directory ${host} libdispatch)"
                    FOUNDATION_BUILD_DIR=$(build_directory ${host} foundation)
                    DOTEST_EXTRA="-I${FOUNDATION_BUILD_DIR}"
                    DOTEST_EXTRA="${DOTEST_EXTRA} -Xcc -F${FOUNDATION_BUILD_DIR}"
                    DOTEST_EXTRA="${DOTEST_EXTRA} -I${FOUNDATION_BUILD_DIR}/swift"
                    DOTEST_EXTRA="${DOTEST_EXTRA} -I${LIBDISPATCH_SOURCE_DIR}"
                    DOTEST_EXTRA="${DOTEST_EXTRA} -L${LIBDISPATCH_BUILD_DIR}"
                    DOTEST_EXTRA="${DOTEST_EXTRA} -L${LIBDISPATCH_BUILD_DIR}/src"
                    DOTEST_EXTRA="${DOTEST_EXTRA} -L${FOUNDATION_BUILD_DIR}"
                    DOTEST_EXTRA="${DOTEST_EXTRA} -L${FOUNDATION_BUILD_DIR}/Foundation"
                    DOTEST_EXTRA="${DOTEST_EXTRA} -L${FOUNDATION_BUILD_DIR}/Sources/Foundation"
                    DOTEST_EXTRA="${DOTEST_EXTRA} -L${FOUNDATION_BUILD_DIR}/Sources/FoundationNetworking"
                    DOTEST_EXTRA="${DOTEST_EXTRA} -L${FOUNDATION_BUILD_DIR}/Sources/FoundationXML"
                    DOTEST_EXTRA="${DOTEST_EXTRA} -L${FOUNDATION_BUILD_DIR}/lib"
                    DOTEST_EXTRA="${DOTEST_EXTRA} -Xlinker -rpath -Xlinker ${LIBDISPATCH_BUILD_DIR}"
                    DOTEST_EXTRA="${DOTEST_EXTRA} -Xlinker -rpath -Xlinker ${LIBDISPATCH_BUILD_DIR}/src"
                    DOTEST_EXTRA="${DOTEST_EXTRA} -Xlinker -rpath -Xlinker ${FOUNDATION_BUILD_DIR}"
                    DOTEST_EXTRA="${DOTEST_EXTRA} -Xlinker -rpath -Xlinker ${FOUNDATION_BUILD_DIR}/Foundation"
                    DOTEST_EXTRA="${DOTEST_EXTRA} -Xlinker -rpath -Xlinker ${FOUNDATION_BUILD_DIR}/Sources/Foundation"
                    DOTEST_EXTRA="${DOTEST_EXTRA} -Xlinker -rpath -Xlinker ${FOUNDATION_BUILD_DIR}/Sources/FoundationNetworking"
                    DOTEST_EXTRA="${DOTEST_EXTRA} -Xlinker -rpath -Xlinker ${FOUNDATION_BUILD_DIR}/Sources/FoundationXML"
                    DOTEST_EXTRA="${DOTEST_EXTRA} -Xlinker -rpath -Xlinker ${FOUNDATION_BUILD_DIR}/lib"
                fi

                # Watchpoint testing is currently disabled: see rdar://38566150.
                LLDB_TEST_CATEGORIES="--skip-category=watchpoint"

                # Skip DWO to speed up swift testing.
                if [[ "$(true_false ${LLDB_TEST_SWIFT_ONLY})" == "TRUE" ]]; then
                    LLDB_TEST_CATEGORIES="${LLDB_TEST_CATEGORIES};--skip-category=dwo"
                fi

                # Construct dotest arguments. We use semicolons so CMake interprets this as a list.
                DOTEST_ARGS="--build-dir;${lldb_build_dir}/lldb-test-build.noindex;${LLDB_TEST_CATEGORIES}"

                # Only set the extra arguments if they're not empty.
                if [[ -n "${DOTEST_EXTRA}" ]]; then
                    DOTEST_ARGS="${DOTEST_ARGS};-E;${DOTEST_EXTRA}"
                fi

                cmake_options=(
                    "${cmake_options[@]}"
                    -C${LLDB_SOURCE_DIR}/cmake/caches/${cmake_cache}
                    -DCMAKE_C_FLAGS="$(llvm_c_flags ${host})"
                    -DCMAKE_CXX_FLAGS="$(llvm_c_flags ${host})"
                    -DCMAKE_BUILD_TYPE:STRING="${LLDB_BUILD_TYPE}"
                    -DLLDB_SWIFTC:PATH=${SWIFTC_BIN}
                    -DLLDB_SWIFT_LIBS:PATH="$(build_directory ${LOCAL_HOST} swift)/lib/swift"
                    -DCMAKE_INSTALL_PREFIX:PATH="$(get_host_install_prefix ${host})"
                    -DLLDB_FRAMEWORK_INSTALL_DIR="$(get_host_install_prefix ${host})../System/Library/PrivateFrameworks"
                    -DLLVM_DIR:PATH=${llvm_build_dir}/lib/cmake/llvm
                    -DClang_DIR:PATH=${llvm_build_dir}/lib/cmake/clang
                    -DSwift_DIR:PATH=${swift_build_dir}/lib/cmake/swift
                    -DLLDB_ENABLE_CURSES=ON
                    -DLLDB_ENABLE_LIBEDIT=ON
                    -DLLDB_ENABLE_PYTHON=ON
                    -DLLDB_ENABLE_LZMA=OFF
                    -DLLDB_ENABLE_LUA=OFF
                    -DLLDB_INCLUDE_TESTS:BOOL=$(false_true ${BUILD_TOOLCHAIN_ONLY})
                    -DLLDB_TEST_USER_ARGS="${DOTEST_ARGS}"
                )

                if [[ $(is_cross_tools_host ${host}) ]] ; then
                    cmake_options=(
                        "${cmake_options[@]}"
                        -DLLVM_TABLEGEN=$(build_directory "${LOCAL_HOST}" llvm)/bin/llvm-tblgen
                        -DCLANG_TABLEGEN=$(build_directory "${LOCAL_HOST}" llvm)/bin/clang-tblgen
                        -DLLDB_TABLEGEN=$(build_directory "${LOCAL_HOST}" lldb)/bin/lldb-tblgen
                        -DLLDB_TABLEGEN_EXE=$(build_directory "${LOCAL_HOST}" lldb)/bin/lldb-tblgen
                        -DLLVM_NATIVE_BUILD=$(build_directory "${LOCAL_HOST}" llvm)
                    )
                fi

                if [[ "$(uname -s)" == "Darwin" && "$(true_false ${LLDB_USE_SYSTEM_DEBUGSERVER})" == "TRUE" ]]; then
                  cmake_options+=(
                    -DLLDB_USE_SYSTEM_DEBUGSERVER:BOOL="${LLDB_USE_SYSTEM_DEBUGSERVER}"
                  )
                fi

                # Add the extra CMake args at the end so they can override
                # values set earlier.
                if [ ! -z "${LLDB_EXTRA_CMAKE_ARGS}" ]; then
                    cmake_options=(
                        "${cmake_options[@]}"
                        ${LLDB_EXTRA_CMAKE_ARGS}
                        )
                fi
                ;;
            llbuild)
                cmake_options=(
                    "${cmake_options[@]}"
                    "${llbuild_cmake_options[@]}"

                    -DCMAKE_BUILD_TYPE:STRING="${LLBUILD_BUILD_TYPE}"
                    -DCMAKE_C_COMPILER:PATH="${CLANG_BIN}/clang"
                    -DCMAKE_CXX_COMPILER:PATH="${CLANG_BIN}/clang++"
                    -DCMAKE_INSTALL_PREFIX:PATH="$(get_host_install_prefix ${host})"
                    -DCMAKE_Swift_COMPILER:PATH=${SWIFTC_BIN}
                    -DCMAKE_Swift_FLAGS:STRING="-module-cache-path \"${module_cache}\""

                    -DLLBUILD_ENABLE_ASSERTIONS:BOOL=$(true_false "${LLBUILD_ENABLE_ASSERTIONS}")
                    -DLLBUILD_SUPPORT_BINDINGS:=Swift

                    -DLIT_EXECUTABLE:PATH="${LLVM_SOURCE_DIR}/utils/lit/lit.py"
                    -DFILECHECK_EXECUTABLE:PATH="$(build_directory_bin ${LOCAL_HOST} llvm)/FileCheck"
                    -DSWIFTC_EXECUTABLE:PATH=${SWIFTC_BIN}
                    -DFOUNDATION_BUILD_DIR:PATH="$(build_directory ${host} foundation)"
                    -DLIBDISPATCH_BUILD_DIR:PATH="$(build_directory ${host} libdispatch)"
                    -DLIBDISPATCH_SOURCE_DIR:PATH="${LIBDISPATCH_SOURCE_DIR}"

                    -Ddispatch_DIR:PATH=$(build_directory ${host} libdispatch)/cmake/modules
                    -DFoundation_DIR:PATH=$(build_directory ${host} foundation)/cmake/modules
                )

                # Ensure on Darwin platforms that we consider only the SQLite headers
                # from the SDK instead of picking ones found elsewhere
                # (e.g. in /usr/include )
                # Also consider only the SQLite dylib shipped with the OS
                # to avoid mismatch with the headers
                if [[ "$(uname -s)" = "Darwin" ]]; then
                    cmake_options=(
                        "${cmake_options[@]}"

                        -DSQLite3_INCLUDE_DIR:PATH="$(xcrun -sdk macosx -show-sdk-path)/usr/include"
                    )
                fi
                ;;
            xctest)
                XCTEST_BUILD_DIR=$(build_directory ${host} xctest)
                FOUNDATION_BUILD_DIR=$(build_directory ${host} foundation)
                SWIFT_BUILD_DIR=$(build_directory ${host} swift)

                case "${host}" in
                macosx-*)
                  # Staging: require opt-in for building with dispatch
                  if [[ ! "${SKIP_BUILD_LIBDISPATCH}" ]] ; then
                      LIBDISPATCH_BUILD_DIR="$(build_directory ${host} libdispatch)"
                      LIBDISPATCH_BUILD_ARGS="--libdispatch-src-dir=${LIBDISPATCH_SOURCE_DIR} --libdispatch-build-dir=${LIBDISPATCH_BUILD_DIR}"
                  fi

                  # Use XCTEST_BUILD_TYPE to build either --debug or --release.
                  if [[ "${XCTEST_BUILD_TYPE}" ==  "Debug" ]] ; then
                      XCTEST_BUILD_ARGS="--debug"
                  else
                      XCTEST_BUILD_ARGS="--release"
                  fi

                  call "${XCTEST_SOURCE_DIR}"/build_script.py \
                      --swiftc="${SWIFTC_BIN}" \
                      --build-dir="${XCTEST_BUILD_DIR}" \
                      --foundation-build-dir="${FOUNDATION_BUILD_DIR}" \
                      --swift-build-dir="${SWIFT_BUILD_DIR}" \
                      $LIBDISPATCH_BUILD_ARGS \
                      $XCTEST_BUILD_ARGS

                  # XCTest builds itself and doesn't rely on cmake
                  continue
                ;;
                *)
                  # FIXME: Always re-build XCTest on non-darwin platforms.
                  # The Swift project might have been changed, but CMake might
                  # not be aware and will not rebuild.
                  echo "Cleaning the XCTest build directory"
                  call rm -rf "${XCTEST_BUILD_DIR}"

                  cmake_options=(
                    ${cmake_options[@]}
                    -DCMAKE_BUILD_TYPE:STRING="${XCTEST_BUILD_TYPE}"
                    -DCMAKE_C_COMPILER:PATH="${CLANG_BIN}/clang"
                    -DCMAKE_CXX_COMPILER:PATH="${CLANG_BIN}/clang++"
                    -DCMAKE_Swift_COMPILER:PATH=${SWIFTC_BIN}
                    -DCMAKE_Swift_FLAGS:STRING="-module-cache-path \"${module_cache}\""
                    -DCMAKE_INSTALL_PREFIX:PATH="$(get_host_install_prefix ${host})"
                    -DCMAKE_INSTALL_LIBDIR:PATH="lib"

                    -Ddispatch_DIR=$(build_directory ${host} libdispatch)/cmake/modules
                    -DFoundation_DIR=$(build_directory ${host} foundation)/cmake/modules
                    -DLLVM_DIR=$(build_directory ${host} llvm)/lib/cmake/llvm

                    -DXCTEST_PATH_TO_LIBDISPATCH_SOURCE:PATH=${LIBDISPATCH_SOURCE_DIR}
                    -DXCTEST_PATH_TO_LIBDISPATCH_BUILD:PATH=$(build_directory ${host} libdispatch)
                    -DXCTEST_PATH_TO_FOUNDATION_BUILD:PATH=${FOUNDATION_BUILD_DIR}
                    -DCMAKE_SWIFT_COMPILER:PATH=${SWIFTC_BIN}
                    -DCMAKE_PREFIX_PATH:PATH=$(build_directory ${host} llvm)

                    -DENABLE_TESTING=YES
                  )
                ;;
                esac

                ;;
            foundation|foundation_static)
                # The configuration script requires knowing about XCTest's
                # location for building and running the tests. Note that XCTest
                # is not yet built at this point.
                XCTEST_BUILD_DIR=$(build_directory ${host} xctest)

                if [[ ${host} == "macosx"* ]]; then
                    echo "Skipping Foundation on OS X -- use the Xcode project instead"
                    continue
                fi

                if [[ ! "${SKIP_BUILD_LIBICU}" ]] ; then
                    ICU_ROOT=$(build_directory ${host} libicu)/tmp_install
                    ICU_LIBDIR="$(build_directory ${host} swift)/lib/swift/${SWIFT_HOST_VARIANT}/${SWIFT_HOST_VARIANT_ARCH}"
                    LIBICU_BUILD_ARGS=(
                        -DICU_ROOT:PATH=${ICU_ROOT}
                        -DICU_INCLUDE_DIR:PATH=${ICU_ROOT}/include
                        -DICU_UC_LIBRARIES:FILEPATH=${ICU_LIBDIR}/libicuucswift.so
                        -DICU_UC_LIBRARY:FILEPATH=${ICU_LIBDIR}/libicuucswift.so
                        -DICU_UC_LIBRARY_DEBUG:FILEPATH=${ICU_LIBDIR}/libicuucswift.so
                        -DICU_UC_LIBRARY_RELEASE:FILEPATH=${ICU_LIBDIR}/libicuucswift.so
                        -DICU_I18N_LIBRARIES:FILEPATH=${ICU_LIBDIR}/libicui18nswift.so
                        -DICU_I18N_LIBRARY:FILEPATH=${ICU_LIBDIR}/libicui18nswift.so
                        -DICU_I18N_LIBRARY_DEBUG:FILEPATH=${ICU_LIBDIR}/libicui18nswift.so
                        -DICU_I18N_LIBRARY_RELEASE:FILEPATH=${ICU_LIBDIR}/libicui18nswift.so
                    )
                else
                    LIBICU_BUILD_ARGS=()
                fi

                # FIXME: Always re-build XCTest on non-darwin platforms.
                # The Swift project might have been changed, but CMake might
                # not be aware and will not rebuild.
                echo "Cleaning the Foundation build directory"
                call rm -rf "${build_dir}"

                # Set the PKG_CONFIG_PATH so that core-foundation can find the libraries and
                # header files
                LIBICU_BUILD_DIR="$(build_directory ${host} libicu)"
                export PKG_CONFIG_PATH="${LIBICU_BUILD_DIR}/config:${PKG_CONFIG_PATH}"
                export LD_LIBRARY_PATH="${LD_LIBRARY_PATH}":"${LIBICU_BUILD_DIR}/lib"

                cmake_options=(
                  ${cmake_options[@]}
                  -DCMAKE_BUILD_TYPE:STRING=${FOUNDATION_BUILD_TYPE}
                  -DCMAKE_C_COMPILER:PATH=${CLANG_BIN}/clang
                  -DCMAKE_CXX_COMPILER:PATH=${CLANG_BIN}/clang++
                  -DCMAKE_SWIFT_COMPILER:PATH=${SWIFTC_BIN}
                  -DCMAKE_Swift_COMPILER:PATH=${SWIFTC_BIN}
                  -DCMAKE_Swift_FLAGS:STRING="-module-cache-path \"${module_cache}\""
                  -DCMAKE_INSTALL_PREFIX:PATH=$(get_host_install_prefix ${host})

                  ${LIBICU_BUILD_ARGS[@]}

                  -DFOUNDATION_PATH_TO_LIBDISPATCH_SOURCE=${LIBDISPATCH_SOURCE_DIR}
                  -DFOUNDATION_PATH_TO_LIBDISPATCH_BUILD=$(build_directory ${host} libdispatch)
                  -Ddispatch_DIR=$(build_directory ${host} libdispatch)/cmake/modules

                  # NOTE(compnerd) we disable tests because XCTest is not ready
                  # yet, but we will reconfigure when the time comes.
                  -DENABLE_TESTING:BOOL=NO

                  -DBUILD_SHARED_LIBS=$([[ ${product} == foundation_static ]] && echo "NO" || echo "YES")
                )

                ;;
            libdispatch|libdispatch_static)
                LIBDISPATCH_BUILD_DIR=$(build_directory ${host} ${product})
                SWIFT_BUILD_PATH="$(build_directory ${host} swift)"

                case "${host}" in
                macosx-*)
                  echo "Error: build-script does not support building libdispatch on macOS?!"
                  usage 1>&2
                  exit 1
                ;;
                *)
                  # FIXME: Always re-build XCTest on non-darwin platforms.
                  # The Swift project might have been changed, but CMake might
                  # not be aware and will not rebuild.
                  echo "Cleaning the libdispatch build directory"
                  call rm -rf "${LIBDISPATCH_BUILD_DIR}"

                  cmake_options=(
                    -DENABLE_SWIFT=YES
                    ${cmake_options[@]}
                    -DCMAKE_BUILD_TYPE:STRING="${LIBDISPATCH_BUILD_TYPE}"
                    -DCMAKE_C_COMPILER:PATH="${CLANG_BIN}/clang"
                    -DCMAKE_CXX_COMPILER:PATH="${CLANG_BIN}/clang++"
                    -DCMAKE_SWIFT_COMPILER:PATH="${SWIFTC_BIN}"
                    -DCMAKE_Swift_COMPILER:PATH="${SWIFTC_BIN}"
                    -DCMAKE_Swift_FLAGS:STRING="-module-cache-path \"${module_cache}\""
                    -DCMAKE_INSTALL_PREFIX:PATH="$(get_host_install_prefix ${host})"
                    -DCMAKE_INSTALL_LIBDIR:PATH="lib"

                    -DSwift_DIR="${SWIFT_BUILD_PATH}/lib/cmake/swift"

                    -DENABLE_TESTING=YES
                    -DBUILD_SHARED_LIBS=$([[ ${product} == libdispatch_static ]] && echo "NO" || echo "YES")
                  )
                ;;
                esac

                ;;
            libicu)
                SWIFT_BUILD_PATH=$(build_directory ${host} swift)
                LIBICU_BUILD_DIR=$(build_directory ${host} ${product})
                ICU_TMPINSTALL=$LIBICU_BUILD_DIR/tmp_install
                ICU_TMPLIBDIR="${SWIFT_BUILD_PATH}/lib/swift/${SWIFT_HOST_VARIANT}/${SWIFT_HOST_VARIANT_ARCH}"
                if [[ "${RECONFIGURE}" || ! -f "${LIBICU_BUILD_DIR}"/config.status ]]; then
                    echo "Reconfiguring libicu"
                    if [[ "$LIBICU_BUILD_TYPE" != "Release" ]] ; then
                        libicu_enable_debug="--enable-debug"
                    else
                        libicu_enable_debug=""
                    fi
                    call mkdir -p "${LIBICU_BUILD_DIR}"

                    if [ $(true_false "${BUILD_SWIFT_STATIC_STDLIB}") == "TRUE" ]; then
                          libicu_enable_static="--enable-static"
                    else
                          libicu_enable_static=""
                    fi

                    with_pushd "${LIBICU_BUILD_DIR}" \
                        call env CXXFLAGS=-fPIC "${LIBICU_SOURCE_DIR}"/icu4c/source/runConfigureICU Linux \
                        ${icu_build_variant_arg} --prefix=${ICU_TMPINSTALL} \
                        ${libicu_enable_debug} \
                        --enable-renaming --with-library-suffix=swift \
                        --libdir=${ICU_TMPLIBDIR} \
                        --enable-shared --enable-static \
                        --enable-strict --disable-icuio \
                        --disable-plugins --disable-dyload --disable-extras \
                        --disable-samples --disable-layoutex --with-data-packaging=auto
                else
                    echo "Skipping reconfiguration of libicu"
                fi
                with_pushd "${LIBICU_BUILD_DIR}" \
                    call make -j ${BUILD_JOBS} install
                ICU_LIBDIR="$(build_directory ${host} swift)/lib/swift/${SWIFT_HOST_VARIANT}/${SWIFT_HOST_VARIANT_ARCH}"
                ICU_LIBDIR_STATIC="$(build_directory ${host} swift)/lib/swift_static/${SWIFT_HOST_VARIANT}"
                ICU_LIBDIR_STATIC_ARCH="$(build_directory ${host} swift)/lib/swift_static/${SWIFT_HOST_VARIANT}/${SWIFT_HOST_VARIANT_ARCH}"
                # Add in the ICU renaming config into uconfig.h
                call sed -e "/^#define __UCONFIG_H__/ r ${LIBICU_BUILD_DIR}/uconfig.h.prepend" -i ${ICU_TMPINSTALL}/include/unicode/uconfig.h

                if [ $(true_false "${BUILD_SWIFT_STATIC_STDLIB}") == "TRUE" ]; then
                    # Copy the static libs into the swift_static directory
                    call mkdir -p "${ICU_LIBDIR_STATIC_ARCH}"
                    for l in uc i18n data
                    do
                        lib="${ICU_LIBDIR}/libicu${l}swift.a"
                        call cp "${lib}" "${ICU_LIBDIR_STATIC}"
                        call cp "${lib}" "${ICU_LIBDIR_STATIC_ARCH}"
                    done
                fi

                # libicu builds itself and doesn't use cmake
                continue
                ;;
            *)
                echo "error: unknown product: ${product}"
                exit 1
                ;;
        esac

        # Compute the generator output file to check for, to determine if we
        # must reconfigure. We only handle Ninja for now.
        #
        # This is important for ensuring that if a CMake configuration fails in
        # CI, that we will still be willing to rerun the configuration process.
        generator_output_path=""
        if [[ "${CMAKE_GENERATOR}" == "Ninja" ]] ; then
            generator_output_path="${build_dir}/build.ninja"
        fi

        # Configure if necessary.
        cmake_cache_path="${build_dir}/CMakeCache.txt"
        if [[  "${RECONFIGURE}" || ! -f "${cmake_cache_path}" || \
                    ( ! -z "${generator_output_path}" && ! -f "${generator_output_path}" ) ]] ; then
            call mkdir -p "${build_dir}"

            # Use `cmake-file-api` in case it is available.
            call mkdir -p "${build_dir}/.cmake/api/v1/query"
            call touch "${build_dir}/.cmake/api/v1/query/codemodel-v2" "${build_dir}/.cmake/api/v1/query/cache-v2"

            if [[ -n "${DISTCC}" ]]; then
                EXTRA_DISTCC_OPTIONS=("DISTCC_HOSTS=localhost,lzo,cpp")
            fi
            with_pushd "${build_dir}" \
                call env "${EXTRA_DISTCC_OPTIONS[@]}" "${CMAKE}" "${cmake_options[@]}" "${EXTRA_CMAKE_OPTIONS[@]}" "${source_dir}"
        fi

        if [[ "${product}" == "libcxx" ]]; then
            continue
        fi

        # When we are building LLVM create symlinks to the c++ headers. We need
        # to do this before building LLVM since compiler-rt depends on being
        # built with the just built clang compiler. These are normally put into
        # place during the cmake step of LLVM's build when libcxx is in
        # tree... but we are not building llvm with libcxx in tree when we build
        # swift. So we need to do configure's work here.
        if [[ "${product}" == "llvm" ]]; then
            # Find the location of the c++ header dir.
            if [[ "$(uname -s)" == "Darwin" ]] ; then
              HOST_CXX_DIR=$(dirname "${HOST_CXX}")
              HOST_CXX_HEADERS_DIR="$HOST_CXX_DIR/../../usr/include/c++"
            elif [[ "$(uname -s)" == "Haiku" ]] ; then
              HOST_CXX_HEADERS_DIR="/boot/system/develop/headers/c++"
            elif [[ "${ANDROID_DATA}" ]] ; then
              HOST_CXX_HEADERS_DIR="$PREFIX/include/c++"
            else # Linux
              HOST_CXX_HEADERS_DIR="/usr/include/c++"
            fi

            # Find the path in which the local clang build is expecting to find
            # the c++ header files.
            BUILT_CXX_INCLUDE_DIR="$llvm_build_dir/include"

            echo "symlinking the system headers ($HOST_CXX_HEADERS_DIR) into the local clang build directory ($BUILT_CXX_INCLUDE_DIR)."
            call ln -s -f "$HOST_CXX_HEADERS_DIR" "$BUILT_CXX_INCLUDE_DIR"
        fi

        # Build.
        #
        # Even if builds are skipped, Swift configuration relies on
        # some LLVM tools like TableGen. In the LLVM configure rules
        # above, a small subset of LLVM build_targets are selected
        # when SKIP_BUILD is set.
        if [[ $(not ${SKIP_BUILD}) || "${product}" == "llvm" ]]; then
            if [[ "${CMAKE_GENERATOR}" == "Xcode" ]] ; then
                # Xcode generator uses "ALL_BUILD" instead of "all".
                # Also, xcodebuild uses -target instead of bare names.
                build_targets=("${build_targets[@]/all/ALL_BUILD}")
                build_targets=("${build_targets[@]/#/${BUILD_TARGET_FLAG} }")

                # Xcode can't restart itself if it turns out we need to reconfigure.
                # Do an advance build to handle that.
                call "${CMAKE_BUILD[@]}" "${build_dir}" $(cmake_config_opt ${product})
            fi

            call "${CMAKE_BUILD[@]}" "${build_dir}" $(cmake_config_opt ${product}) -- "${BUILD_ARGS[@]}" ${build_targets[@]}
        fi

        # When we are building LLVM copy over the compiler-rt
        # builtins for iOS/tvOS/watchOS to ensure that Swift's
        # stdlib can use compiler-rt builtins when targetting iOS/tvOS/watchOS.
        if [[ "${product}" = "llvm" ]] && [[ "${BUILD_LLVM}" = "1" ]] && [[ "$(uname -s)" = "Darwin" ]]; then
            copy_embedded_compiler_rt_builtins_from_darwin_host_toolchain "$(build_directory_bin ${host} llvm)/.."
        fi
    done
done
# END OF BUILD PHASE

# Trap function to print the current test configuration when tests fail.
# This is a function so the text is not unnecessarily displayed when running -x.
tests_busted ()
{
    echo "*** Failed while running tests for $1 $2"
}

for host in "${ALL_HOSTS[@]}"; do
    # Skip this pass when the only action to execute can't match.
    if ! [[ $(should_execute_host_actions_for_phase ${host} test) ]]; then
        continue
    fi

    # Calculate test targets
    calculate_targets_for_host $host

    set_build_options_for_host $host

    if [[ "${NATIVE_CLANG_TOOLS_PATH}" ]] ; then
        CLANG_BIN="${NATIVE_CLANG_TOOLS_PATH}"
    else
        CLANG_BIN="$(build_directory_bin ${LOCAL_HOST} llvm)"
    fi

    if [[ "${NATIVE_SWIFT_TOOLS_PATH}" ]] ; then
        SWIFTC_BIN="${NATIVE_SWIFT_TOOLS_PATH}/swiftc"
    else
        SWIFTC_BIN="$(build_directory_bin ${LOCAL_HOST} swift)/swiftc"
    fi

    # Run the tests for each product
    for product in "${PRODUCTS[@]}"; do
        # Check if we should perform this action.
        if ! [[ $(should_execute_action "${host}-${product}-test") ]]; then
            continue
        fi

        case ${product} in
            cmark)
                if [[ "${SKIP_TEST_CMARK}" ]]; then
                    continue
                fi
                executable_target=api_test
                results_targets=(test)
                if [[ "${CMAKE_GENERATOR}" == "Xcode" ]]; then
                    # Xcode generator uses "RUN_TESTS" instead of "test".
                    results_targets=(RUN_TESTS)
                fi
                ;;
            llvm)
                continue # We don't test LLVM
                ;;
            libcxx)
                continue # We don't test libc++
                ;;
            swift)
                executable_target=
                results_targets=
                if ! [[ "${SKIP_TEST_SWIFT}" ]]; then
                    if ! [[ $(is_cross_tools_host ${host}) ]] ; then
                       executable_target=SwiftUnitTests
                       results_targets=("${SWIFT_TEST_TARGETS[@]}")
                       if [[ "${STRESS_TEST_SOURCEKIT}" ]]; then
                          results_targets=(
                               "${results_targets[@]}"
                               stress-SourceKit
                          )
                       fi
                    fi
                fi
                if ! [[ "${SKIP_TEST_BENCHMARKS}" ]]; then
                    results_targets=(
                        "${results_targets[@]}"
                        "${SWIFT_RUN_BENCHMARK_TARGETS[@]}"
                    )
                fi
                if [[ -z "${results_targets[@]}" ]]; then
                    continue
                fi
                ;;
            lldb)
                if [[ "${SKIP_TEST_LLDB}" ]]; then
                    continue
                fi
                if [[ $(is_cross_tools_host ${host}) ]]; then
                    echo "--- Can't execute tests for ${host}, skipping... ---"
                    continue
                fi
                llvm_build_dir=$(build_directory ${host} llvm)
                lldb_build_dir=$(build_directory ${host} lldb)
                results_dir="${lldb_build_dir}/test-results"

                call mkdir -p "${results_dir}"
                LLVM_LIT_ARGS="${LLVM_LIT_ARGS} --xunit-xml-output=${results_dir}/results.xml"

                if [[ "${ENABLE_ASAN}" ]] ; then
                    # Limit the number of parallel tests
                    LLVM_LIT_ARGS="${LLVM_LIT_ARGS} -j $(sysctl hw.physicalcpu | awk -v N=${BUILD_JOBS} '{ print (N < $2) ? N : int($2/2) }')"
                fi

                FILTER_SWIFT_OPTION="--filter=[sS]wift"
                LLVM_LIT_FILTER_ARG=""
                if [[ "$(true_false ${LLDB_TEST_SWIFT_ONLY})" == "TRUE" ]]; then
                    LLVM_LIT_FILTER_ARG="${FILTER_SWIFT_OPTION}"
                fi

                # Record the times test took and report the slowest.
                LLVM_LIT_ARGS="${LLVM_LIT_ARGS} -v --time-tests"

                echo "--- Running LLDB unit tests ---"
                with_pushd ${lldb_build_dir} \
                    call ${NINJA_BIN} -j ${BUILD_JOBS} unittests/LLDBUnitTests
                echo "--- Running LLDB tests (Swift tests using ClangImporter) ---"
                with_pushd ${lldb_build_dir} \
                    call ${NINJA_BIN} -j ${BUILD_JOBS} lldb-test-deps
                with_pushd ${results_dir} \
                    call "${llvm_build_dir}/bin/llvm-lit" \
                         "${lldb_build_dir}/test" \
                         ${LLVM_LIT_ARGS} ${LLVM_LIT_FILTER_ARG}
                echo "--- Rerun LLDB Swift tests (using only DWARFImporter) ---"
                with_pushd ${results_dir} \
                    call "${llvm_build_dir}/bin/llvm-lit" \
                         "${lldb_build_dir}/test" \
                         ${LLVM_LIT_ARGS} ${FILTER_SWIFT_OPTION} \
                         --param dotest-args="--setting symbols.use-swift-clangimporter=false"

                if [[ -x "${LLDB_TEST_SWIFT_COMPATIBILITY}" ]] ; then
                    echo "Running LLDB swift compatibility tests against" \
                         "${LLDB_TEST_SWIFT_COMPATIBILITY}"
                    DOTEST_ARGS="-G swift-history --swift-compiler \"${LLDB_TEST_SWIFT_COMPATIBILITY}\""
                    with_pushd ${results_dir} \
                       call "${llvm_build_dir}/bin/llvm-lit" \
                            "${lldb_build_dir}/test" \
                            ${LLVM_LIT_ARGS} \
                            --param dotest-args="${DOTEST_ARGS}" \
                            --filter=compat
                fi
                continue
                ;;
            llbuild)
                if [[ "${SKIP_TEST_LLBUILD}" ]]; then
                    continue
                fi
                results_targets=("test")
                executable_target=""
                ;;
            xctest)
                if [[ "${SKIP_TEST_XCTEST}" ]]; then
                    continue
                fi

                case ${host} in
                macosx-*)
                  # If libdispatch is being built then XCTest will need access to it
                  if [[ ! "${SKIP_BUILD_LIBDISPATCH}" ]] ; then
                      LIBDISPATCH_BUILD_DIR="$(build_directory ${host} libdispatch)"
                      LIBDISPATCH_BUILD_ARGS="--libdispatch-src-dir=${LIBDISPATCH_SOURCE_DIR} --libdispatch-build-dir=${LIBDISPATCH_BUILD_DIR}"
                  fi

                  # Use XCTEST_BUILD_TYPE to build either --debug or --release.
                  if [[ "${XCTEST_BUILD_TYPE}" ==  "Debug" ]] ; then
                      XCTEST_BUILD_ARGS="--debug"
                  else
                      XCTEST_BUILD_ARGS="--release"
                  fi

                  echo "--- Running tests for ${product} ---"
                  FOUNDATION_BUILD_DIR=$(build_directory ${host} foundation)
                  XCTEST_BUILD_DIR=$(build_directory ${host} xctest)
                  call "${XCTEST_SOURCE_DIR}"/build_script.py test \
                      --swiftc="${SWIFTC_BIN}" \
                      --lit="${LLVM_SOURCE_DIR}/utils/lit/lit.py" \
                      --foundation-build-dir="${FOUNDATION_BUILD_DIR}" \
                      ${LIBDISPATCH_BUILD_ARGS} \
                      $XCTEST_BUILD_ARGS \
                      "${XCTEST_BUILD_DIR}"
                  echo "--- Finished tests for ${product} ---"
                  continue
                ;;
                *)
                  results_targets=( "check-xctest" )
                  executable_target=""
                ;;
                esac
                ;;
            foundation)
                # FIXME: Foundation doesn't build from the script on OS X
                if [[ ${host} == "macosx"* ]]; then
                    echo "Skipping Foundation on OS X -- use the Xcode project instead"
                    continue
                fi

                if [[ "${SKIP_TEST_FOUNDATION}" ]]; then
                    continue
                fi

                if [[ "${SKIP_BUILD_XCTEST}" ]]; then
                    continue
                fi

                if [[ ! "${SKIP_BUILD_LIBICU}" ]] ; then
                    ICU_ROOT=$(build_directory ${host} libicu)/tmp_install
                    ICU_LIBDIR="$(build_directory ${host} swift)/lib/swift/${SWIFT_HOST_VARIANT}/${SWIFT_HOST_VARIANT_ARCH}"
                    LIBICU_BUILD_ARGS=(
                        -DICU_ROOT:PATH=${ICU_ROOT}
                        -DICU_INCLUDE_DIR:PATH=${ICU_ROOT}/include
                        -DICU_UC_LIBRARIES:FILEPATH=${ICU_LIBDIR}/libicuucswift.so
                        -DICU_UC_LIBRARY:FILEPATH=${ICU_LIBDIR}/libicuucswift.so
                        -DICU_UC_LIBRARY_DEBUG:FILEPATH=${ICU_LIBDIR}/libicuucswift.so
                        -DICU_UC_LIBRARY_RELEASE:FILEPATH=${ICU_LIBDIR}/libicuucswift.so
                        -DICU_I18N_LIBRARIES:FILEPATH=${ICU_LIBDIR}/libicui18nswift.so
                        -DICU_I18N_LIBRARY:FILEPATH=${ICU_LIBDIR}/libicui18nswift.so
                        -DICU_I18N_LIBRARY_DEBUG:FILEPATH=${ICU_LIBDIR}/libicui18nswift.so
                        -DICU_I18N_LIBRARY_RELEASE:FILEPATH=${ICU_LIBDIR}/libicui18nswift.so
                    )
                else
                    LIBICU_BUILD_ARGS=()
                fi

                # NOTE(compnerd) the time has come to enable tests now
                cmake_options=(
                  ${cmake_options[@]}
                  -DCMAKE_BUILD_TYPE:STRING=${FOUNDATION_BUILD_TYPE}
                  -DCMAKE_C_COMPILER:PATH=${CLANG_BIN}/clang
                  -DCMAKE_CXX_COMPILER:PATH=${CLANG_BIN}/clang++
                  -DCMAKE_Swift_COMPILER:PATH=${SWIFTC_BIN}
                  -DCMAKE_INSTALL_PREFIX:PATH=$(get_host_install_prefix ${host})

                  ${LIBICU_BUILD_ARGS[@]}

                  -DFOUNDATION_PATH_TO_LIBDISPATCH_SOURCE=${LIBDISPATCH_SOURCE_DIR}
                  -DFOUNDATION_PATH_TO_LIBDISPATCH_BUILD=$(build_directory ${host} libdispatch)
                  -Ddispatch_DIR=$(build_directory ${host} libdispatch)/cmake/modules

                  -DENABLE_TESTING:BOOL=YES
                  -DXCTest_DIR=$(build_directory ${host} xctest)/cmake/modules

                  -DCMAKE_SWIFT_COMPILER:PATH=${SWIFTC_BIN}
                  -DFOUNDATION_PATH_TO_XCTEST_BUILD:PATH=$(build_directory ${host} xctest)
                )

                [[ -z "${DISTCC}" ]] || EXTRA_DISTCC_OPTIONS=("DISTCC_HOSTS=localhost,lzo,cpp")
                export CTEST_OUTPUT_ON_FAILURE=1
                with_pushd "$(build_directory ${host} foundation)" \
                    call env "${EXTRA_DISTCC_OPTIONS[@]}" "${CMAKE}" "${cmake_options[@]}" "${EXTRA_CMAKE_OPTIONS[@]}" "${FOUNDATION_SOURCE_DIR}"

                results_targets=( "test" )
                executable_target=("TestFoundation")
                ;;
            foundation_static)
              continue
            ;;
            libdispatch)
                if [[ "${SKIP_TEST_LIBDISPATCH}" ]]; then
                    continue
                fi

                case "${host}" in
                macosx-*)
                  LIBDISPATCH_BUILD_DIR=$(build_directory ${host} ${product})
                  echo "--- Running tests for ${product} ---"
                  with_pushd "${LIBDISPATCH_BUILD_DIR}" \
                      call env VERBOSE=1 make check
                  echo "--- Finished tests for ${product} ---"
                  continue
                ;;
                *)
                  results_targets=( "test" )
                  executable_target=""
                ;;
                esac
                ;;
            libdispatch_static)
              # FIXME: merge with libdispatch once the unit tests work with
              # libdispatch_static
              continue
            ;;
            libicu)
                if [[ "${SKIP_TEST_LIBICU}" ]]; then
                    continue
                fi
                LIBICU_BUILD_DIR=$(build_directory ${host} ${product})
                echo "--- Running tests for ${product} ---"
                with_pushd "${LIBICU_BUILD_DIR}/test" \
                    call make -j ${BUILD_JOBS}
                echo "--- Finished tests for ${product} ---"
                continue
                ;;
            *)
                echo "error: unknown product: ${product}"
                exit 1
                ;;
        esac

        trap "tests_busted ${product} ''" ERR
        build_dir=$(build_directory ${host} ${product})
        build_cmd=("${CMAKE_BUILD[@]}" "${build_dir}" $(cmake_config_opt ${product}) -- "${BUILD_ARGS[@]}")

        if [[ "${executable_target}" != "" ]]; then
            echo "--- Building tests for ${product} ---"
            call "${build_cmd[@]}" ${BUILD_TARGET_FLAG} "${executable_target}"
        fi

        # We can only run tests built for the host machine, because
        # cross-compiled hosts only build their native target. See: get_stdlib_targets_for_host()
        if [[ $(is_cross_tools_host ${host}) ]]; then
            echo "--- Can't execute tests for ${host}, skipping... ---"
            continue
        fi

        echo "--- Running tests for ${product} ---"
        for target in "${results_targets[@]}"; do
            if [[ "${target}" != "" ]]; then
                echo "--- ${target} ---"
                trap "tests_busted ${product} '(${target})'" ERR

                test_target="$target"
                if [[ ${test_target} == check-swift* ]] && [[ "${TEST_PATHS}" ]]; then
                    test_target="${test_target}-custom"
                fi

                call "${build_cmd[@]}" ${BUILD_TARGET_FLAG} ${test_target}

                echo "-- ${target} finished --"
            fi
        done

        trap - ERR
        echo "--- Finished tests for ${product} ---"
    done
done
# END OF TEST PHASE


LIPO_SRC_DIRS=()

for host in "${ALL_HOSTS[@]}"; do
    # Calculate the directory to install products in to.
    host_install_destdir=$(get_host_install_destdir ${host})
    host_install_prefix=$(get_host_install_prefix ${host})

    # Identify the destdirs to pass to lipo. Must happen even if the install action
    # is to be skipped.
    if [[ $(should_include_host_in_lipo ${host}) ]]; then
        LIPO_SRC_DIRS+=( "${host_install_destdir}" )
    fi

    # Skip this pass when the only action to execute can't match.
    if ! [[ $(should_execute_host_actions_for_phase ${host} install) ]]; then
        continue
    fi

    # Skip this pass if flag is set and we are cross compiling and it's the local host.
    if [[ "${SKIP_LOCAL_HOST_INSTALL}" ]] && [[ $(has_cross_compile_hosts) ]] && [[ ${host} == ${LOCAL_HOST} ]]; then
        continue
    fi

    # Set the build options for this host
    set_build_options_for_host $host

    for product in "${PRODUCTS[@]}"; do
        [[ $(should_execute_action "${host}-${product/_static}-install") ]] || continue
        if [[ -z "${INSTALL_DESTDIR}" ]] ; then
            echo "--install-destdir is required to install products."
            exit 1
        fi

        INSTALL_TARGETS="install"

        case ${product} in
            cmark)
                if [[ -z "${INSTALL_CMARK}" ]] ; then
                    continue
                fi
                ;;
            llvm)
                if [[ -z "${INSTALL_LLVM}" ]] ; then
                    continue
                fi

                if [[ "${LLVM_INSTALL_COMPONENTS}" == "all" ]] ; then
                    INSTALL_TARGETS=install
                elif [[ -n "${LLVM_INSTALL_COMPONENTS}" ]] ; then
                    if [[ $(is_cross_tools_host ${host}) && "${LLVM_INSTALL_COMPONENTS}" == *"compiler-rt"* ]]; then
                        INSTALL_TARGETS=install-$(echo ${LLVM_INSTALL_COMPONENTS} | sed -E 's/compiler-rt;//g' |sed -E 's/;/ install-/g')
                    else
                        INSTALL_TARGETS=install-$(echo ${LLVM_INSTALL_COMPONENTS} | sed -E 's/;/ install-/g')
                    fi
                fi
                ;;
            libcxx)
                if [[ -z "${INSTALL_LIBCXX}" ]] ; then
                    continue
                fi
                INSTALL_TARGETS=install-cxx-headers
                ;;
            swift)
                if [[ -z "${INSTALL_SWIFT}" ]] ; then
                    continue
                fi
                INSTALL_TARGETS=install-swift-components
                ;;
            llbuild)
                if [[ -z "${INSTALL_LLBUILD}" ]] ; then
                    continue
                fi
                INSTALL_TARGETS="install-swift-build-tool install-libllbuildSwift"
                ;;
            # Products from this here install themselves; they don't fall-through.
            lldb)
                if [[ -z "${INSTALL_LLDB}" ]] ; then
                    continue
                fi
                INSTALL_TARGETS="install-distribution"
                ;;
            xctest)
                if [[ -z "${INSTALL_XCTEST}" ]] ; then
                    continue
                fi

                case ${host} in
                  linux-*|freebsd-*|openbsd-*|cygwin-*|haiku-*|android-*) ;;
                  *)
                    echo "error: --install-xctest is not supported on this platform"
                    exit 1
                  ;;
                esac

                ;;
            foundation|foundation_static)
                # FIXME: Foundation doesn't build from the script on OS X
                if [[ ${host} == "macosx"* ]]; then
                    echo "Skipping Foundation on OS X -- use the Xcode project instead"
                    continue
                fi

                if [[ -z "${INSTALL_FOUNDATION}" ]] ; then
                    continue
                fi

                ;;
            libdispatch|libdispatch_static)
                if [[ -z "${INSTALL_LIBDISPATCH}" ]] ; then
                    continue
                fi

                case "${host}" in
                macosx-*)
                  if [[ -z "${INSTALL_DESTDIR}" ]] ; then
                      echo "--install-destdir is required to install products."
                      exit 1
                  fi
                  echo "--- Installing ${product} ---"
                  LIBDISPATCH_BUILD_DIR=$(build_directory ${host} ${product})
                  with_pushd "${LIBDISPATCH_BUILD_DIR}" \
                      call make install
                  DISPATCH_LIBDIR="${host_install_destdir}${host_install_prefix}/lib/swift/${SWIFT_HOST_VARIANT}"
                  DISPATCH_LIBDIR_STATIC="${host_install_destdir}${host_install_prefix}/lib/swift_static/${SWIFT_HOST_VARIANT}"
                  if [ -f "$DISPATCH_LIBDIR/libdispatch.a" ]; then
                      mv "$DISPATCH_LIBDIR/libdispatch.a" "$DISPATCH_LIBDIR_STATIC"
                  fi

                  # As libdispatch installation is self-contained, we break early here.
                  continue
                ;;
                *)
                ;;
                esac
                ;;
            libicu)
                if [[ -z "${INSTALL_LIBICU}" ]]; then
                    continue
                fi
                echo "--- Installing ${product} ---"
                ICU_BUILD_DIR=$(build_directory ${host} ${product})
                ICU_INSTALL_DIR="$(get_host_install_destdir ${host})$(get_host_install_prefix ${host})"
                ICU_LIBDIR="$(build_directory ${host} swift)/lib/swift/${SWIFT_HOST_VARIANT}/${SWIFT_HOST_VARIANT_ARCH}"
                LIBICU_DEST_DIR="${ICU_INSTALL_DIR}lib/swift/${SWIFT_HOST_VARIANT}"
                call mkdir -p ${LIBICU_DEST_DIR}

                for l in uc i18n data
                do
                    lib=${ICU_LIBDIR}/libicu${l}swift
                    echo "${lib} => ${LIBICU_DEST_DIR}"
                    call cp -d ${lib}.so ${lib}.so.* ${LIBICU_DEST_DIR}
                done

                if [ $(true_false "${BUILD_SWIFT_STATIC_STDLIB}") == "TRUE" ]; then
                    LIBICU_DEST_DIR_STATIC="${ICU_INSTALL_DIR}lib/swift_static/${SWIFT_HOST_VARIANT}"
                    call mkdir -p ${LIBICU_DEST_DIR_STATIC}
                    for l in uc i18n data
                    do
                        lib=${ICU_LIBDIR}/libicu${l}swift
                        echo "${lib} => ${LIBICU_DEST_DIR_STATIC}"
                        call cp -d ${lib}.a ${LIBICU_DEST_DIR_STATIC}
                    done
                fi

                ICU_TMP_INSTALL_DIR="${ICU_BUILD_DIR}/tmp_install"
                call mkdir -p  "${ICU_INSTALL_DIR}include"
                call cp -a "${ICU_TMP_INSTALL_DIR}/include/unicode" "${ICU_INSTALL_DIR}include"
                call mkdir -p "${ICU_INSTALL_DIR}share/icuswift"
                call cp -a "${ICU_TMP_INSTALL_DIR}/share/icuswift" "${ICU_INSTALL_DIR}share"
                continue
                ;;
            *)
                echo "error: unknown product: ${product}"
                exit 1
                ;;
        esac

        echo "--- Installing ${product} ---"
        build_dir=$(build_directory ${host} ${product})

        call env DESTDIR="${host_install_destdir}" "${CMAKE_BUILD[@]}" "${build_dir}" -- ${INSTALL_TARGETS}

        # When we are installing LLVM copy over the compiler-rt
        # builtins for iOS/tvOS/watchOS to ensure that we don't
        # have linker errors  when building apps for such platforms.
        if [[ "${product}" = "llvm" ]] && [[ ! -z "${LLVM_INSTALL_COMPONENTS}" ]] && [[ "$(uname -s)" = "Darwin" ]]; then
            copy_embedded_compiler_rt_builtins_from_darwin_host_toolchain "${host_install_destdir}${host_install_prefix}"
        fi
    done
done

for host in "${ALL_HOSTS[@]}"; do
    # Check if we should perform this action.
    if ! [[ $(should_execute_action "${host}-extractsymbols") ]]; then
        continue
    fi

    # Skip this pass if flag is set and we are cross compiling and it's the local host.
    if [[ "${SKIP_LOCAL_HOST_INSTALL}" ]] && [[ $(has_cross_compile_hosts) ]] && [[ ${host} == ${LOCAL_HOST} ]]; then
        continue
    fi

    # Calculate the directory to install products in to.
    host_install_destdir=$(get_host_install_destdir ${host})
    host_install_prefix=$(get_host_install_prefix ${host})

    if [[ "${DARWIN_INSTALL_EXTRACT_SYMBOLS}" ]] && [[ $(host_has_darwin_symbols ${host}) ]]; then
        echo "--- Extracting symbols ---"

        # The usage for this script says that lipo happens before
        # dsym extraction but that's not really what happens.  At this point,
        # we're processing an individual host (eg macosx-x86_64) but targeting
        # the (shared) SYMROOT which can cause mutliple hosts to stomp on each
        # other.  As a hack, I'm segregating the hosts in the symroot but it
        # would probably be better to make the script behave as the usage
        # descibes
        host_symroot="${INSTALL_SYMROOT}/${host}"

        # FIXME: Since it's hard to trace output pipe call,
        #        For now, We don't support dry-run trace for this block
        #        Instead, just echo we do "darwin_intall_extract_symbols".
        if [[ "${DRY_RUN}" ]]; then
            call darwin_install_extract_symbols
        else
            set -x

            CURRENT_INSTALL_DIR=${host_install_destdir}
            CURRENT_PREFIX="${TOOLCHAIN_PREFIX}"

            # Copy executables and shared libraries from the `host_install_destdir` to
            # INSTALL_SYMROOT and run dsymutil on them.
            (cd "${CURRENT_INSTALL_DIR}" &&
             find ./"${CURRENT_PREFIX}" -perm -0111 -type f -print | cpio --insecure -pdm "${host_symroot}")

            dsymutil_path=
            if [[ -n "${DARWIN_INSTALL_EXTRACT_SYMBOLS_USE_JUST_BUILT_DSYMUTIL}" ]]; then
                dsymutil_path=$(find_just_built_local_host_llvm_tool dsymutil)
            else
                dsymutil_path=$(xcrun_find_tool dsymutil)
            fi

            # Run dsymutil on executables and shared libraries.
            #
            # Exclude shell scripts and static archives.
            # Exclude swift-api-digester dSYM to reduce debug toolchain size.
            # Run sequentially -- dsymutil is multithreaded and can be memory intensive
            (cd "${host_symroot}" &&
             find ./"${CURRENT_PREFIX}" -perm -0111 -type f -print | \
               grep -v '.py$' | \
               grep -v '.a$' | \
               grep -v 'swift-api-digester' | \
               xargs -P 1 ${dsymutil_path})

            # Strip executables, shared libraries and static libraries in
            # `host_install_destdir`.
            find "${CURRENT_INSTALL_DIR}${CURRENT_PREFIX}/" \
              '(' -perm -0111 -or -name "*.a" ')' -type f -print | \
              xargs -n 1 -P ${BUILD_JOBS} $(xcrun_find_tool strip) -S

            # Codesign dylibs after strip tool
            # rdar://45388785
            find "${CURRENT_INSTALL_DIR}${CURRENT_PREFIX}/" \
              '(' -name "*.dylib" ')' -type f -print | \
              xargs -n 1 -P ${BUILD_JOBS} $(xcrun_find_tool codesign) -f -s -

            { set +x; } 2>/dev/null
        fi
    fi
done
# Everything is 'installed', but some products may be awaiting lipo.


function build_and_test_installable_package() {

    local host="$1"

    if [[ "${INSTALLABLE_PACKAGE}" ]] ; then

        # Get the directory where the products where installed.
        # If INSTALL_DESTDIR not given, we couldn't have installed anything.

        if [[ -z "${INSTALL_DESTDIR}" ]] ; then
            echo "--install-destdir required to build a package. Skipping."
            return
        fi
        local host_install_destdir="$(get_host_install_destdir ${host})"
        local host_install_prefix="$(get_host_install_prefix ${host})"

        package_for_host="${INSTALLABLE_PACKAGE}"

        echo "--- Creating installable package ---"
        echo "-- Package file: ${package_for_host} --"

        # Assume the lipo builds are (or include) an OS X host and build an xctoolchain
        if [[ "${host}" == "macosx-"* ]] || [[ "${host}" == "merged-hosts" ]]; then
          # Create plist for xctoolchain.
          echo "-- Create Info.plist --"
          PLISTBUDDY_BIN="/usr/libexec/PlistBuddy"

          DARWIN_TOOLCHAIN_INSTALL_LOCATION="/Library/Developer/Toolchains/${DARWIN_TOOLCHAIN_NAME}.xctoolchain"
          DARWIN_TOOLCHAIN_INFO_PLIST="${host_install_destdir}${TOOLCHAIN_PREFIX}/Info.plist"
          DARWIN_TOOLCHAIN_REPORT_URL="https://bugs.swift.org/"
          COMPATIBILITY_VERSION=2
          COMPATIBILITY_VERSION_DISPLAY_STRING="Xcode 8.0"
          DARWIN_TOOLCHAIN_CREATED_DATE="$(date -u +'%a %b %d %T GMT %Y')"

          SWIFT_USE_DEVELOPMENT_TOOLCHAIN_RUNTIME="YES"
          if [[ "${DARWIN_TOOLCHAIN_REQUIRE_USE_OS_RUNTIME}" -eq "1" ]]; then
              SWIFT_USE_DEVELOPMENT_TOOLCHAIN_RUNTIME="NO"
          fi

          echo "-- Removing: ${DARWIN_TOOLCHAIN_INFO_PLIST}"
          call rm -f ${DARWIN_TOOLCHAIN_INFO_PLIST}

          call ${PLISTBUDDY_BIN} -c "Add DisplayName string '${DARWIN_TOOLCHAIN_DISPLAY_NAME}'" "${DARWIN_TOOLCHAIN_INFO_PLIST}"
          call ${PLISTBUDDY_BIN} -c "Add ShortDisplayName string '${DARWIN_TOOLCHAIN_DISPLAY_NAME_SHORT}'" "${DARWIN_TOOLCHAIN_INFO_PLIST}"
          call ${PLISTBUDDY_BIN} -c "Add CreatedDate date '${DARWIN_TOOLCHAIN_CREATED_DATE}'" "${DARWIN_TOOLCHAIN_INFO_PLIST}"
          call ${PLISTBUDDY_BIN} -c "Add CompatibilityVersion integer ${COMPATIBILITY_VERSION}" "${DARWIN_TOOLCHAIN_INFO_PLIST}"
          call ${PLISTBUDDY_BIN} -c "Add CompatibilityVersionDisplayString string ${COMPATIBILITY_VERSION_DISPLAY_STRING}" "${DARWIN_TOOLCHAIN_INFO_PLIST}"
          call ${PLISTBUDDY_BIN} -c "Add Version string '${DARWIN_TOOLCHAIN_VERSION}'" "${DARWIN_TOOLCHAIN_INFO_PLIST}"
          call ${PLISTBUDDY_BIN} -c "Add CFBundleIdentifier string '${DARWIN_TOOLCHAIN_BUNDLE_IDENTIFIER}'" "${DARWIN_TOOLCHAIN_INFO_PLIST}"
          call ${PLISTBUDDY_BIN} -c "Add ReportProblemURL string '${DARWIN_TOOLCHAIN_REPORT_URL}'" "${DARWIN_TOOLCHAIN_INFO_PLIST}"
          call ${PLISTBUDDY_BIN} -c "Add Aliases array" "${DARWIN_TOOLCHAIN_INFO_PLIST}"
          call ${PLISTBUDDY_BIN} -c "Add Aliases:0 string '${DARWIN_TOOLCHAIN_ALIAS}'" "${DARWIN_TOOLCHAIN_INFO_PLIST}"
          call ${PLISTBUDDY_BIN} -c "Add OverrideBuildSettings dict" "${DARWIN_TOOLCHAIN_INFO_PLIST}"
          call ${PLISTBUDDY_BIN} -c "Add OverrideBuildSettings:ENABLE_BITCODE string 'NO'" "${DARWIN_TOOLCHAIN_INFO_PLIST}"
          call ${PLISTBUDDY_BIN} -c "Add OverrideBuildSettings:SWIFT_DISABLE_REQUIRED_ARCLITE string 'YES'" "${DARWIN_TOOLCHAIN_INFO_PLIST}"
          call ${PLISTBUDDY_BIN} -c "Add OverrideBuildSettings:SWIFT_LINK_OBJC_RUNTIME string 'YES'" "${DARWIN_TOOLCHAIN_INFO_PLIST}"
          call ${PLISTBUDDY_BIN} -c "Add OverrideBuildSettings:SWIFT_DEVELOPMENT_TOOLCHAIN string 'YES'" "${DARWIN_TOOLCHAIN_INFO_PLIST}"
          call ${PLISTBUDDY_BIN} -c "Add OverrideBuildSettings:SWIFT_USE_DEVELOPMENT_TOOLCHAIN_RUNTIME string '${SWIFT_USE_DEVELOPMENT_TOOLCHAIN_RUNTIME}'" "${DARWIN_TOOLCHAIN_INFO_PLIST}"

          call chmod a+r "${DARWIN_TOOLCHAIN_INFO_PLIST}"

          if [[ "${DARWIN_TOOLCHAIN_APPLICATION_CERT}" ]] ; then
            echo "-- Codesign xctoolchain --"
            call "${SWIFT_SOURCE_DIR}/utils/toolchain-codesign" "${DARWIN_TOOLCHAIN_APPLICATION_CERT}" "${host_install_destdir}${TOOLCHAIN_PREFIX}/"
          fi
          if [[ "${DARWIN_TOOLCHAIN_INSTALLER_PACKAGE}" ]] ; then
            echo "-- Create Installer --"
            call "${SWIFT_SOURCE_DIR}/utils/toolchain-installer" "${host_install_destdir}${TOOLCHAIN_PREFIX}/" "${DARWIN_TOOLCHAIN_BUNDLE_IDENTIFIER}" \
                "${DARWIN_TOOLCHAIN_INSTALLER_CERT}" "${DARWIN_TOOLCHAIN_INSTALLER_PACKAGE}" "${DARWIN_TOOLCHAIN_INSTALL_LOCATION}" \
                "${DARWIN_TOOLCHAIN_VERSION}" "${SWIFT_SOURCE_DIR}/utils/darwin-installer-scripts"
          fi

          # host_install_destdir contains the toolchain prefix.
          # We want to create the package in host_install_destdir_nonprefixed.
          with_pushd "${host_install_destdir}" \
              call tar -c -z -f "${package_for_host}" "${TOOLCHAIN_PREFIX/#\/}"
        else
            # BSD tar doesn't support --owner/--group.
            if [[ "$(uname -s)" == "Darwin" || "$(uname -s)" == "FreeBSD" ]] ; then
                with_pushd "${host_install_destdir}" \
                    tar -c -z -f "${package_for_host}" "${host_install_prefix/#\/}"
            else
                with_pushd "${host_install_destdir}" \
                    tar -c -z -f "${package_for_host}" --owner=0 --group=0 "${host_install_prefix/#\/}"
            fi
        fi
        if [[ "${TEST_INSTALLABLE_PACKAGE}" ]] ; then
            PKG_TESTS_SOURCE_DIR="${WORKSPACE}/swift-integration-tests"
            PKG_TESTS_SANDBOX_PARENT="$(build_directory swift_package_sandbox_${host} none)"
            PKG_TESTS_TEMPS="${PKG_TESTS_SANDBOX_PARENT}"/"tests"

            if [[ "${host}" == "macosx-"* ]] || [[ "${host}" == "merged-hosts" ]]; then
                PKG_TESTS_SANDBOX="${PKG_TESTS_SANDBOX_PARENT}"/"${TOOLCHAIN_PREFIX}"
            else # Linux
                PKG_TESTS_SANDBOX="${PKG_TESTS_SANDBOX_PARENT}"
            fi

            LIT_EXECUTABLE_PATH="${LLVM_SOURCE_DIR}/utils/lit/lit.py"
            LLVM_BIN_DIR="$(build_directory_bin ${LOCAL_HOST} llvm)"
            echo "-- Test Installable Package --"
            call rm -rf "${PKG_TESTS_SANDBOX_PARENT}"
            call mkdir -p "${PKG_TESTS_SANDBOX}"
            with_pushd "${PKG_TESTS_SANDBOX_PARENT}" \
                call tar xzf "${package_for_host}"

            if python -c "import psutil" ; then
              TIMEOUT_ARGS=--timeout=1200 # 20 minutes
            fi
            with_pushd "${PKG_TESTS_SOURCE_DIR}" \
                call python "${LIT_EXECUTABLE_PATH}" . -sv --param package-path="${PKG_TESTS_SANDBOX}" --param test-exec-root="${PKG_TESTS_TEMPS}" --param llvm-bin-dir="${LLVM_BIN_DIR}" ${TIMEOUT_ARGS}
        fi
    fi
}

# Build and test packages.
for host in "${ALL_HOSTS[@]}"; do

    # Check if we should perform this action.
    if ! [[ $(should_execute_action "${host}-package") ]]; then
        continue
    fi

    if [[ $(should_include_host_in_lipo ${host}) ]]; then
            continue
    fi

    build_and_test_installable_package ${host}
done

# Lipo those products which require it, optionally build and test an installable package.
mergedHost="merged-hosts"
if [[ ${#LIPO_SRC_DIRS[@]} -gt 0 ]]; then
    # This is from multiple hosts; Which host should we say it is?
    # Let's call it 'merged-hosts' so that we can identify it.

    if [[ $(should_execute_action "${mergedHost}-lipo") || $(should_execute_action "${mergedHost}-lipo-core") ]]; then
        # Allow passing lipo with --host-lipo
        if [[ -z "${HOST_LIPO}" ]] ; then
            LIPO_PATH=$(xcrun_find_tool lipo)
        else
            LIPO_PATH="${HOST_LIPO}"
        fi
        call "${SWIFT_SOURCE_DIR}"/utils/recursive-lipo --lipo=${LIPO_PATH} --copy-subdirs="$(get_host_install_prefix ${host})lib/swift $(get_host_install_prefix ${host})lib/swift_static" --destination="$(get_host_install_destdir ${mergedHost})" ${LIPO_SRC_DIRS[@]}

        if [[ $(should_execute_action "${mergedHost}-lipo") ]]; then
            # Build and test the lipo-ed package.
            build_and_test_installable_package ${mergedHost}
        fi
    fi
fi
# END<|MERGE_RESOLUTION|>--- conflicted
+++ resolved
@@ -419,11 +419,8 @@
       | watchos-armv7k          \
       | android-armv7           \
       | android-aarch64         \
-<<<<<<< HEAD
+      | android-x86_64          \
       | wasi-wasm32)
-=======
-      | android-x86_64)
->>>>>>> b78a6498
         ;;
       *)
         echo "Unknown host tools target: ${host}"
