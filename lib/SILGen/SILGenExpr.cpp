--- conflicted
+++ resolved
@@ -504,13 +504,7 @@
                                             SGFContext C);
     RValue visitUnevaluatedInstanceExpr(UnevaluatedInstanceExpr *E,
                                         SGFContext C);
-<<<<<<< HEAD
-
-    // SWIFT_ENABLE_TENSORFLOW
-    RValue visitPoundAssertExpr(PoundAssertExpr *E, SGFContext C);
-=======
     RValue visitTapExpr(TapExpr *E, SGFContext C);
->>>>>>> a820992c
   };
 } // end anonymous namespace
 
@@ -5442,29 +5436,6 @@
   llvm_unreachable("unevaluated_instance expression can never be evaluated");
 }
 
-<<<<<<< HEAD
-// SWIFT_ENABLE_TENSORFLOW
-RValue RValueEmitter::visitPoundAssertExpr(PoundAssertExpr *E, SGFContext C) {
-  SILValue condition;
-  {
-    FullExpr scope(SGF.Cleanups, CleanupLocation(E));
-    condition =
-        SGF.emitRValueAsSingleValue(E->getCondition()).getUnmanagedValue();
-  }
-
-  // Sema forces conditions to have Builtin.i1 type.
-  assert(condition->getType().castTo<BuiltinIntegerType>()->isFixedWidth(1));
-
-  SILValue message = SGF.B.createStringLiteral(
-      E, E->getMessage(), StringLiteralInst::Encoding::UTF8);
-
-  auto resultType = SGF.getASTContext().TheEmptyTupleType;
-  SILValue result = SGF.B.createBuiltin(
-      E, SGF.getASTContext().getIdentifier("poundAssert"),
-      SGF.getLoweredType(resultType), {}, {condition, message});
-
-  return RValue(SGF, E, ManagedValue::forUnmanaged(result));
-=======
 RValue RValueEmitter::visitTapExpr(TapExpr *E, SGFContext C) {
   // This implementation is not very robust; if TapExpr were to ever become
   // user-accessible (as some sort of "with" statement), it should probably
@@ -5489,7 +5460,6 @@
                                       VarType, AccessSemantics::Ordinary, C);
   result = std::move(result).ensurePlusOne(SGF, SILLocation(E));
   return outerScope.popPreservingValue(std::move(result));
->>>>>>> a820992c
 }
 
 RValue SILGenFunction::emitRValue(Expr *E, SGFContext C) {
