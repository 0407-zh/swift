--- conflicted
+++ resolved
@@ -3273,20 +3273,10 @@
                              toType->getCalleeConvention());
 }
 
-<<<<<<< HEAD
-static ManagedValue createAutoDiffThunk(SILGenFunction &SGF,
-                                        SILLocation loc,
-                                        ManagedValue fn,
-                                        AbstractionPattern inputOrigType,
-                                        CanAnyFunctionType inputSubstType,
-                                        AbstractionPattern outputOrigType,
-                                        CanAnyFunctionType outputSubstType);
-=======
 static ManagedValue createDifferentiableFunctionThunk(
     SILGenFunction &SGF, SILLocation loc, ManagedValue fn,
     AbstractionPattern inputOrigType, CanAnyFunctionType inputSubstType,
     AbstractionPattern outputOrigType, CanAnyFunctionType outputSubstType);
->>>>>>> 3d26b078
 
 /// Create a reabstraction thunk.
 static ManagedValue createThunk(SILGenFunction &SGF,
@@ -3314,21 +3304,12 @@
   auto expectedType = substExpectedType
     ->getUnsubstitutedType(SGF.SGM.M);
 
-<<<<<<< HEAD
-  // SWIFT_ENABLE_TENSORFLOW
-  assert(sourceType->isDifferentiable() == expectedType->isDifferentiable() &&
-         "thunks can't change differentiability");
-  if (sourceType->isDifferentiable()) {
-    return createAutoDiffThunk(SGF, loc, fn, inputOrigType, inputSubstType,
-                               outputOrigType, outputSubstType);
-=======
   assert(sourceType->isDifferentiable() == expectedType->isDifferentiable() &&
          "thunks can't change differentiability");
   if (sourceType->isDifferentiable()) {
     return createDifferentiableFunctionThunk(SGF, loc, fn, inputOrigType,
                                              inputSubstType, outputOrigType,
                                              outputSubstType);
->>>>>>> 3d26b078
   }
 
   // We can't do bridging here.
@@ -3390,34 +3371,17 @@
       loc, thunkedFn, SILType::getPrimitiveObjectType(substExpectedType));
 }
 
-<<<<<<< HEAD
-// SWIFT_ENABLE_TENSORFLOW
-/// Create a reabstraction thunk for a @differentiable function.
-static ManagedValue createAutoDiffThunk(SILGenFunction &SGF,
-                                        SILLocation loc,
-                                        ManagedValue fn,
-                                        AbstractionPattern inputOrigType,
-                                        CanAnyFunctionType inputSubstType,
-                                        AbstractionPattern outputOrigType,
-                                        CanAnyFunctionType outputSubstType) {
-=======
 /// Create a reabstraction thunk for a @differentiable function.
 static ManagedValue createDifferentiableFunctionThunk(
     SILGenFunction &SGF, SILLocation loc, ManagedValue fn,
     AbstractionPattern inputOrigType, CanAnyFunctionType inputSubstType,
     AbstractionPattern outputOrigType, CanAnyFunctionType outputSubstType) {
->>>>>>> 3d26b078
   // Applies a thunk to all the components by extracting them, applying thunks
   // to all of them, and then putting them back together.
   auto sourceType = fn.getType().castTo<SILFunctionType>();
 
-<<<<<<< HEAD
-  auto withoutDifferentiablePattern = [](AbstractionPattern pattern)
-      -> AbstractionPattern {
-=======
   auto withoutDifferentiablePattern =
       [](AbstractionPattern pattern) -> AbstractionPattern {
->>>>>>> 3d26b078
     auto patternType = pattern.getAs<AnyFunctionType>();
     // If pattern does not store an `AnyFunctionType`, return original pattern.
     // This logic handles opaque abstraction patterns.
@@ -3435,13 +3399,8 @@
   auto outputOrigTypeNotDiff = withoutDifferentiablePattern(outputOrigType);
   CanAnyFunctionType outputSubstTypeNotDiff(
       outputSubstType->getWithoutDifferentiability());
-<<<<<<< HEAD
-  auto &expectedTLNotDiff = SGF.getTypeLowering(outputOrigTypeNotDiff,
-                                                outputSubstTypeNotDiff);
-=======
   auto &expectedTLNotDiff =
       SGF.getTypeLowering(outputOrigTypeNotDiff, outputSubstTypeNotDiff);
->>>>>>> 3d26b078
   // `differentiable_function_extract` takes `@guaranteed` values.
   auto borrowedFnValue = fn.borrow(SGF, loc);
   SILValue original = SGF.B.createDifferentiableFunctionExtractOriginal(
