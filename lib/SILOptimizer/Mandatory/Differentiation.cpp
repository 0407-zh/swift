//===--- Differentiation.cpp - SIL Automatic Differentiation --*- C++ -*---===//
//
// This source file is part of the Swift.org open source project
//
// Copyright (c) 2018 - 2020 Apple Inc. and the Swift project authors
// Licensed under Apache License v2.0 with Runtime Library Exception
//
// See https://swift.org/LICENSE.txt for license information
// See https://swift.org/CONTRIBUTORS.txt for the list of Swift project authors
//
//===----------------------------------------------------------------------===//
//
// This file implements automatic differentiation.
//
//===----------------------------------------------------------------------===//

#define DEBUG_TYPE "differentiation"

#include "llvm/ADT/APSInt.h"
#include "llvm/ADT/DenseSet.h"
#include "llvm/Support/CommandLine.h"
#include "swift/AST/ASTMangler.h"
#include "swift/AST/ASTPrinter.h"
#include "swift/AST/AnyFunctionRef.h"
#include "swift/AST/AutoDiff.h"
#include "swift/AST/Builtins.h"
#include "swift/AST/DeclContext.h"
#include "swift/AST/DiagnosticsSIL.h"
#include "swift/AST/Expr.h"
#include "swift/AST/GenericEnvironment.h"
#include "swift/AST/GenericSignatureBuilder.h"
#include "swift/AST/LazyResolver.h"
#include "swift/AST/ParameterList.h"
#include "swift/AST/SourceFile.h"
#include "swift/AST/SubstitutionMap.h"
#include "swift/AST/TypeCheckRequests.h"
#include "swift/SIL/FormalLinkage.h"
#include "swift/SIL/PrettyStackTrace.h"
#include "swift/SIL/SILBuilder.h"
#include "swift/SIL/TypeSubstCloner.h"
#include "swift/SILOptimizer/Analysis/DifferentiableActivityAnalysis.h"
#include "swift/SILOptimizer/Analysis/DominanceAnalysis.h"
#include "swift/SILOptimizer/PassManager/Passes.h"
#include "swift/SILOptimizer/PassManager/Transforms.h"
#include "swift/SILOptimizer/Utils/Differentiation/ADContext.h"
<<<<<<< HEAD
#include "swift/SILOptimizer/Utils/Differentiation/Common.h"
#include "swift/SILOptimizer/Utils/Differentiation/JVPEmitter.h"
#include "swift/SILOptimizer/Utils/Differentiation/LinearMapInfo.h"
=======
>>>>>>> bb0aa1c5
#include "swift/SILOptimizer/Utils/Differentiation/Thunk.h"
#include "swift/SILOptimizer/Utils/Differentiation/VJPEmitter.h"
#include "swift/SILOptimizer/Utils/SILOptFunctionBuilder.h"

using namespace swift;
using namespace swift::autodiff;
using llvm::DenseMap;
using llvm::SmallDenseMap;
using llvm::SmallDenseSet;
using llvm::SmallMapVector;
using llvm::SmallSet;

/// This flag is used to disable `differentiable_function_extract` instruction
/// folding for SIL testing purposes.
static llvm::cl::opt<bool> SkipFoldingDifferentiableFunctionExtraction(
    "differentiation-skip-folding-differentiable-function-extraction",
    llvm::cl::init(true));

//===----------------------------------------------------------------------===//
// Helpers
//===----------------------------------------------------------------------===//

/// Given a dumpable value, dumps it to `llvm::dbgs()`.
template <typename T> static inline void debugDump(T &v) {
  LLVM_DEBUG(llvm::dbgs() << "\n==== BEGIN DEBUG DUMP ====\n"
                          << v << "\n==== END DEBUG DUMP ====\n");
}

namespace {

class DifferentiationTransformer {
private:
  /// Reference to the main transform.
  SILModuleTransform &transform;

  /// Context necessary for performing the transformations.
  ADContext context;

  /// Promotes the given `differentiable_function` instruction to a valid
  /// `@differentiable` function-typed value.
  SILValue promoteToDifferentiableFunction(DifferentiableFunctionInst *inst,
                                           SILBuilder &builder, SILLocation loc,
                                           DifferentiationInvoker invoker);

public:
  /// Construct an `DifferentiationTransformer` for the given module.
  explicit DifferentiationTransformer(SILModuleTransform &transform)
      : transform(transform), context(transform) {}

  SILModuleTransform &getTransform() { return transform; }

  ADContext &getContext() { return context; }

  /// Canonicalize the given witness, filling in derivative functions if
  /// missing.
  ///
  /// Generated derivative functions have the same linkage as the witness.
  ///
  /// \param serializeFunctions specifies whether generated functions should be
  ///        serialized.
  bool canonicalizeDifferentiabilityWitness(
      SILFunction *original, SILDifferentiabilityWitness *witness,
      DifferentiationInvoker invoker, IsSerialized_t serializeFunctions);

  /// Process the given `differentiable_function` instruction, filling in
  /// missing derivative functions if necessary.
  bool processDifferentiableFunctionInst(DifferentiableFunctionInst *dfi);

  /// Fold `differentiable_function_extract` users of the given
  /// `differentiable_function` instruction, directly replacing them with
  /// `differentiable_function` instruction operands. If the
  /// `differentiable_function` instruction has no remaining uses, delete the
  /// instruction itself after folding.
  ///
  /// Folding can be disabled by the
  /// `SkipFoldingDifferentiableFunctionExtraction` flag for SIL testing
  /// purposes.
  void foldDifferentiableFunctionExtraction(DifferentiableFunctionInst *source);
};

} // end anonymous namespace

/// If the original function doesn't have a return, it cannot be differentiated.
/// Returns true if error is emitted.
static bool diagnoseNoReturn(ADContext &context, SILFunction *original,
                             DifferentiationInvoker invoker) {
  if (original->findReturnBB() != original->end())
    return false;
  context.emitNondifferentiabilityError(
      original->getLocation().getEndSourceLoc(), invoker,
      diag::autodiff_missing_return);
  return true;
}

/// If the original function contains unsupported control flow, emit a "control
/// flow unsupported" error at appropriate source locations. Returns true if
/// error is emitted.
///
/// Update as control flow support is added. Currently, branching terminators
/// other than `br`, `cond_br`, `switch_enum` are not supported.
static bool diagnoseUnsupportedControlFlow(ADContext &context,
                                           SILFunction *original,
                                           DifferentiationInvoker invoker) {
  if (original->getBlocks().size() <= 1)
    return false;
  // Diagnose unsupported branching terminators.
  for (auto &bb : *original) {
    auto *term = bb.getTerminator();
    // Supported terminators are: `br`, `cond_br`, `switch_enum`,
    // `switch_enum_addr`.
    if (isa<BranchInst>(term) || isa<CondBranchInst>(term) ||
        isa<SwitchEnumInst>(term) || isa<SwitchEnumAddrInst>(term))
      continue;
    // If terminator is an unsupported branching terminator, emit an error.
    if (term->isBranch()) {
      context.emitNondifferentiabilityError(
          term, invoker, diag::autodiff_control_flow_not_supported);
      return true;
    }
  }
  return false;
}

<<<<<<< HEAD
// SWIFT_ENABLE_TENSORFLOW
=======
>>>>>>> bb0aa1c5
/// Check whether the given requirements are satisfied, with the given
/// derivative generic signature (containing requirements), and substitution
/// map. Returns true if error is emitted.
static bool diagnoseUnsatisfiedRequirements(ADContext &context,
                                            CanSILFunctionType origFnTy,
                                            GenericSignature derivativeGenSig,
                                            SubstitutionMap substMap,
                                            DifferentiationInvoker invoker,
                                            SourceLoc loc) {
  // If the original function is polymorphic and its generic signature is the
  // same as the derivative generic signature, then the requirements are
  // satisfied. This check is necessary because the subsequent logic does not
  // correctly handle polymorphic original functions.
  // TODO(TF-1055): Can be removed after we have a robust solution for TF-1055.
  if (origFnTy->getInvocationGenericSignature() && derivativeGenSig &&
      origFnTy->getInvocationGenericSignature()->isEqual(derivativeGenSig))
    return false;

  // If there are no derivative requirements, return false.
  if (!derivativeGenSig)
    return false;
  auto requirements = derivativeGenSig->getRequirements();
  if (requirements.empty())
    return false;
  // Iterate through all requirements and check whether they are satisfied.
  auto *swiftModule = context.getModule().getSwiftModule();
  SmallVector<Requirement, 2> unsatisfiedRequirements;
  for (auto req : requirements) {
    auto firstType = req.getFirstType();
    Type secondType;
    // Substitute first and second types using the given substitution map,
    // looking up conformances in the current module, if possible.
    if (auto substFirstType =
            firstType.subst(QuerySubstitutionMap{substMap},
                            LookUpConformanceInModule(swiftModule))) {
      firstType = substFirstType;
    }
    if (req.getKind() != RequirementKind::Layout) {
      secondType = req.getSecondType();
      if (auto substSecondType =
              secondType.subst(QuerySubstitutionMap{substMap},
                               LookUpConformanceInModule(swiftModule))) {
        secondType = substSecondType;
      }
    }
    switch (req.getKind()) {
    // Check layout requirements.
    case RequirementKind::Layout: {
      auto layout = req.getLayoutConstraint();
      switch (layout->getKind()) {
      case LayoutConstraintKind::Class:
        if (!firstType->satisfiesClassConstraint())
          unsatisfiedRequirements.push_back(req);
        continue;
      default:
        // TODO: Check other layout requirements. Note that `@differentiable`
        // attribute type-checking does not yet support layout requirements in
        // where clauses; layout requirements in derivative generic signatures
        // can be formed only from `differentiable_function` instructions whose
        // original function operand is generic with layout requirements.
        break;
      }
      continue;
    }
    // Check same type requirements.
    case RequirementKind::SameType:
      // If the first type does not equal the second type, then record the
      // unsatisfied requirement.
      if (!firstType->isEqual(secondType))
        unsatisfiedRequirements.push_back(req);
      continue;
    // Check superclass requirements.
    case RequirementKind::Superclass: {
      // If the second type is not an exact superclass of second type, then
      // record the unsatisfied requirement.
      if (!secondType->isExactSuperclassOf(firstType))
        unsatisfiedRequirements.push_back(req);
      continue;
    }
    // Check conformance requirements.
    case RequirementKind::Conformance: {
      auto protocolType = req.getSecondType()->castTo<ProtocolType>();
      auto protocol = protocolType->getDecl();
      assert(protocol && "Expected protocol in generic signature requirement");
      // If the first type does not conform to the second type in the current
      // module, then record the unsatisfied requirement.
      if (!swiftModule->lookupConformance(firstType, protocol))
        unsatisfiedRequirements.push_back(req);
      continue;
    }
    }
  }
  if (unsatisfiedRequirements.empty())
    return false;
  // Diagnose unsatisfied requirements.
  std::string reqText;
  llvm::raw_string_ostream stream(reqText);
  interleave(
      unsatisfiedRequirements,
      [&](Requirement req) { req.print(stream, PrintOptions()); },
      [&] { stream << ", "; });
  context.emitNondifferentiabilityError(
      loc, invoker, diag::autodiff_function_assoc_func_unmet_requirements,
      stream.str());
  return true;
}

//===----------------------------------------------------------------------===//
// Code emission utilities
//===----------------------------------------------------------------------===//

/// Given an apply site, emit copies of all parameters and place them in
/// `copiedArgs`. Any buffers that need to be destroyed will be added to
/// `newArgsToDestroy`. Any new buffers that need to be deallocated will be
/// added to `newBuffersToDealloc`. This helper is used for duplicating an
/// apply site.
static void copyParameterArgumentsForApply(
    ApplySite applySite, SmallVectorImpl<SILValue> &copiedArgs,
    SmallVectorImpl<SILValue> &newArgsToDestroy,
    SmallVectorImpl<AllocStackInst *> &newBuffersToDealloc) {
  LLVM_DEBUG({
    auto &s = getADDebugStream() << "Copying arguments from apply site: ";
    applySite.getInstruction()->print(s);
  });
  auto loc = applySite.getLoc();
  copiedArgs.reserve(applySite.getNumArguments());
<<<<<<< HEAD
  SILBuilder copyBuilder(applySite.getInstruction());
=======
  SILBuilderWithScope copyBuilder(applySite.getInstruction());
>>>>>>> bb0aa1c5
  for (auto &argOperand : applySite.getArgumentOperands()) {
    auto arg = argOperand.get();
    auto argConv = applySite.getArgumentConvention(argOperand);
    auto collectNewArg = [&](SILValue newArg) {
      copiedArgs.push_back(newArg);
      if (argConv.isGuaranteedConvention() &&
          argConv != SILArgumentConvention::Indirect_InoutAliasable)
        newArgsToDestroy.push_back(newArg);
    };
    // Copy the argument if it's to be owned by the newly created closure.
    // Objects are to be retained.
    if (arg->getType().isObject()) {
      auto newArg = copyBuilder.emitCopyValueOperation(loc, arg);
      collectNewArg(newArg);
      continue;
    }
    // Addresses depend on argument conventions.
    // If the argument is an aliasable inout reference, do not copy the
    // argument since it's a `@noescape` capture.
    if (argConv == SILArgumentConvention::Indirect_InoutAliasable) {
      collectNewArg(arg);
      continue;
    }
    // Otherwise, it must be address-only. Create a new buffer and perform
    // `copy_addr`.
    auto *argCopy = copyBuilder.createAllocStack(loc, arg->getType());
    newBuffersToDealloc.push_back(argCopy);
    copyBuilder.createCopyAddr(loc, arg, argCopy, IsNotTake, IsInitialization);
    collectNewArg(argCopy);
  }
}

/// When a function value is used in an instruction (usually `apply`), there may
/// be conversion instructions in between, e.g. `thin_to_thick_function`. Given
/// a new function value and an old function value, this helper function
/// recursively converts the new function just like how the old function is
/// converted.
///
/// If the new function's generic signature is specified, it is used
/// to create substitution maps for reapplied `partial_apply` instructions.
static SILValue reapplyFunctionConversion(
    ADContext &context, SILValue newFunc, SILValue oldFunc,
    SILValue oldConvertedFunc, SILBuilder &builder, SILLocation loc,
    SmallVectorImpl<AllocStackInst *> &newBuffersToDealloc,
    IndexSubset *parameterIndices,
    GenericSignature newFuncGenSig = GenericSignature()) {
  // If the old func is the new func, then there's no conversion.
  if (oldFunc == oldConvertedFunc)
    return newFunc;
  // Handle a few instruction cases.
  // copy_value
  if (auto *cvi = dyn_cast<CopyValueInst>(oldConvertedFunc)) {
    // Note: no `copy_value` is needed for the re-converted function because the
    // caller of `reapplyFunctionConversion` should consume the re-converted
    // function.
    return reapplyFunctionConversion(
        context, newFunc, oldFunc, cvi->getOperand(), builder, loc,
        newBuffersToDealloc, parameterIndices, newFuncGenSig);
  }
  // begin_borrow
  if (auto *bbi = dyn_cast<BeginBorrowInst>(oldConvertedFunc)) {
    // Note: no `begin_borrow` is needed for the re-converted function because
    // the caller of `reapplyFunctionConversion` should consume the re-converted
    // function.
    return reapplyFunctionConversion(
        context, newFunc, oldFunc, bbi->getOperand(), builder, loc,
        newBuffersToDealloc, parameterIndices, newFuncGenSig);
  }
  // convert_function
  if (auto *cfi = dyn_cast<ConvertFunctionInst>(oldConvertedFunc)) {
    return reapplyFunctionConversion(
        context, newFunc, oldFunc, cfi->getOperand(), builder, loc,
        newBuffersToDealloc, parameterIndices, newFuncGenSig);
  }
  // thin_to_thick_function
  if (auto *tttfi = dyn_cast<ThinToThickFunctionInst>(oldConvertedFunc)) {
    auto innerNewFunc = reapplyFunctionConversion(
        context, newFunc, oldFunc, tttfi->getOperand(), builder, loc,
        newBuffersToDealloc, parameterIndices, newFuncGenSig);
    auto operandFnTy = innerNewFunc->getType().castTo<SILFunctionType>();
    auto thickTy = operandFnTy->getWithRepresentation(
        SILFunctionTypeRepresentation::Thick);
    auto silTy = SILType::getPrimitiveObjectType(thickTy);
    return builder.createThinToThickFunction(loc, innerNewFunc, silTy);
  }
  // partial_apply
  if (auto *pai = dyn_cast<PartialApplyInst>(oldConvertedFunc)) {
    SmallVector<SILValue, 8> newArgs;
    newArgs.reserve(pai->getNumArguments());
    SmallVector<SILValue, 1> newArgsToDestroy;
    copyParameterArgumentsForApply(pai, newArgs, newArgsToDestroy,
                                   newBuffersToDealloc);
    auto innerNewFunc = reapplyFunctionConversion(
        context, newFunc, oldFunc, pai->getCallee(), builder, loc,
        newBuffersToDealloc, parameterIndices, newFuncGenSig);
    // Reabstraction thunk `partial_apply` reapplications require special
    // support. Reabstraction thunk JVP/VJP expects a `@differentiable`
    // function-typed argument to avoid opaque function non-differentiability
    // errors. Thus, `partial_apply` reapplications must first form a
    // `differentiable_function` of the function-typed thunk argument.
    auto isReabstractionThunkCallee = [&]() -> bool {
      auto *fri = dyn_cast<FunctionRefInst>(oldFunc);
      return fri && fri->getReferencedFunctionOrNull()->isThunk() ==
                        IsReabstractionThunk;
    };
    if (isReabstractionThunkCallee()) {
      assert(newArgs.size() == 1 &&
             "Expected reabstraction thunk to be partially applied with only "
             "one argument");
      auto *dfi = context.createDifferentiableFunction(
          builder, loc, parameterIndices, newArgs.back());
      context.addDifferentiableFunctionInstToWorklist(dfi);
      newArgs.back() = dfi;
    }
    // Compute substitution map for reapplying `partial_apply`.
    // - If reapplied functoin is not polymorphic, use empty substitution map
    //   regardless of the original `partial_apply`'s substitution map.
    //   - This case is triggered for reapplying `partial_apply` where `newFunc`
    //     is a `differentiability_witness_function` where the witness generic
    //     signature has all concrete parameters while the original function's
    //     generic signature does not. In this case, the original function type
    //     is polymorphic while derivative function types are not (specialized
    //     with concrete types from same-type requirements).
    // - Otherwise, if `newFuncGenSig` is not specified, use the original
    //   `partial_apply`'s substitution map.
    // - Otherwise, if `newFuncGenSig` is specified, combine it with the
    //   original `partial_apply`'s substitution map.
    SubstitutionMap substMap;
    if (innerNewFunc->getType().castTo<SILFunctionType>()->isPolymorphic()) {
      if (!newFuncGenSig) {
        substMap = pai->getSubstitutionMap();
      } else {
        substMap = SubstitutionMap::get(
            newFuncGenSig, QuerySubstitutionMap{pai->getSubstitutionMap()},
            LookUpConformanceInModule(builder.getModule().getSwiftModule()));
      }
    }
    return builder.createPartialApply(loc, innerNewFunc, substMap, newArgs,
                                      ParameterConvention::Direct_Guaranteed);
  }
  llvm_unreachable("Unhandled function conversion instruction");
}

/// Emits a reference to a derivative function of `original`, differentiated
/// with respect to a superset of `desiredIndices`. Returns the `SILValue` for
/// the derivative function and the actual indices that the derivative function
/// is with respect to.
///
<<<<<<< HEAD
/// Returns `None` on failure, signifying that a diagnostic has been emitted.
///
/// Creates new differentiation tasks, if necessary, using `invoker` as the
/// invoker. Calls `taskCallback` for all newly-created tasks (but may also call
/// `taskCallback` for already-existing tasks), so that the caller can make sure
/// that the task actually gets executed.
///
/// FIXME: This is too complicated and needs to be rewritten.
=======
/// Returns `None` on failure, signifying that a diagnostic has been emitted
/// using `invoker`.
>>>>>>> bb0aa1c5
static Optional<std::pair<SILValue, SILAutoDiffIndices>>
emitDerivativeFunctionReference(
    DifferentiationTransformer &transformer, SILBuilder &builder,
    SILAutoDiffIndices desiredIndices, AutoDiffDerivativeFunctionKind kind,
    SILValue original, DifferentiationInvoker invoker,
    SmallVectorImpl<AllocStackInst *> &newBuffersToDealloc) {
<<<<<<< HEAD

  SILValue functionSource = original;
=======
>>>>>>> bb0aa1c5
  ADContext &context = transformer.getContext();

  // If `original` is itself an `DifferentiableFunctionExtractInst` whose kind
  // matches the given kind and desired differentiation parameter indices,
  // simply extract the derivative function of its function operand, retain the
  // derivative function, and return it.
  if (auto *inst = original->getDefiningInstruction())
    if (auto *dfei = dyn_cast<DifferentiableFunctionExtractInst>(inst))
      if (dfei->getExtractee() ==
          NormalDifferentiableFunctionTypeComponent::Original)
<<<<<<< HEAD
        functionSource = dfei->getOperand();

  // If `functionSource` is a `@differentiable` function, just extract the
  // derivative function.
  if (auto diffableFnType =
          functionSource->getType().castTo<SILFunctionType>()) {
    if (diffableFnType->isDifferentiable()) {
      auto paramIndices = diffableFnType->getDifferentiabilityParameterIndices();
      for (auto i : desiredIndices.parameters->getIndices()) {
        if (!paramIndices->contains(i)) {
          context.emitNondifferentiabilityError(
              functionSource, invoker,
=======
        original = dfei->getOperand();

  // If `original` is a `@differentiable` function, just extract the
  // derivative function.
  if (auto diffableFnType = original->getType().castTo<SILFunctionType>()) {
    if (diffableFnType->isDifferentiable()) {
      auto paramIndices =
          diffableFnType->getDifferentiabilityParameterIndices();
      for (auto i : desiredIndices.parameters->getIndices()) {
        if (!paramIndices->contains(i)) {
          context.emitNondifferentiabilityError(
              original, invoker,
>>>>>>> bb0aa1c5
              diag::
                  autodiff_function_noderivative_parameter_not_differentiable);
          return None;
        }
      }
<<<<<<< HEAD
      auto borrowedDiffFunc = builder.emitBeginBorrowOperation(
          functionSource.getLoc(), functionSource);
      SILValue derivativeFn = builder.createDifferentiableFunctionExtract(
          borrowedDiffFunc.getLoc(), kind, borrowedDiffFunc);
      derivativeFn =
          builder.emitCopyValueOperation(functionSource.getLoc(), derivativeFn);
      builder.emitEndBorrowOperation(functionSource.getLoc(), borrowedDiffFunc);
=======
      auto borrowedDiffFunc =
          builder.emitBeginBorrowOperation(original.getLoc(), original);
      SILValue derivativeFn = builder.createDifferentiableFunctionExtract(
          borrowedDiffFunc.getLoc(), kind, borrowedDiffFunc);
      derivativeFn =
          builder.emitCopyValueOperation(original.getLoc(), derivativeFn);
      builder.emitEndBorrowOperation(original.getLoc(), borrowedDiffFunc);
>>>>>>> bb0aa1c5
      SILAutoDiffIndices indices(0, desiredIndices.parameters);
      return std::make_pair(derivativeFn, indices);
    }
  }

<<<<<<< HEAD
  // Find local function reference.
=======
  // Handle `function_ref` original function.
>>>>>>> bb0aa1c5
  if (auto *originalFRI =
          peerThroughFunctionConversions<FunctionRefInst>(original)) {
    auto loc = originalFRI->getLoc();
    auto *originalFn = originalFRI->getReferencedFunctionOrNull();
    assert(originalFn);
    auto originalFnTy = originalFn->getLoweredFunctionType();
    auto numResults = originalFnTy->getNumResults() +
                      originalFnTy->getNumIndirectMutatingParameters();
    auto *desiredResultIndices = IndexSubset::get(
        context.getASTContext(), numResults, {desiredIndices.source});
    auto *desiredParameterIndices = desiredIndices.parameters;
    // NOTE(TF-893): Extending capacity is necessary when `originalFnTy` has
    // parameters corresponding to captured variables.
    // TODO: If posssible, change `autodiff::getLoweredParameterIndices` to
    // take `CaptureInfo` into account.
    if (originalFnTy->getNumParameters() >
        desiredParameterIndices->getCapacity()) {
      desiredParameterIndices = desiredParameterIndices->extendingCapacity(
          context.getASTContext(), originalFnTy->getNumParameters());
    }
<<<<<<< HEAD
    auto *minimalWitness = getExactDifferentiabilityWitness(
        context.getModule(), originalFn, desiredParameterIndices,
        desiredResultIndices);
=======
    // Look up a differentiability witness with the exact configuration.
    auto *minimalWitness = getExactDifferentiabilityWitness(
        context.getModule(), originalFn, desiredParameterIndices,
        desiredResultIndices);
    // Otherwise, look up a differentiability witness with a minimal superset
    // configuration.
>>>>>>> bb0aa1c5
    if (!minimalWitness)
      minimalWitness = getOrCreateMinimalASTDifferentiabilityWitness(
          context.getModule(), originalFn, desiredParameterIndices,
          desiredResultIndices);
<<<<<<< HEAD
=======
    // If no minimal witness exists, check non-differentiable cases before
    // creating a new private differentiability witness.
>>>>>>> bb0aa1c5
    if (!minimalWitness) {
      // If the function is intentionally marked as being opaque to
      // differentiation, then we should not create a task for it.
      if (originalFn->hasSemanticsAttr("autodiff.opaque")) {
        context.emitNondifferentiabilityError(
            original, invoker,
            diag::autodiff_opaque_function_not_differentiable);
        return None;
      }
      // Check and diagnose non-differentiable arguments.
      auto originalFnTy = originalFn->getLoweredFunctionType();
      for (unsigned paramIndex : range(originalFnTy->getNumParameters())) {
        if (desiredIndices.isWrtParameter(paramIndex) &&
            !originalFnTy->getParameters()[paramIndex]
                 .getSILStorageInterfaceType()
                 .isDifferentiable(context.getModule())) {
          auto diag = context.emitNondifferentiabilityError(
              original, invoker, diag::autodiff_nondifferentiable_argument);
          return None;
        }
      }
      // Check and diagnose non-differentiable results.
      SILType resultType;
      if (desiredIndices.source >= originalFnTy->getNumResults()) {
        auto inoutParamIdx =
            desiredIndices.source - originalFnTy->getNumResults();
        auto inoutParam =
            *std::next(originalFnTy->getIndirectMutatingParameters().begin(),
                       inoutParamIdx);
        resultType = inoutParam.getSILStorageInterfaceType();
      } else {
        resultType = originalFnTy->getResults()[desiredIndices.source]
                         .getSILStorageInterfaceType();
      }
      if (!resultType.isDifferentiable(context.getModule())) {
        context.emitNondifferentiabilityError(
            original, invoker, diag::autodiff_nondifferentiable_result);
        return None;
      }
      // Check and diagnose external declarations.
      if (originalFn->isExternalDeclaration()) {
        context.emitNondifferentiabilityError(
            original, invoker,
            diag::autodiff_external_nondifferentiable_function);
        return None;
      }
      // Sanity check passed. Create a new differentiability witness and
      // canonicalize it.
      GenericSignature contextualDerivativeGenSig = GenericSignature();
      if (invoker.getKind() ==
          DifferentiationInvoker::Kind::IndirectDifferentiation)
        contextualDerivativeGenSig =
            invoker.getIndirectDifferentiation()
                .second->getDerivativeGenericSignature();
      auto derivativeConstrainedGenSig =
          autodiff::getConstrainedDerivativeGenericSignature(
              originalFn->getLoweredFunctionType(), desiredParameterIndices,
              contextualDerivativeGenSig,
              LookUpConformanceInModule(context.getModule().getSwiftModule()));
      minimalWitness = SILDifferentiabilityWitness::createDefinition(
          context.getModule(), SILLinkage::Private, originalFn,
          desiredParameterIndices, desiredResultIndices,
          derivativeConstrainedGenSig, /*jvp*/ nullptr,
          /*vjp*/ nullptr, /*isSerialized*/ false);
      if (transformer.canonicalizeDifferentiabilityWitness(
              originalFn, minimalWitness, invoker, IsNotSerialized))
        return None;
    }
    assert(minimalWitness);
    if (original->getFunction()->isSerialized() &&
        !hasPublicVisibility(minimalWitness->getLinkage())) {
      enum { Inlinable = 0, DefaultArgument = 1 };
      unsigned fragileKind = Inlinable;
      // FIXME: This is not a very robust way of determining if the function is
      // a default argument. Also, we have not exhaustively listed all the kinds
      // of fragility.
      if (original->getFunction()->getLinkage() == SILLinkage::PublicNonABI)
        fragileKind = DefaultArgument;
      context.emitNondifferentiabilityError(
          original, invoker, diag::autodiff_private_derivative_from_fragile,
          fragileKind,
          llvm::isa_and_nonnull<AbstractClosureExpr>(
              originalFRI->getLoc().getAsASTNode<Expr>()));
      return None;
    }
    // TODO(TF-482): Move generic requirement checking logic to
<<<<<<< HEAD
    // `getExactDifferentiabilityWitness` &
=======
    // `getExactDifferentiabilityWitness` and
>>>>>>> bb0aa1c5
    // `getOrCreateMinimalASTDifferentiabilityWitness`.
    // Get the substitution map for checking unmet generic requirements.
    // By default, use the forwarding substitution map of the original function.
    // If the original callee is a `partial_apply` or `apply` instruction, use
    // its substitution map instead.
    auto substMap = original->getFunction()->getForwardingSubstitutionMap();
    if (auto *pai =
            peerThroughFunctionConversions<PartialApplyInst>(original)) {
      substMap = pai->getSubstitutionMap();
    } else if (auto *ai = peerThroughFunctionConversions<ApplyInst>(original)) {
      substMap = ai->getSubstitutionMap();
    }
    if (diagnoseUnsatisfiedRequirements(
            context, original->getType().castTo<SILFunctionType>(),
            minimalWitness->getDerivativeGenericSignature(), substMap, invoker,
            original.getLoc().getSourceLoc()))
      return None;
    DifferentiabilityWitnessFunctionKind witnessKind;
    switch (kind) {
    case AutoDiffDerivativeFunctionKind::JVP:
      witnessKind = DifferentiabilityWitnessFunctionKind::JVP;
      break;
    case AutoDiffDerivativeFunctionKind::VJP:
      witnessKind = DifferentiabilityWitnessFunctionKind::VJP;
      break;
    }
    auto *derivativeFnRef = builder.createDifferentiabilityWitnessFunction(
        loc, witnessKind, minimalWitness);
    auto convertedRef = reapplyFunctionConversion(
        context, derivativeFnRef, originalFRI, original, builder, loc,
        newBuffersToDealloc, desiredIndices.parameters,
        derivativeFnRef->getType()
            .getASTType()
            ->castTo<SILFunctionType>()
            ->getSubstGenericSignature());
    return std::make_pair(
        convertedRef,
        SILAutoDiffIndices(desiredIndices.source,
                           minimalWitness->getParameterIndices()));
  }

<<<<<<< HEAD
  // Find witness method retrieval.
=======
  // Handle `witness_method`.
>>>>>>> bb0aa1c5
  if (auto *witnessMethod =
          peerThroughFunctionConversions<WitnessMethodInst>(original)) {
    auto loc = witnessMethod->getLoc();
    auto requirementDeclRef = witnessMethod->getMember();
    auto *requirementDecl = requirementDeclRef.getAbstractFunctionDecl();
    // If requirement declaration does not have any `@differentiable`
    // attributes, produce an error.
    if (!requirementDecl->getAttrs().hasAttribute<DifferentiableAttr>()) {
      context.emitNondifferentiabilityError(
          original, invoker, diag::autodiff_protocol_member_not_differentiable);
      return None;
    }
    // Find the minimal derivative configuration: minimal parameter indices and
    // corresponding derivative generic signature. If it does not exist, produce
    // an error.
    IndexSubset *minimalASTParamIndices = nullptr;
    auto minimalConfig = findMinimalDerivativeConfiguration(
        requirementDecl, desiredIndices.parameters, minimalASTParamIndices);
    if (!minimalConfig) {
      context.emitNondifferentiabilityError(
          original, invoker,
          diag::autodiff_member_subset_indices_not_differentiable);
      return None;
    }
    auto minimalIndices = minimalConfig->getSILAutoDiffIndices();
    // Emit a `witness_method` instruction for the derivative function.
    auto originalType = witnessMethod->getType().castTo<SILFunctionType>();
    auto assocType = originalType->getAutoDiffDerivativeFunctionType(
        minimalIndices.parameters, minimalIndices.source, kind,
        context.getTypeConverter(),
        LookUpConformanceInModule(builder.getModule().getSwiftModule()));
    auto *autoDiffFuncId = AutoDiffDerivativeFunctionIdentifier::get(
        kind, minimalASTParamIndices, minimalConfig->derivativeGenericSignature,
        context.getASTContext());
    auto *ref = builder.createWitnessMethod(
        loc, witnessMethod->getLookupType(), witnessMethod->getConformance(),
        requirementDeclRef.asAutoDiffDerivativeFunction(autoDiffFuncId),
        SILType::getPrimitiveObjectType(assocType));
    auto convertedRef = reapplyFunctionConversion(
        context, ref, witnessMethod, original, builder, loc,
        newBuffersToDealloc, desiredIndices.parameters);
    return std::make_pair(convertedRef, minimalIndices);
  }

<<<<<<< HEAD
  // Find class method.
  if (auto *classMethodInst =
          peerThroughFunctionConversions<ClassMethodInst>(original)) {
    auto loc = classMethodInst->getLoc();
    auto methodDeclRef = classMethodInst->getMember();
=======
  // Handle `class_method`.
  if (auto *classMethod =
          peerThroughFunctionConversions<ClassMethodInst>(original)) {
    auto loc = classMethod->getLoc();
    auto methodDeclRef = classMethod->getMember();
>>>>>>> bb0aa1c5
    auto *methodDecl = methodDeclRef.getAbstractFunctionDecl();
    // If method declaration does not have any `@differentiable` attributes,
    // produce an error.
    if (!methodDecl->getAttrs().hasAttribute<DifferentiableAttr>()) {
      context.emitNondifferentiabilityError(
          original, invoker, diag::autodiff_class_member_not_differentiable);
      return None;
    }
    // Find the minimal derivative configuration: minimal parameter indices and
    // corresponding derivative generic signature. If it does not exist, produce
    // an error.
    IndexSubset *minimalASTParamIndices = nullptr;
    auto minimalConfig = findMinimalDerivativeConfiguration(
        methodDecl, desiredIndices.parameters, minimalASTParamIndices);
    if (!minimalConfig) {
      context.emitNondifferentiabilityError(
          original, invoker,
          diag::autodiff_member_subset_indices_not_differentiable);
      return None;
    }
    auto minimalIndices = minimalConfig->getSILAutoDiffIndices();
    // Emit a `class_method` instruction for the derivative function.
<<<<<<< HEAD
    auto originalType = classMethodInst->getType().castTo<SILFunctionType>();
=======
    auto originalType = classMethod->getType().castTo<SILFunctionType>();
>>>>>>> bb0aa1c5
    auto assocType = originalType->getAutoDiffDerivativeFunctionType(
        minimalIndices.parameters, minimalIndices.source, kind,
        context.getTypeConverter(),
        LookUpConformanceInModule(builder.getModule().getSwiftModule()));
    auto *autoDiffFuncId = AutoDiffDerivativeFunctionIdentifier::get(
        kind, minimalASTParamIndices, minimalConfig->derivativeGenericSignature,
        context.getASTContext());
    auto *ref = builder.createClassMethod(
<<<<<<< HEAD
        loc, classMethodInst->getOperand(),
        methodDeclRef.asAutoDiffDerivativeFunction(autoDiffFuncId),
        SILType::getPrimitiveObjectType(assocType));
    auto convertedRef = reapplyFunctionConversion(
        context, ref, classMethodInst, original, builder, loc,
        newBuffersToDealloc, desiredIndices.parameters);
=======
        loc, classMethod->getOperand(),
        methodDeclRef.asAutoDiffDerivativeFunction(autoDiffFuncId),
        SILType::getPrimitiveObjectType(assocType));
    auto convertedRef = reapplyFunctionConversion(
        context, ref, classMethod, original, builder, loc, newBuffersToDealloc,
        desiredIndices.parameters);
>>>>>>> bb0aa1c5
    return std::make_pair(convertedRef, minimalIndices);
  }

  // Emit the general opaque function error.
  context.emitNondifferentiabilityError(
      original, invoker, diag::autodiff_opaque_function_not_differentiable);
  return None;
}
<<<<<<< HEAD
// SWIFT_ENABLE_TENSORFLOW END
=======
>>>>>>> bb0aa1c5

//===----------------------------------------------------------------------===//
// `SILDifferentiabilityWitness` processing
//===----------------------------------------------------------------------===//

static SILFunction *createEmptyVJP(ADContext &context, SILFunction *original,
                                   SILDifferentiabilityWitness *witness,
                                   IsSerialized_t isSerialized) {
  LLVM_DEBUG({
    auto &s = getADDebugStream();
    s << "Creating VJP:\n\t";
    s << "Original type: " << original->getLoweredFunctionType() << "\n\t";
  });

  auto &module = context.getModule();
  auto originalTy = original->getLoweredFunctionType();
  auto indices = witness->getSILAutoDiffIndices();

  // === Create an empty VJP. ===
  Mangle::ASTMangler mangler;
  auto vjpName =
      original->getASTContext()
          .getIdentifier(mangler.mangleAutoDiffDerivativeFunctionHelper(
              original->getName(), AutoDiffDerivativeFunctionKind::VJP,
              witness->getConfig()))
          .str();
  CanGenericSignature vjpCanGenSig;
  if (auto jvpGenSig = witness->getDerivativeGenericSignature())
    vjpCanGenSig = jvpGenSig->getCanonicalSignature();
  GenericEnvironment *vjpGenericEnv = nullptr;
  if (vjpCanGenSig && !vjpCanGenSig->areAllParamsConcrete())
    vjpGenericEnv = vjpCanGenSig->getGenericEnvironment();
  auto vjpType = originalTy->getAutoDiffDerivativeFunctionType(
      indices.parameters, indices.source, AutoDiffDerivativeFunctionKind::VJP,
      module.Types, LookUpConformanceInModule(module.getSwiftModule()),
      vjpCanGenSig,
      /*isReabstractionThunk*/ original->isThunk() == IsReabstractionThunk);

  SILOptFunctionBuilder fb(context.getTransform());
  auto *vjp = fb.createFunction(
      witness->getLinkage(), vjpName, vjpType, vjpGenericEnv,
      original->getLocation(), original->isBare(), IsNotTransparent,
      isSerialized, original->isDynamicallyReplaceable());
  vjp->setDebugScope(new (module) SILDebugScope(original->getLocation(), vjp));

  LLVM_DEBUG(llvm::dbgs() << "VJP type: " << vjp->getLoweredFunctionType()
                          << "\n");
  return vjp;
}

static SILFunction *createEmptyJVP(ADContext &context, SILFunction *original,
                                   SILDifferentiabilityWitness *witness,
                                   IsSerialized_t isSerialized) {
  LLVM_DEBUG({
    auto &s = getADDebugStream();
    s << "Creating JVP:\n\t";
    s << "Original type: " << original->getLoweredFunctionType() << "\n\t";
  });

  auto &module = context.getModule();
  auto originalTy = original->getLoweredFunctionType();
  auto indices = witness->getSILAutoDiffIndices();

  // === Create an empty JVP. ===
  Mangle::ASTMangler mangler;
  auto jvpName =
      original->getASTContext()
          .getIdentifier(mangler.mangleAutoDiffDerivativeFunctionHelper(
              original->getName(), AutoDiffDerivativeFunctionKind::JVP,
              witness->getConfig()))
          .str();
  CanGenericSignature jvpCanGenSig;
  if (auto jvpGenSig = witness->getDerivativeGenericSignature())
    jvpCanGenSig = jvpGenSig->getCanonicalSignature();
  GenericEnvironment *jvpGenericEnv = nullptr;
  if (jvpCanGenSig && !jvpCanGenSig->areAllParamsConcrete())
    jvpGenericEnv = jvpCanGenSig->getGenericEnvironment();
  auto jvpType = originalTy->getAutoDiffDerivativeFunctionType(
      indices.parameters, indices.source, AutoDiffDerivativeFunctionKind::JVP,
      module.Types, LookUpConformanceInModule(module.getSwiftModule()),
      jvpCanGenSig,
      /*isReabstractionThunk*/ original->isThunk() == IsReabstractionThunk);

  SILOptFunctionBuilder fb(context.getTransform());
  auto *jvp = fb.createFunction(
      witness->getLinkage(), jvpName, jvpType, jvpGenericEnv,
      original->getLocation(), original->isBare(), IsNotTransparent,
      isSerialized, original->isDynamicallyReplaceable());
  jvp->setDebugScope(new (module) SILDebugScope(original->getLocation(), jvp));

  LLVM_DEBUG(llvm::dbgs() << "JVP type: " << jvp->getLoweredFunctionType()
                          << "\n");
  return jvp;
}

/// Apply the fatal error function with the given name of type
/// `@convention(thin) () -> Never` in `f`.
static void emitFatalError(ADContext &context, SILFunction *f,
                           StringRef fatalErrorFuncName) {
  auto *entry = f->createBasicBlock();
  createEntryArguments(f);
  SILBuilder builder(entry);
  auto loc = f->getLocation();
  // Destroy all owned arguments to pass ownership verification.
  for (auto *arg : entry->getArguments())
    if (arg->getOwnershipKind() == ValueOwnershipKind::Owned)
      builder.emitDestroyOperation(loc, arg);
  // Fatal error with a nice message.
  auto neverResultInfo =
      SILResultInfo(context.getModule().getASTContext().getNeverType(),
                    ResultConvention::Unowned);
  // Fatal error function must have type `@convention(thin) () -> Never`.
  auto fatalErrorFnType = SILFunctionType::get(
      /*genericSig*/ nullptr,
      SILFunctionType::ExtInfo().withRepresentation(
          SILFunctionTypeRepresentation::Thin),
      SILCoroutineKind::None, ParameterConvention::Direct_Unowned, {},
      /*interfaceYields*/ {}, neverResultInfo,
      /*interfaceErrorResults*/ None, {}, {}, context.getASTContext());
  auto fnBuilder = SILOptFunctionBuilder(context.getTransform());
  auto *fatalErrorFn = fnBuilder.getOrCreateFunction(
      loc, fatalErrorFuncName, SILLinkage::PublicExternal, fatalErrorFnType,
      IsNotBare, IsNotTransparent, IsNotSerialized, IsNotDynamic,
      ProfileCounter(), IsNotThunk);
  auto *fatalErrorFnRef = builder.createFunctionRef(loc, fatalErrorFn);
  builder.createApply(loc, fatalErrorFnRef, SubstitutionMap(), {});
  builder.createUnreachable(loc);
}

/// Returns true on error.
bool DifferentiationTransformer::canonicalizeDifferentiabilityWitness(
    SILFunction *original, SILDifferentiabilityWitness *witness,
    DifferentiationInvoker invoker, IsSerialized_t serializeFunctions) {
  std::string traceMessage;
  llvm::raw_string_ostream OS(traceMessage);
  OS << "processing ";
  witness->print(OS);
  OS << " on";
  OS.flush();
  PrettyStackTraceSILFunction trace(traceMessage.c_str(), original);

  assert(witness->isDefinition());

  // If the JVP doesn't exist, need to synthesize it.
  if (!witness->getJVP()) {
    // Diagnose:
    // - Functions with no return.
    // - Functions with unsupported control flow.
    if (context.getASTContext()
            .LangOpts.EnableExperimentalForwardModeDifferentiation &&
        (diagnoseNoReturn(context, original, invoker) ||
         diagnoseUnsupportedControlFlow(context, original, invoker)))
      return true;

    witness->setJVP(
        createEmptyJVP(context, original, witness, serializeFunctions));
    context.recordGeneratedFunction(witness->getJVP());

    // For now, only do JVP generation if the flag is enabled and if custom VJP
    // does not exist. If custom VJP exists but custom JVP does not, skip JVP
    // generation because generated JVP may not match semantics of custom VJP.
    // Instead, create an empty JVP.
    if (context.getASTContext()
            .LangOpts.EnableExperimentalForwardModeDifferentiation &&
        !witness->getVJP()) {
      // JVP and differential generation do not currently support functions with
      // multiple basic blocks.
      if (original->getBlocks().size() > 1) {
        context.emitNondifferentiabilityError(
            original->getLocation().getSourceLoc(), invoker,
            diag::autodiff_jvp_control_flow_not_supported);
        return true;
      }
      JVPEmitter emitter(context, original, witness, witness->getJVP(),
                         invoker);
      if (emitter.run())
        return true;
    } else {
      // If JVP generation is disabled or a user-defined custom VJP function
      // exists, fatal error with a nice message.
      emitFatalError(context, witness->getJVP(),
                     "_fatalErrorForwardModeDifferentiationDisabled");
      LLVM_DEBUG(getADDebugStream()
                 << "Generated empty JVP for " << original->getName() << ":\n"
                 << *witness->getJVP());
    }
  }

  // If the VJP doesn't exist, need to synthesize it.
  if (!witness->getVJP()) {
    // Diagnose:
    // - Functions with no return.
    // - Functions with unsupported control flow.
    if (diagnoseNoReturn(context, original, invoker) ||
        diagnoseUnsupportedControlFlow(context, original, invoker))
      return true;

<<<<<<< HEAD
    witness->setVJP(
        createEmptyVJP(context, original, witness, serializeFunctions));
    context.recordGeneratedFunction(witness->getVJP());

    VJPEmitter emitter(context, original, witness, witness->getVJP(), invoker);
=======
    // Create empty VJP.
    auto *vjp = createEmptyVJP(context, original, witness, serializeFunctions);
    witness->setVJP(vjp);
    context.recordGeneratedFunction(vjp);
    VJPEmitter emitter(context, original, witness, vjp, invoker);
>>>>>>> bb0aa1c5
    return emitter.run();
  }
  return false;
}

//===----------------------------------------------------------------------===//
// Differentiation pass implementation
//===----------------------------------------------------------------------===//

/// The automatic differentiation pass.
namespace {
class Differentiation : public SILModuleTransform {
public:
  Differentiation() : SILModuleTransform() {}
  void run() override;
};
} // end anonymous namespace

/// Given a curry thunk application, clone the thunk to return a
/// `@differentiable` function-typed value and apply the cloned thunk.
///
/// Curry thunk type: `(Self) -> (T, ...) -> U`.
/// Cloned thunk type: `(Self) -> @differentiable (T, ...) -> U`.
static SILValue promoteCurryThunkApplicationToDifferentiableFunction(
    DifferentiationTransformer &dt, DifferentiableFunctionInst *dfi,
    SILBuilder &builder, SILLocation loc, DifferentiationInvoker invoker) {
  auto origFnOperand = dfi->getOriginalFunction();
  auto parameterIndices = dfi->getParameterIndices();
  auto &context = dt.getContext();
  unsigned resultIndex = context.getResultIndex(dfi);

  // Check for curry thunk application:
  // - The original function operand must be an `apply` instruction.
  // - The `apply` callee must be a `function_ref` instruction.
  // - The callee must return a function-typed value.
  auto *ai = dyn_cast<ApplyInst>(origFnOperand);
  if (!ai)
    return nullptr;
  auto *thunkRef = dyn_cast<FunctionRefInst>(ai->getCallee());
  if (!thunkRef)
    return nullptr;
  auto *thunk = thunkRef->getReferencedFunctionOrNull();
  auto thunkTy = thunk->getLoweredFunctionType();
  auto thunkResult = thunkTy->getSingleResult();
  auto resultFnTy = thunkResult.getInterfaceType()->getAs<SILFunctionType>();
  if (!resultFnTy)
    return nullptr;

  // Create a new curry thunk.
  SILAutoDiffIndices desiredIndices(resultIndex, parameterIndices);
  // TODO(TF-685): Use more principled mangling for thunks.
  auto newThunkName = "AD__" + thunk->getName().str() +
                      "__differentiable_curry_thunk_" + desiredIndices.mangle();

  // Construct new curry thunk type with `@differentiable` function
  // result.
  auto diffResultFnTy = resultFnTy->getWithExtInfo(
      resultFnTy->getExtInfo().withDifferentiabilityKind(
          DifferentiabilityKind::Normal));
  auto newThunkResult = thunkResult.getWithInterfaceType(diffResultFnTy);
  auto thunkType = SILFunctionType::get(
      thunkTy->getSubstGenericSignature(), thunkTy->getExtInfo(),
      thunkTy->getCoroutineKind(), thunkTy->getCalleeConvention(),
      thunkTy->getParameters(), {}, {newThunkResult}, {},
      thunkTy->getPatternSubstitutions(), thunkTy->getInvocationSubstitutions(),
      thunkTy->getASTContext());

  // Construct new curry thunk, returning a `@differentiable` function.
  SILOptFunctionBuilder fb(dt.getTransform());
  auto *newThunk = fb.getOrCreateFunction(
      loc, newThunkName, getSpecializedLinkage(thunk, thunk->getLinkage()),
      thunkType, thunk->isBare(), thunk->isTransparent(), thunk->isSerialized(),
      thunk->isDynamicallyReplaceable(), ProfileCounter(), thunk->isThunk());
  // If new thunk is newly created: clone the old thunk body, wrap the
  // returned function value with an `differentiable_function`
  // instruction, and process the `differentiable_function` instruction.
  if (newThunk->empty()) {
    if (auto newThunkGenSig = thunkType->getSubstGenericSignature())
      newThunk->setGenericEnvironment(newThunkGenSig->getGenericEnvironment());
    // TODO(TF-1206): Enable ownership in all differentiation thunks.
    newThunk->setOwnershipEliminated();
    BasicTypeSubstCloner cloner(thunk, newThunk);
    cloner.cloneFunction();
    auto *retInst = cast<ReturnInst>(newThunk->findReturnBB()->getTerminator());
    auto returnValue = retInst->getOperand();
    // Create `differentiable_function` instruction directly after the
    // defining instruction (e.g. `partial_apply`) of the returned value.
    // Note: `differentiable_function` is not created at the end of the
    // new thunk to avoid `alloc_stack`/`dealloc_stack` ordering issues.
    SILBuilderWithScope dfiBuilder(
        std::next(returnValue->getDefiningInstruction()->getIterator()));
    auto *dfi = context.createDifferentiableFunction(
        dfiBuilder, loc, parameterIndices, returnValue);
    context.setResultIndex(dfi, resultIndex);
    dfiBuilder.setInsertionPoint(newThunk->findReturnBB());
    dfiBuilder.createReturn(loc, dfi);
    retInst->eraseFromParent();

    context.recordGeneratedFunction(newThunk);
    context.addDifferentiableFunctionInstToWorklist(dfi);
    if (dt.processDifferentiableFunctionInst(dfi))
      return nullptr;
  }

  // Apply the new curry thunk.
  auto *newThunkRef = builder.createFunctionRef(loc, newThunk);
  context.recordGeneratedFunctionReference(newThunkRef);
  SmallVector<SILValue, 8> newArgs;
  SmallVector<SILValue, 8> newArgsToDestroy;
  SmallVector<AllocStackInst *, 1> newBuffersToDealloc;
  copyParameterArgumentsForApply(ai, newArgs, newArgsToDestroy,
                                 newBuffersToDealloc);
  auto *newApply = builder.createApply(
      loc, newThunkRef, ai->getSubstitutionMap(), newArgs, ai->isNonThrowing());
  for (auto arg : newArgsToDestroy)
    builder.emitDestroyOperation(loc, arg);
  for (auto *alloc : newBuffersToDealloc)
    builder.createDeallocStack(loc, alloc);
  return newApply;
}

SILValue DifferentiationTransformer::promoteToDifferentiableFunction(
    DifferentiableFunctionInst *dfi, SILBuilder &builder, SILLocation loc,
    DifferentiationInvoker invoker) {
  auto origFnOperand = dfi->getOriginalFunction();
  auto origFnTy = origFnOperand->getType().castTo<SILFunctionType>();
  auto parameterIndices = dfi->getParameterIndices();
  unsigned resultIndex = context.getResultIndex(dfi);

<<<<<<< HEAD
  // Handle curry thunk applications specially.
  if (auto *ai = dyn_cast<ApplyInst>(origFnOperand)) {
    if (auto *thunkRef = dyn_cast<FunctionRefInst>(ai->getCallee())) {
      // Create a new curry thunk.
      SILAutoDiffIndices desiredIndices(resultIndex, parameterIndices);
      auto *thunk = thunkRef->getReferencedFunctionOrNull();
      // TODO(TF-685): Use more principled mangling for thunks.
      auto newThunkName = "AD__" + thunk->getName().str() +
                          "__differentiable_curry_thunk_" +
                          desiredIndices.mangle();

      auto thunkTy = thunk->getLoweredFunctionType();
      auto thunkResult = thunkTy->getSingleResult();
      if (auto resultFnTy =
              thunkResult.getInterfaceType()->getAs<SILFunctionType>()) {
        // Construct new curry thunk type with `@differentiable` function
        // result.
        auto diffResultFnTy = resultFnTy->getWithExtInfo(
            resultFnTy->getExtInfo().withDifferentiabilityKind(
                DifferentiabilityKind::Normal));
        auto newThunkResult = thunkResult.getWithInterfaceType(diffResultFnTy);
        auto thunkType = SILFunctionType::get(
            thunkTy->getSubstGenericSignature(), thunkTy->getExtInfo(),
            thunkTy->getCoroutineKind(), thunkTy->getCalleeConvention(),
            thunkTy->getParameters(), {}, {newThunkResult}, {},
            thunkTy->getPatternSubstitutions(),
            thunkTy->getInvocationSubstitutions(),
            thunkTy->getASTContext());

        // Construct new curry thunk, returning a `@differentiable` function.
        SILOptFunctionBuilder fb(transform);
        auto *newThunk = fb.getOrCreateFunction(
            loc, newThunkName,
            getSpecializedLinkage(thunk, thunk->getLinkage()), thunkType,
            thunk->isBare(), thunk->isTransparent(), thunk->isSerialized(),
            thunk->isDynamicallyReplaceable(), ProfileCounter(),
            thunk->isThunk());
        // If new thunk is newly created: clone the old thunk body, wrap the
        // returned function value with an `differentiable_function`
        // instruction, and process the `differentiable_function` instruction.
        if (newThunk->empty()) {
          if (auto newThunkGenSig = thunkType->getSubstGenericSignature())
            newThunk->setGenericEnvironment(
                newThunkGenSig->getGenericEnvironment());
          newThunk->setOwnershipEliminated();
          BasicTypeSubstCloner cloner(thunk, newThunk);
          cloner.run();
          auto *retInst =
              cast<ReturnInst>(newThunk->findReturnBB()->getTerminator());
          auto returnValue = retInst->getOperand();
          // Create `differentiable_function` instruction directly after the
          // defining instruction (e.g. `partial_apply`) of the returned value.
          // Note: `differentiable_function` is not created at the end of the
          // new thunk to avoid `alloc_stack`/`dealloc_stack` ordering issues.
          SILBuilder dfiBuilder(
              std::next(returnValue->getDefiningInstruction()->getIterator()));
          auto *dfi = context.createDifferentiableFunction(
              dfiBuilder, loc, parameterIndices, returnValue);
          context.setResultIndex(dfi, resultIndex);
          dfiBuilder.setInsertionPoint(newThunk->findReturnBB());
          dfiBuilder.createReturn(loc, dfi);
          retInst->eraseFromParent();

          context.recordGeneratedFunction(newThunk);
          context.addDifferentiableFunctionInstToWorklist(dfi);
          if (processDifferentiableFunctionInst(dfi))
            return nullptr;
        }

        // Apply the new curry thunk.
        auto *newThunkRef = builder.createFunctionRef(loc, newThunk);
        context.recordGeneratedFunctionReference(newThunkRef);
        SmallVector<SILValue, 8> newArgs;
        SmallVector<SILValue, 8> newArgsToDestroy;
        SmallVector<AllocStackInst *, 1> newBuffersToDealloc;
        copyParameterArgumentsForApply(ai, newArgs, newArgsToDestroy,
                                       newBuffersToDealloc);
        auto *newApply = builder.createApply(ai->getLoc(), newThunkRef,
                                             ai->getSubstitutionMap(), newArgs,
                                             ai->isNonThrowing());
        for (auto arg : newArgsToDestroy)
          builder.emitDestroyOperation(loc, arg);
        for (auto *alloc : newBuffersToDealloc)
          builder.createDeallocStack(loc, alloc);
        return newApply;
      }
    }
  }
=======
  if (auto diffFn = promoteCurryThunkApplicationToDifferentiableFunction(
          *this, dfi, builder, loc, invoker))
    return diffFn;
>>>>>>> bb0aa1c5

  SILAutoDiffIndices desiredIndices(resultIndex, parameterIndices);
  SmallVector<SILValue, 2> derivativeFns;
  SmallVector<AllocStackInst *, 2> newBuffersToDealloc;
  for (auto derivativeFnKind : {AutoDiffDerivativeFunctionKind::JVP,
                                AutoDiffDerivativeFunctionKind::VJP}) {
    auto derivativeFnAndIndices = emitDerivativeFunctionReference(
        *this, builder, desiredIndices, derivativeFnKind, origFnOperand,
        invoker, newBuffersToDealloc);
    // Show an error at the operator, highlight the argument, and show a note
    // at the definition site of the argument.
    if (!derivativeFnAndIndices)
      return nullptr;

    auto derivativeFn = derivativeFnAndIndices->first;
    context.recordGeneratedFunctionReference(derivativeFn);

    // If desired indices are a subset of actual indices, create a "subset
    // indices thunk" and destroy the emitted derivative function reference.
    // - For JVPs: the thunked JVP returns a differential taking fewer
    //   parameters (using `.zero` for the dropped parameters).
    // - For VJPs: the thunked VJP returns a pullback that drops the unused
    //   tangent values.
    auto actualIndices = derivativeFnAndIndices->second;
    // NOTE: `desiredIndices` may come from a partially-applied function and
    // have smaller capacity than `actualIndices`. We expect this logic to go
    // away when we support `@differentiable` partial apply.
    // if (actualIndices != desiredIndices) { // TODO: Re-enable.
    auto extendedDesiredIndices = desiredIndices.parameters->extendingCapacity(
        context.getASTContext(), actualIndices.parameters->getCapacity());
    if (actualIndices.source != desiredIndices.source ||
        !actualIndices.parameters->equals(extendedDesiredIndices)) {
      // Destroy the already emitted derivative function reference because it
      // is no longer used.
      builder.emitDestroyValueOperation(loc, derivativeFn);
      // Check if underlying original function reference has been partially
      // applied with arguments. If so, produce an error: parameter subset
      // thunks do not yet support this case because partially applied arguments
      // cannot be propagated to parameter subset thunks.
      auto didPartiallyApplyArguments = [](SILValue original) {
        while (auto *pai =
                   peerThroughFunctionConversions<PartialApplyInst>(original)) {
          if (pai->getNumArguments() > 0)
            return true;
          original = pai->getCallee();
        }
        return false;
      };
      if (didPartiallyApplyArguments(origFnOperand)) {
        context.emitNondifferentiabilityError(
            origFnOperand, invoker,
            diag::autodiff_cannot_param_subset_thunk_partially_applied_orig_fn);
        return nullptr;
      }
      // Create the parameter subset thunk.
      assert(actualIndices.parameters->isSupersetOf(extendedDesiredIndices));
      SILFunction *thunk;
      SubstitutionMap interfaceSubs;
      SILOptFunctionBuilder fb(transform);
      std::tie(thunk, interfaceSubs) =
          getOrCreateSubsetParametersThunkForDerivativeFunction(
              fb, origFnOperand, derivativeFn, derivativeFnKind, desiredIndices,
              actualIndices);
      auto *thunkFRI = builder.createFunctionRef(loc, thunk);
      if (auto genSig =
              thunk->getLoweredFunctionType()->getSubstGenericSignature()) {
        derivativeFn =
            builder.createPartialApply(loc, thunkFRI, interfaceSubs, {},
                                       ParameterConvention::Direct_Guaranteed);
      } else {
        derivativeFn = thunkFRI;
      }
    }
    auto expectedDerivativeFnTy = origFnTy->getAutoDiffDerivativeFunctionType(
        parameterIndices, resultIndex, derivativeFnKind,
        context.getTypeConverter(),
        LookUpConformanceInModule(context.getModule().getSwiftModule()));
    // If `derivativeFn` is `@convention(thin)` but is expected to be
    // `@convention(thick)`, emit a `thin_to_thick` instruction.
    if (expectedDerivativeFnTy->getRepresentation() ==
            SILFunctionTypeRepresentation::Thick &&
        derivativeFn->getType()
                .castTo<SILFunctionType>()
                ->getRepresentation() == SILFunctionTypeRepresentation::Thin) {
      derivativeFn = builder.createThinToThickFunction(
          loc, derivativeFn,
          SILType::getPrimitiveObjectType(expectedDerivativeFnTy));
    }

    derivativeFns.push_back(derivativeFn);
  }
  // Deallocate temporary buffers used for creating derivative functions.
  for (auto *buf : llvm::reverse(newBuffersToDealloc))
    builder.createDeallocStack(loc, buf);

  auto origFnCopy = builder.emitCopyValueOperation(loc, origFnOperand);
  auto *newDiffFn = context.createDifferentiableFunction(
      builder, loc, parameterIndices, origFnCopy,
      std::make_pair(derivativeFns[0], derivativeFns[1]));
  context.setResultIndex(dfi, resultIndex);
  context.addDifferentiableFunctionInstToWorklist(dfi);
  return newDiffFn;
}

/// Fold `differentiable_function_extract` users of the given
/// `differentiable_function` instruction, directly replacing them with
/// `differentiable_function` instruction operands. If the
/// `differentiable_function` instruction has no remaining uses, delete the
/// instruction itself after folding.
///
/// Folding can be disabled by the `SkipFoldingDifferentiableFunctionExtraction`
/// flag for SIL testing purposes.
// FIXME: This function is not correctly detecting the foldable pattern and
// needs to be rewritten.
void DifferentiationTransformer::foldDifferentiableFunctionExtraction(
    DifferentiableFunctionInst *source) {
  // Iterate through all `differentiable_function` instruction uses.
  for (auto use : source->getUses()) {
    auto *dfei = dyn_cast<DifferentiableFunctionExtractInst>(use->getUser());
    // If user is not an `differentiable_function_extract` instruction, set flag
    // to false.
    if (!dfei)
      continue;
    // Fold original function extractors.
    if (dfei->getExtractee() ==
        NormalDifferentiableFunctionTypeComponent::Original) {
      auto originalFnValue = source->getOriginalFunction();
      dfei->replaceAllUsesWith(originalFnValue);
      dfei->eraseFromParent();
      continue;
    }
    // Fold derivative function extractors.
    auto derivativeFnValue =
        source->getDerivativeFunction(dfei->getDerivativeFunctionKind());
    dfei->replaceAllUsesWith(derivativeFnValue);
    dfei->eraseFromParent();
  }
  // If the `differentiable_function` instruction has no remaining uses, erase
  // it.
  if (isInstructionTriviallyDead(source)) {
    SILBuilder builder(source);
    builder.emitDestroyAddrAndFold(source->getLoc(), source->getJVPFunction());
    builder.emitDestroyAddrAndFold(source->getLoc(), source->getVJPFunction());
    source->eraseFromParent();
  }
  // Mark `source` as processed so that it won't be reprocessed after deletion.
  context.markDifferentiableFunctionInstAsProcessed(source);
}

bool DifferentiationTransformer::processDifferentiableFunctionInst(
    DifferentiableFunctionInst *dfi) {
  PrettyStackTraceSILNode dfiTrace("canonicalizing `differentiable_function`",
                                   cast<SILInstruction>(dfi));
  PrettyStackTraceSILFunction fnTrace("...in", dfi->getFunction());
  LLVM_DEBUG({
    auto &s = getADDebugStream() << "Processing DifferentiableFunctionInst:\n";
    dfi->printInContext(s);
  });

  // If `dfi` already has derivative functions, do not process.
  if (dfi->hasDerivativeFunctions())
    return false;

  SILFunction *parent = dfi->getFunction();
  auto loc = dfi->getLoc();
  SILBuilderWithScope builder(dfi);
  auto differentiableFnValue =
      promoteToDifferentiableFunction(dfi, builder, loc, dfi);
  // Mark `dfi` as processed so that it won't be reprocessed after deletion.
  context.markDifferentiableFunctionInstAsProcessed(dfi);
  if (!differentiableFnValue)
    return true;
  // Replace all uses of `dfi`.
  dfi->replaceAllUsesWith(differentiableFnValue);
  // Destroy the original operand.
  builder.emitDestroyValueOperation(loc, dfi->getOriginalFunction());
  dfi->eraseFromParent();
  // If the promoted `@differentiable` function-typed value is an
  // `differentiable_function` instruction, fold
  // `differentiable_function_extract` instructions. If
  // `differentiable_function_extract` folding is disabled, return.
  if (!SkipFoldingDifferentiableFunctionExtraction)
    if (auto *newDFI =
            dyn_cast<DifferentiableFunctionInst>(differentiableFnValue))
      foldDifferentiableFunctionExtraction(newDFI);
  transform.invalidateAnalysis(parent,
                               SILAnalysis::InvalidationKind::FunctionBody);
  return false;
}

/// Automatic differentiation transform entry.
void Differentiation::run() {
  auto &module = *getModule();
  auto &astCtx = module.getASTContext();
  debugDump(module);

  // A transformation helper.
  DifferentiationTransformer transformer(*this);
  ADContext &context = transformer.getContext();

  bool errorOccurred = false;

  // Register all the SIL differentiability witnesses in the module that trigger
  // differentiation.
  for (auto &witness : module.getDifferentiabilityWitnesses()) {
    if (witness.isDeclaration())
      continue;
    context.addInvoker(&witness);
  }

  // Register all the `differentiable_function` instructions in the module that
  // trigger differentiation.
  for (SILFunction &f : module) {
    for (SILBasicBlock &bb : f) {
      for (SILInstruction &i : bb) {
        if (auto *dfi = dyn_cast<DifferentiableFunctionInst>(&i))
          context.addDifferentiableFunctionInstToWorklist(dfi);
        // Reject uncanonical `linear_function` instructions.
        // FIXME(SR-11850): Add support for linear map transposition.
        else if (auto *lfi = dyn_cast<LinearFunctionInst>(&i)) {
          if (!lfi->hasTransposeFunction()) {
            astCtx.Diags.diagnose(
                lfi->getLoc().getSourceLoc(),
                diag::autodiff_conversion_to_linear_function_not_supported);
            errorOccurred = true;
          }
        }
      }
    }
  }

  // If nothing has triggered differentiation, there's nothing to do.
  if (context.getInvokers().empty() &&
      context.isDifferentiableFunctionInstsWorklistEmpty())
    return;

  // Differentiation relies on the stdlib (the Swift module).
  // If it's not imported, it's an internal error.
  if (!astCtx.getStdlibModule()) {
    astCtx.Diags.diagnose(SourceLoc(),
                          diag::autodiff_internal_swift_not_imported);
    return;
  }
  if (!astCtx.getProtocol(KnownProtocolKind::Differentiable)) {
    SourceLoc loc;
    if (!context.getInvokers().empty()) {
      loc = context.getInvokers().front().second.getLocation();
    } else {
      assert(!context.isDifferentiableFunctionInstsWorklistEmpty());
      loc = context.popDifferentiableFunctionInstFromWorklist()
                ->getLoc()
                .getSourceLoc();
    }
    astCtx.Diags.diagnose(loc,
                          diag::autodiff_differentiation_module_not_imported);
    return;
  }

  // Process all invokers.
  for (auto invokerPair : context.getInvokers()) {
    auto *witness = invokerPair.first;
    auto *original = witness->getOriginalFunction();
    auto invoker = invokerPair.second;

    if (transformer.canonicalizeDifferentiabilityWitness(
            original, witness, invoker, original->isSerialized()))
      errorOccurred = true;
  }

  // Iteratively process `differentiable_function` instruction worklist.
  while (auto *dfi = context.popDifferentiableFunctionInstFromWorklist()) {
    // Skip instructions that have been already been processed.
    if (context.isDifferentiableFunctionInstProcessed(dfi))
      continue;
    errorOccurred |= transformer.processDifferentiableFunctionInst(dfi);
  }

  // If any error occurred while processing witnesses or
  // `differentiable_function` instructions, clean up.
  if (errorOccurred) {
    context.cleanUp();
    return;
  }

  LLVM_DEBUG(getADDebugStream() << "All differentiation finished\n");
}

//===----------------------------------------------------------------------===//
// Pass creation
//===----------------------------------------------------------------------===//

SILTransform *swift::createDifferentiation() { return new Differentiation; }<|MERGE_RESOLUTION|>--- conflicted
+++ resolved
@@ -43,12 +43,7 @@
 #include "swift/SILOptimizer/PassManager/Passes.h"
 #include "swift/SILOptimizer/PassManager/Transforms.h"
 #include "swift/SILOptimizer/Utils/Differentiation/ADContext.h"
-<<<<<<< HEAD
-#include "swift/SILOptimizer/Utils/Differentiation/Common.h"
 #include "swift/SILOptimizer/Utils/Differentiation/JVPEmitter.h"
-#include "swift/SILOptimizer/Utils/Differentiation/LinearMapInfo.h"
-=======
->>>>>>> bb0aa1c5
 #include "swift/SILOptimizer/Utils/Differentiation/Thunk.h"
 #include "swift/SILOptimizer/Utils/Differentiation/VJPEmitter.h"
 #include "swift/SILOptimizer/Utils/SILOptFunctionBuilder.h"
@@ -172,10 +167,6 @@
   return false;
 }
 
-<<<<<<< HEAD
-// SWIFT_ENABLE_TENSORFLOW
-=======
->>>>>>> bb0aa1c5
 /// Check whether the given requirements are satisfied, with the given
 /// derivative generic signature (containing requirements), and substitution
 /// map. Returns true if error is emitted.
@@ -302,11 +293,7 @@
   });
   auto loc = applySite.getLoc();
   copiedArgs.reserve(applySite.getNumArguments());
-<<<<<<< HEAD
-  SILBuilder copyBuilder(applySite.getInstruction());
-=======
   SILBuilderWithScope copyBuilder(applySite.getInstruction());
->>>>>>> bb0aa1c5
   for (auto &argOperand : applySite.getArgumentOperands()) {
     auto arg = argOperand.get();
     auto argConv = applySite.getArgumentConvention(argOperand);
@@ -455,30 +442,14 @@
 /// the derivative function and the actual indices that the derivative function
 /// is with respect to.
 ///
-<<<<<<< HEAD
-/// Returns `None` on failure, signifying that a diagnostic has been emitted.
-///
-/// Creates new differentiation tasks, if necessary, using `invoker` as the
-/// invoker. Calls `taskCallback` for all newly-created tasks (but may also call
-/// `taskCallback` for already-existing tasks), so that the caller can make sure
-/// that the task actually gets executed.
-///
-/// FIXME: This is too complicated and needs to be rewritten.
-=======
 /// Returns `None` on failure, signifying that a diagnostic has been emitted
 /// using `invoker`.
->>>>>>> bb0aa1c5
 static Optional<std::pair<SILValue, SILAutoDiffIndices>>
 emitDerivativeFunctionReference(
     DifferentiationTransformer &transformer, SILBuilder &builder,
     SILAutoDiffIndices desiredIndices, AutoDiffDerivativeFunctionKind kind,
     SILValue original, DifferentiationInvoker invoker,
     SmallVectorImpl<AllocStackInst *> &newBuffersToDealloc) {
-<<<<<<< HEAD
-
-  SILValue functionSource = original;
-=======
->>>>>>> bb0aa1c5
   ADContext &context = transformer.getContext();
 
   // If `original` is itself an `DifferentiableFunctionExtractInst` whose kind
@@ -489,20 +460,6 @@
     if (auto *dfei = dyn_cast<DifferentiableFunctionExtractInst>(inst))
       if (dfei->getExtractee() ==
           NormalDifferentiableFunctionTypeComponent::Original)
-<<<<<<< HEAD
-        functionSource = dfei->getOperand();
-
-  // If `functionSource` is a `@differentiable` function, just extract the
-  // derivative function.
-  if (auto diffableFnType =
-          functionSource->getType().castTo<SILFunctionType>()) {
-    if (diffableFnType->isDifferentiable()) {
-      auto paramIndices = diffableFnType->getDifferentiabilityParameterIndices();
-      for (auto i : desiredIndices.parameters->getIndices()) {
-        if (!paramIndices->contains(i)) {
-          context.emitNondifferentiabilityError(
-              functionSource, invoker,
-=======
         original = dfei->getOperand();
 
   // If `original` is a `@differentiable` function, just extract the
@@ -515,21 +472,11 @@
         if (!paramIndices->contains(i)) {
           context.emitNondifferentiabilityError(
               original, invoker,
->>>>>>> bb0aa1c5
               diag::
                   autodiff_function_noderivative_parameter_not_differentiable);
           return None;
         }
       }
-<<<<<<< HEAD
-      auto borrowedDiffFunc = builder.emitBeginBorrowOperation(
-          functionSource.getLoc(), functionSource);
-      SILValue derivativeFn = builder.createDifferentiableFunctionExtract(
-          borrowedDiffFunc.getLoc(), kind, borrowedDiffFunc);
-      derivativeFn =
-          builder.emitCopyValueOperation(functionSource.getLoc(), derivativeFn);
-      builder.emitEndBorrowOperation(functionSource.getLoc(), borrowedDiffFunc);
-=======
       auto borrowedDiffFunc =
           builder.emitBeginBorrowOperation(original.getLoc(), original);
       SILValue derivativeFn = builder.createDifferentiableFunctionExtract(
@@ -537,17 +484,12 @@
       derivativeFn =
           builder.emitCopyValueOperation(original.getLoc(), derivativeFn);
       builder.emitEndBorrowOperation(original.getLoc(), borrowedDiffFunc);
->>>>>>> bb0aa1c5
       SILAutoDiffIndices indices(0, desiredIndices.parameters);
       return std::make_pair(derivativeFn, indices);
     }
   }
 
-<<<<<<< HEAD
-  // Find local function reference.
-=======
   // Handle `function_ref` original function.
->>>>>>> bb0aa1c5
   if (auto *originalFRI =
           peerThroughFunctionConversions<FunctionRefInst>(original)) {
     auto loc = originalFRI->getLoc();
@@ -568,27 +510,18 @@
       desiredParameterIndices = desiredParameterIndices->extendingCapacity(
           context.getASTContext(), originalFnTy->getNumParameters());
     }
-<<<<<<< HEAD
-    auto *minimalWitness = getExactDifferentiabilityWitness(
-        context.getModule(), originalFn, desiredParameterIndices,
-        desiredResultIndices);
-=======
     // Look up a differentiability witness with the exact configuration.
     auto *minimalWitness = getExactDifferentiabilityWitness(
         context.getModule(), originalFn, desiredParameterIndices,
         desiredResultIndices);
     // Otherwise, look up a differentiability witness with a minimal superset
     // configuration.
->>>>>>> bb0aa1c5
     if (!minimalWitness)
       minimalWitness = getOrCreateMinimalASTDifferentiabilityWitness(
           context.getModule(), originalFn, desiredParameterIndices,
           desiredResultIndices);
-<<<<<<< HEAD
-=======
     // If no minimal witness exists, check non-differentiable cases before
     // creating a new private differentiability witness.
->>>>>>> bb0aa1c5
     if (!minimalWitness) {
       // If the function is intentionally marked as being opaque to
       // differentiation, then we should not create a task for it.
@@ -675,11 +608,7 @@
       return None;
     }
     // TODO(TF-482): Move generic requirement checking logic to
-<<<<<<< HEAD
-    // `getExactDifferentiabilityWitness` &
-=======
     // `getExactDifferentiabilityWitness` and
->>>>>>> bb0aa1c5
     // `getOrCreateMinimalASTDifferentiabilityWitness`.
     // Get the substitution map for checking unmet generic requirements.
     // By default, use the forwarding substitution map of the original function.
@@ -721,11 +650,7 @@
                            minimalWitness->getParameterIndices()));
   }
 
-<<<<<<< HEAD
-  // Find witness method retrieval.
-=======
   // Handle `witness_method`.
->>>>>>> bb0aa1c5
   if (auto *witnessMethod =
           peerThroughFunctionConversions<WitnessMethodInst>(original)) {
     auto loc = witnessMethod->getLoc();
@@ -770,19 +695,11 @@
     return std::make_pair(convertedRef, minimalIndices);
   }
 
-<<<<<<< HEAD
-  // Find class method.
-  if (auto *classMethodInst =
-          peerThroughFunctionConversions<ClassMethodInst>(original)) {
-    auto loc = classMethodInst->getLoc();
-    auto methodDeclRef = classMethodInst->getMember();
-=======
   // Handle `class_method`.
   if (auto *classMethod =
           peerThroughFunctionConversions<ClassMethodInst>(original)) {
     auto loc = classMethod->getLoc();
     auto methodDeclRef = classMethod->getMember();
->>>>>>> bb0aa1c5
     auto *methodDecl = methodDeclRef.getAbstractFunctionDecl();
     // If method declaration does not have any `@differentiable` attributes,
     // produce an error.
@@ -805,11 +722,7 @@
     }
     auto minimalIndices = minimalConfig->getSILAutoDiffIndices();
     // Emit a `class_method` instruction for the derivative function.
-<<<<<<< HEAD
-    auto originalType = classMethodInst->getType().castTo<SILFunctionType>();
-=======
     auto originalType = classMethod->getType().castTo<SILFunctionType>();
->>>>>>> bb0aa1c5
     auto assocType = originalType->getAutoDiffDerivativeFunctionType(
         minimalIndices.parameters, minimalIndices.source, kind,
         context.getTypeConverter(),
@@ -818,21 +731,12 @@
         kind, minimalASTParamIndices, minimalConfig->derivativeGenericSignature,
         context.getASTContext());
     auto *ref = builder.createClassMethod(
-<<<<<<< HEAD
-        loc, classMethodInst->getOperand(),
-        methodDeclRef.asAutoDiffDerivativeFunction(autoDiffFuncId),
-        SILType::getPrimitiveObjectType(assocType));
-    auto convertedRef = reapplyFunctionConversion(
-        context, ref, classMethodInst, original, builder, loc,
-        newBuffersToDealloc, desiredIndices.parameters);
-=======
         loc, classMethod->getOperand(),
         methodDeclRef.asAutoDiffDerivativeFunction(autoDiffFuncId),
         SILType::getPrimitiveObjectType(assocType));
     auto convertedRef = reapplyFunctionConversion(
         context, ref, classMethod, original, builder, loc, newBuffersToDealloc,
         desiredIndices.parameters);
->>>>>>> bb0aa1c5
     return std::make_pair(convertedRef, minimalIndices);
   }
 
@@ -841,10 +745,6 @@
       original, invoker, diag::autodiff_opaque_function_not_differentiable);
   return None;
 }
-<<<<<<< HEAD
-// SWIFT_ENABLE_TENSORFLOW END
-=======
->>>>>>> bb0aa1c5
 
 //===----------------------------------------------------------------------===//
 // `SILDifferentiabilityWitness` processing
@@ -1042,19 +942,11 @@
         diagnoseUnsupportedControlFlow(context, original, invoker))
       return true;
 
-<<<<<<< HEAD
-    witness->setVJP(
-        createEmptyVJP(context, original, witness, serializeFunctions));
-    context.recordGeneratedFunction(witness->getVJP());
-
-    VJPEmitter emitter(context, original, witness, witness->getVJP(), invoker);
-=======
     // Create empty VJP.
     auto *vjp = createEmptyVJP(context, original, witness, serializeFunctions);
     witness->setVJP(vjp);
     context.recordGeneratedFunction(vjp);
     VJPEmitter emitter(context, original, witness, vjp, invoker);
->>>>>>> bb0aa1c5
     return emitter.run();
   }
   return false;
@@ -1184,100 +1076,9 @@
   auto parameterIndices = dfi->getParameterIndices();
   unsigned resultIndex = context.getResultIndex(dfi);
 
-<<<<<<< HEAD
-  // Handle curry thunk applications specially.
-  if (auto *ai = dyn_cast<ApplyInst>(origFnOperand)) {
-    if (auto *thunkRef = dyn_cast<FunctionRefInst>(ai->getCallee())) {
-      // Create a new curry thunk.
-      SILAutoDiffIndices desiredIndices(resultIndex, parameterIndices);
-      auto *thunk = thunkRef->getReferencedFunctionOrNull();
-      // TODO(TF-685): Use more principled mangling for thunks.
-      auto newThunkName = "AD__" + thunk->getName().str() +
-                          "__differentiable_curry_thunk_" +
-                          desiredIndices.mangle();
-
-      auto thunkTy = thunk->getLoweredFunctionType();
-      auto thunkResult = thunkTy->getSingleResult();
-      if (auto resultFnTy =
-              thunkResult.getInterfaceType()->getAs<SILFunctionType>()) {
-        // Construct new curry thunk type with `@differentiable` function
-        // result.
-        auto diffResultFnTy = resultFnTy->getWithExtInfo(
-            resultFnTy->getExtInfo().withDifferentiabilityKind(
-                DifferentiabilityKind::Normal));
-        auto newThunkResult = thunkResult.getWithInterfaceType(diffResultFnTy);
-        auto thunkType = SILFunctionType::get(
-            thunkTy->getSubstGenericSignature(), thunkTy->getExtInfo(),
-            thunkTy->getCoroutineKind(), thunkTy->getCalleeConvention(),
-            thunkTy->getParameters(), {}, {newThunkResult}, {},
-            thunkTy->getPatternSubstitutions(),
-            thunkTy->getInvocationSubstitutions(),
-            thunkTy->getASTContext());
-
-        // Construct new curry thunk, returning a `@differentiable` function.
-        SILOptFunctionBuilder fb(transform);
-        auto *newThunk = fb.getOrCreateFunction(
-            loc, newThunkName,
-            getSpecializedLinkage(thunk, thunk->getLinkage()), thunkType,
-            thunk->isBare(), thunk->isTransparent(), thunk->isSerialized(),
-            thunk->isDynamicallyReplaceable(), ProfileCounter(),
-            thunk->isThunk());
-        // If new thunk is newly created: clone the old thunk body, wrap the
-        // returned function value with an `differentiable_function`
-        // instruction, and process the `differentiable_function` instruction.
-        if (newThunk->empty()) {
-          if (auto newThunkGenSig = thunkType->getSubstGenericSignature())
-            newThunk->setGenericEnvironment(
-                newThunkGenSig->getGenericEnvironment());
-          newThunk->setOwnershipEliminated();
-          BasicTypeSubstCloner cloner(thunk, newThunk);
-          cloner.run();
-          auto *retInst =
-              cast<ReturnInst>(newThunk->findReturnBB()->getTerminator());
-          auto returnValue = retInst->getOperand();
-          // Create `differentiable_function` instruction directly after the
-          // defining instruction (e.g. `partial_apply`) of the returned value.
-          // Note: `differentiable_function` is not created at the end of the
-          // new thunk to avoid `alloc_stack`/`dealloc_stack` ordering issues.
-          SILBuilder dfiBuilder(
-              std::next(returnValue->getDefiningInstruction()->getIterator()));
-          auto *dfi = context.createDifferentiableFunction(
-              dfiBuilder, loc, parameterIndices, returnValue);
-          context.setResultIndex(dfi, resultIndex);
-          dfiBuilder.setInsertionPoint(newThunk->findReturnBB());
-          dfiBuilder.createReturn(loc, dfi);
-          retInst->eraseFromParent();
-
-          context.recordGeneratedFunction(newThunk);
-          context.addDifferentiableFunctionInstToWorklist(dfi);
-          if (processDifferentiableFunctionInst(dfi))
-            return nullptr;
-        }
-
-        // Apply the new curry thunk.
-        auto *newThunkRef = builder.createFunctionRef(loc, newThunk);
-        context.recordGeneratedFunctionReference(newThunkRef);
-        SmallVector<SILValue, 8> newArgs;
-        SmallVector<SILValue, 8> newArgsToDestroy;
-        SmallVector<AllocStackInst *, 1> newBuffersToDealloc;
-        copyParameterArgumentsForApply(ai, newArgs, newArgsToDestroy,
-                                       newBuffersToDealloc);
-        auto *newApply = builder.createApply(ai->getLoc(), newThunkRef,
-                                             ai->getSubstitutionMap(), newArgs,
-                                             ai->isNonThrowing());
-        for (auto arg : newArgsToDestroy)
-          builder.emitDestroyOperation(loc, arg);
-        for (auto *alloc : newBuffersToDealloc)
-          builder.createDeallocStack(loc, alloc);
-        return newApply;
-      }
-    }
-  }
-=======
   if (auto diffFn = promoteCurryThunkApplicationToDifferentiableFunction(
           *this, dfi, builder, loc, invoker))
     return diffFn;
->>>>>>> bb0aa1c5
 
   SILAutoDiffIndices desiredIndices(resultIndex, parameterIndices);
   SmallVector<SILValue, 2> derivativeFns;
