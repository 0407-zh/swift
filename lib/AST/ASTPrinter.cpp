//===--- ASTPrinter.cpp - Swift Language AST Printer ----------------------===//
//
// This source file is part of the Swift.org open source project
//
// Copyright (c) 2014 - 2018 Apple Inc. and the Swift project authors
// Licensed under Apache License v2.0 with Runtime Library Exception
//
// See https://swift.org/LICENSE.txt for license information
// See https://swift.org/CONTRIBUTORS.txt for the list of Swift project authors
//
//===----------------------------------------------------------------------===//
//
//  This file implements printing for the Swift ASTs.
//
//===----------------------------------------------------------------------===//

#include "swift/AST/ASTPrinter.h"
#include "swift/AST/ASTContext.h"
#include "swift/AST/ASTMangler.h"
#include "swift/AST/ASTVisitor.h"
#include "swift/AST/Attr.h"
#include "swift/AST/ClangModuleLoader.h"
#include "swift/AST/Comment.h"
#include "swift/AST/Decl.h"
#include "swift/AST/Expr.h"
#include "swift/AST/FileUnit.h"
#include "swift/AST/GenericEnvironment.h"
#include "swift/AST/Module.h"
#include "swift/AST/NameLookup.h"
#include "swift/AST/ParameterList.h"
#include "swift/AST/PrintOptions.h"
#include "swift/AST/ProtocolConformance.h"
#include "swift/AST/Stmt.h"
#include "swift/AST/TypeVisitor.h"
#include "swift/AST/TypeWalker.h"
#include "swift/AST/Types.h"
#include "swift/Basic/Defer.h"
#include "swift/Basic/PrimitiveParsing.h"
#include "swift/Basic/QuotedString.h"
#include "swift/Basic/STLExtras.h"
#include "swift/Basic/StringExtras.h"
#include "swift/Config.h"
#include "swift/Parse/Lexer.h"
#include "swift/Strings.h"
#include "clang/AST/ASTContext.h"
#include "clang/AST/Decl.h"
#include "clang/AST/DeclObjC.h"
#include "clang/Basic/Module.h"
#include "llvm/ADT/StringSwitch.h"
#include "llvm/Support/Compiler.h"
#include "llvm/Support/ConvertUTF.h"
#include "llvm/Support/SaveAndRestore.h"
#include "llvm/Support/raw_ostream.h"
#include <algorithm>
#include <queue>

using namespace swift;

void PrintOptions::setBaseType(Type T) {
  if (T->is<ErrorType>())
    return;
  TransformContext = TypeTransformContext(T);
}

void PrintOptions::initForSynthesizedExtension(TypeOrExtensionDecl D) {
  TransformContext = TypeTransformContext(D);
}

void PrintOptions::clearSynthesizedExtension() {
  TransformContext.reset();
}

static bool isPublicOrUsableFromInline(const ValueDecl *VD) {
  AccessScope scope =
      VD->getFormalAccessScope(/*useDC*/nullptr,
                               /*treatUsableFromInlineAsPublic*/true);
  return scope.isPublic();
}

static bool isPublicOrUsableFromInline(Type ty) {
  // Note the double negative here: we're looking for any referenced decls that
  // are *not* public-or-usableFromInline.
  return !ty.findIf([](Type typePart) -> bool {
    // FIXME: If we have an internal typealias for a non-internal type, we ought
    // to be able to print it by desugaring.
    if (auto *aliasTy = dyn_cast<TypeAliasType>(typePart.getPointer()))
      return !isPublicOrUsableFromInline(aliasTy->getDecl());
    if (auto *nominal = typePart->getAnyNominal())
      return !isPublicOrUsableFromInline(nominal);
    return false;
  });
}

static bool contributesToParentTypeStorage(const AbstractStorageDecl *ASD) {
  auto *DC = ASD->getDeclContext()->getAsDecl();
  if (!DC) return false;
  auto *ND = dyn_cast<NominalTypeDecl>(DC);
  if (!ND) return false;
  return !ND->isResilient() && ASD->hasStorage() && !ASD->isStatic();
}

PrintOptions PrintOptions::printSwiftInterfaceFile(bool preferTypeRepr,
                                                   bool printFullConvention) {
  PrintOptions result;
  result.PrintLongAttrsOnSeparateLines = true;
  result.TypeDefinitions = true;
  result.PrintIfConfig = false;
  result.FullyQualifiedTypes = true;
  result.UseExportedModuleNames = true;
  result.AllowNullTypes = false;
  result.SkipImports = true;
  result.OmitNameOfInaccessibleProperties = true;
  result.FunctionDefinitions = true;
  result.CollapseSingleGetterProperty = false;
  result.VarInitializers = true;
  result.EnumRawValues = EnumRawValueMode::PrintObjCOnly;
  result.OpaqueReturnTypePrinting =
      OpaqueReturnTypePrintingMode::StableReference;
  result.PreferTypeRepr = preferTypeRepr;
  if (printFullConvention)
    result.PrintFunctionRepresentationAttrs =
      PrintOptions::FunctionRepresentationMode::Full;

  // We should print __consuming, __owned, etc for the module interface file.
  result.SkipUnderscoredKeywords = false;

  result.FunctionBody = [](const ValueDecl *decl, ASTPrinter &printer) {
    auto AFD = dyn_cast<AbstractFunctionDecl>(decl);
    if (!AFD)
      return;
    if (AFD->getResilienceExpansion() != ResilienceExpansion::Minimal)
      return;
    if (!AFD->hasInlinableBodyText())
      return;

    SmallString<128> scratch;
    printer << " " << AFD->getInlinableBodyText(scratch);
  };

  class ShouldPrintForModuleInterface : public ShouldPrintChecker {
    bool shouldPrint(const Decl *D, const PrintOptions &options) override {
      // Skip anything that is marked `@_implementationOnly` itself.
      if (D->getAttrs().hasAttribute<ImplementationOnlyAttr>())
        return false;

      // Skip anything that isn't 'public' or '@usableFromInline'.
      if (auto *VD = dyn_cast<ValueDecl>(D)) {
        if (!isPublicOrUsableFromInline(VD)) {
          // We do want to print private stored properties, without their
          // original names present.
          if (auto *ASD = dyn_cast<AbstractStorageDecl>(VD))
            if (contributesToParentTypeStorage(ASD))
              return true;
          return false;
        }
      }

      // Skip extensions that extend things we wouldn't print.
      if (auto *ED = dyn_cast<ExtensionDecl>(D)) {
        if (!shouldPrint(ED->getExtendedNominal(), options))
          return false;
        for (const Requirement &req : ED->getGenericRequirements()) {
          if (!isPublicOrUsableFromInline(req.getFirstType()))
            return false;

          switch (req.getKind()) {
          case RequirementKind::Conformance:
          case RequirementKind::Superclass:
          case RequirementKind::SameType:
            if (!isPublicOrUsableFromInline(req.getSecondType()))
              return false;
            break;
          case RequirementKind::Layout:
            break;
          }
        }
      }

      // Skip typealiases that just redeclare generic parameters.
      if (auto *alias = dyn_cast<TypeAliasDecl>(D)) {
        if (alias->isImplicit()) {
          const Decl *parent =
              D->getDeclContext()->getAsDecl();
          if (auto *genericCtx = parent->getAsGenericContext()) {
            bool matchesGenericParam =
                llvm::any_of(genericCtx->getInnermostGenericParamTypes(),
                             [alias](const GenericTypeParamType *param) {
              return param->getName() == alias->getName();
            });
            if (matchesGenericParam)
              return false;
          }
        }
      }

      return ShouldPrintChecker::shouldPrint(D, options);
    }
  };
  result.CurrentPrintabilityChecker =
      std::make_shared<ShouldPrintForModuleInterface>();

  // FIXME: We don't really need 'public' on everything; we could just change
  // the default to 'public' and mark the 'internal' things.
  result.PrintAccess = true;

  result.ExcludeAttrList = {
    DAK_AccessControl,
    DAK_SetterAccess,
    DAK_Lazy,
    DAK_StaticInitializeObjCMetadata,
    DAK_RestatedObjCConformance
  };

  return result;
}

TypeTransformContext::TypeTransformContext(Type T)
    : BaseType(T.getPointer()) {
  assert(T->mayHaveMembers());
}

TypeTransformContext::TypeTransformContext(TypeOrExtensionDecl D)
    : BaseType(nullptr), Decl(D) {
  if (auto NTD = Decl.Decl.dyn_cast<NominalTypeDecl *>())
    BaseType = NTD->getDeclaredTypeInContext().getPointer();
  else {
    auto *ED = Decl.Decl.get<ExtensionDecl *>();
    BaseType = ED->getDeclaredTypeInContext().getPointer();
  }
}

TypeOrExtensionDecl TypeTransformContext::getDecl() const { return Decl; }

DeclContext *TypeTransformContext::getDeclContext() const {
  return Decl.getAsDecl()->getDeclContext();
}

Type TypeTransformContext::getBaseType() const {
  return Type(BaseType);
}

bool TypeTransformContext::isPrintingSynthesizedExtension() const {
  return !Decl.isNull();
}

std::string ASTPrinter::sanitizeUtf8(StringRef Text) {
  llvm::SmallString<256> Builder;
  Builder.reserve(Text.size());
  const llvm::UTF8* Data = reinterpret_cast<const llvm::UTF8*>(Text.begin());
  const llvm::UTF8* End = reinterpret_cast<const llvm::UTF8*>(Text.end());
  StringRef Replacement = u8"\ufffd";
  while (Data < End) {
    auto Step = llvm::getNumBytesForUTF8(*Data);
    if (Data + Step > End) {
      Builder.append(Replacement);
      break;
    }

    if (llvm::isLegalUTF8Sequence(Data, Data + Step)) {
      Builder.append(Data, Data + Step);
    } else {

      // If malformed, add replacement characters.
      Builder.append(Replacement);
    }
    Data += Step;
  }
  return Builder.str();
}

void ASTPrinter::anchor() {}

void ASTPrinter::printIndent() {
  llvm::SmallString<16> Str;
  for (unsigned i = 0; i != CurrentIndentation; ++i)
    Str += ' ';

  printText(Str);
}

void ASTPrinter::printTextImpl(StringRef Text) {
  forceNewlines();
  printText(Text);
}

void ASTPrinter::printEscapedStringLiteral(StringRef str) {
  SmallString<128> encodeBuf;
  StringRef escaped =
    Lexer::getEncodedStringSegment(str, encodeBuf,
                                   /*isFirstSegment*/true,
                                   /*isLastSegment*/true,
                                   /*indentToStrip*/~0U /* sentinel */);

  // FIXME: This is wasteful, but ASTPrinter is an abstract class that doesn't
  //        have a directly-accessible ostream.
  SmallString<128> escapeBuf;
  llvm::raw_svector_ostream os(escapeBuf);
  os << QuotedString(escaped);
  printTextImpl(escapeBuf.str());
}

void ASTPrinter::printTypeRef(Type T, const TypeDecl *RefTo, Identifier Name,
                              PrintNameContext Context) {
  if (isa<GenericTypeParamDecl>(RefTo)) {
    Context = PrintNameContext::GenericParameter;
  } else if (T && T->is<DynamicSelfType>()) {
    assert(T->castTo<DynamicSelfType>()->getSelfType()->getAnyNominal() &&
           "protocol Self handled as GenericTypeParamDecl");
    Context = PrintNameContext::ClassDynamicSelf;
  }

  printName(Name, Context);
}

void ASTPrinter::printModuleRef(ModuleEntity Mod, Identifier Name) {
  printName(Name);
}

void ASTPrinter::callPrintDeclPre(const Decl *D,
                                  Optional<BracketOptions> Bracket) {
  forceNewlines();

  if (SynthesizeTarget && isa<ExtensionDecl>(D))
    printSynthesizedExtensionPre(cast<ExtensionDecl>(D), SynthesizeTarget, Bracket);
  else
    printDeclPre(D, Bracket);
}

ASTPrinter &ASTPrinter::operator<<(QuotedString s) {
  llvm::SmallString<32> Str;
  llvm::raw_svector_ostream OS(Str);
  OS << s;
  printTextImpl(OS.str());
  return *this;
}

ASTPrinter &ASTPrinter::operator<<(unsigned long long N) {
  llvm::SmallString<32> Str;
  llvm::raw_svector_ostream OS(Str);
  OS << N;
  printTextImpl(OS.str());
  return *this;
}

ASTPrinter &ASTPrinter::operator<<(UUID UU) {
  llvm::SmallString<UUID::StringBufferSize> Str;
  UU.toString(Str);
  printTextImpl(Str);
  return *this;
}

ASTPrinter &ASTPrinter::operator<<(Identifier name) {
  return *this << DeclName(name);
}

ASTPrinter &ASTPrinter::operator<<(DeclBaseName name) {
  return *this << DeclName(name);
}

ASTPrinter &ASTPrinter::operator<<(DeclName name) {
  llvm::SmallString<32> str;
  llvm::raw_svector_ostream os(str);
  name.print(os);
  printTextImpl(os.str());
  return *this;
}

ASTPrinter &ASTPrinter::operator<<(DeclNameRef ref) {
  llvm::SmallString<32> str;
  llvm::raw_svector_ostream os(str);
  ref.print(os);
  printTextImpl(os.str());
  return *this;
}

llvm::raw_ostream &swift::
operator<<(llvm::raw_ostream &OS, tok keyword) {
  switch (keyword) {
#define KEYWORD(KW) case tok::kw_##KW: OS << #KW; break;
#define POUND_KEYWORD(KW) case tok::pound_##KW: OS << "#"#KW; break;
#define PUNCTUATOR(PUN, TEXT) case tok::PUN: OS << TEXT; break;
#include "swift/Syntax/TokenKinds.def"
  default:
    llvm_unreachable("unexpected keyword or punctuator kind");
  }
  return OS;
}

uint8_t swift::getKeywordLen(tok keyword) {
  switch (keyword) {
#define KEYWORD(KW) case tok::kw_##KW: return StringRef(#KW).size();
#define POUND_KEYWORD(KW) case tok::pound_##KW: return StringRef("#"#KW).size();
#define PUNCTUATOR(PUN, TEXT) case tok::PUN: return StringRef(TEXT).size();
#include "swift/Syntax/TokenKinds.def"
  default:
    llvm_unreachable("unexpected keyword or punctuator kind");
  }
}

StringRef swift::getCodePlaceholder() { return "<#code#>"; }

ASTPrinter &operator<<(ASTPrinter &printer, tok keyword) {
  SmallString<16> Buffer;
  llvm::raw_svector_ostream OS(Buffer);
  OS << keyword;
  printer.printKeyword(Buffer.str(), PrintOptions());
  return printer;
}

/// Determine whether to escape the given keyword in the given context.
static bool escapeKeywordInContext(StringRef keyword, PrintNameContext context){

  bool isKeyword = llvm::StringSwitch<bool>(keyword)
#define KEYWORD(KW) \
      .Case(#KW, true)
#include "swift/Syntax/TokenKinds.def"
      .Default(false);

  switch (context) {
  case PrintNameContext::Normal:
  case PrintNameContext::Attribute:
    return isKeyword;
  case PrintNameContext::Keyword:
    return false;

  case PrintNameContext::ClassDynamicSelf:
  case PrintNameContext::GenericParameter:
    return isKeyword && keyword != "Self";

  case PrintNameContext::TypeMember:
    return isKeyword || !canBeMemberName(keyword);

  case PrintNameContext::FunctionParameterExternal:
  case PrintNameContext::FunctionParameterLocal:
  case PrintNameContext::TupleElement:
    return !canBeArgumentLabel(keyword);
  }

  llvm_unreachable("Unhandled PrintNameContext in switch.");
}

void ASTPrinter::printName(Identifier Name, PrintNameContext Context) {
  callPrintNamePre(Context);

  if (Name.empty()) {
    *this << "_";
    printNamePost(Context);
    return;
  }

  bool shouldEscapeKeyword = escapeKeywordInContext(Name.str(), Context);

  if (shouldEscapeKeyword)
    *this << "`";
  *this << Name.str();
  if (shouldEscapeKeyword)
    *this << "`";

  printNamePost(Context);
}

void StreamPrinter::printText(StringRef Text) {
  OS << Text;
}

/// Whether we will be printing a TypeLoc by using the TypeRepr printer
static bool willUseTypeReprPrinting(TypeLoc tyLoc,
                                    Type currentType,
                                    PrintOptions options) {
  // Special case for when transforming archetypes
  if (currentType && tyLoc.getType())
    return false;

  return ((options.PreferTypeRepr && tyLoc.hasLocation()) ||
          (tyLoc.getType().isNull() && tyLoc.getTypeRepr()));
}

namespace {
/// AST pretty-printer.
class PrintAST : public ASTVisitor<PrintAST> {
  ASTPrinter &Printer;
  PrintOptions Options;
  unsigned IndentLevel = 0;
  Decl *Current = nullptr;
  Type CurrentType;

  friend DeclVisitor<PrintAST>;

  /// RAII object that increases the indentation level.
  class IndentRAII {
    PrintAST &Self;
    bool DoIndent;

  public:
    IndentRAII(PrintAST &self, bool DoIndent = true)
        : Self(self), DoIndent(DoIndent) {
      if (DoIndent)
        Self.IndentLevel += Self.Options.Indent;
    }

    ~IndentRAII() {
      if (DoIndent)
        Self.IndentLevel -= Self.Options.Indent;
    }
  };

  /// Indent the current number of indentation spaces.
  void indent() {
    Printer.setIndent(IndentLevel);
  }

  /// Record the location of this declaration, which is about to
  /// be printed, marking the name and signature end locations.
  template<typename FnTy>
  void recordDeclLoc(Decl *decl, const FnTy &NameFn,
                     llvm::function_ref<void()> ParamFn = []{}) {
    Printer.callPrintDeclLoc(decl);
    NameFn();
    Printer.printDeclNameEndLoc(decl);
    ParamFn();
    Printer.printDeclNameOrSignatureEndLoc(decl);
  }

  void printSourceRange(CharSourceRange Range, ASTContext &Ctx) {
    Printer << Ctx.SourceMgr.extractText(Range);
  }

  static std::string sanitizeClangDocCommentStyle(StringRef Line) {
    static StringRef ClangStart = "/*!";
    static StringRef SwiftStart = "/**";
    auto Pos = Line.find(ClangStart);
    if (Pos == StringRef::npos)
      return Line.str();
    StringRef Segment[2];
    // The text before "/*!"
    Segment[0] = Line.substr(0, Pos);
    // The text after "/*!"
    Segment[1] = Line.substr(Pos).substr(ClangStart.size());
    // Only sanitize when "/*!" appears at the start of this line.
    if (Segment[0].trim().empty()) {
      return (llvm::Twine(Segment[0]) + SwiftStart + Segment[1]).str();
    }
    return Line.str();
  }

  void printClangDocumentationComment(const clang::Decl *D) {
    const auto &ClangContext = D->getASTContext();
    const clang::RawComment *RC = ClangContext.getRawCommentForAnyRedecl(D);
    if (!RC)
      return;

    bool Invalid;
    unsigned StartLocCol =
        ClangContext.getSourceManager().getSpellingColumnNumber(
            RC->getBeginLoc(), &Invalid);
    if (Invalid)
      StartLocCol = 0;

    unsigned WhitespaceToTrim = StartLocCol ? StartLocCol - 1 : 0;

    SmallVector<StringRef, 8> Lines;

    StringRef RawText =
        RC->getRawText(ClangContext.getSourceManager()).rtrim("\n\r");
    trimLeadingWhitespaceFromLines(RawText, WhitespaceToTrim, Lines);
    bool FirstLine = true;
    for (auto Line : Lines) {
      if (FirstLine)
        Printer << sanitizeClangDocCommentStyle(ASTPrinter::sanitizeUtf8(Line));
      else
        Printer << ASTPrinter::sanitizeUtf8(Line);
      Printer.printNewline();
      FirstLine = false;
    }
  }

  void printRawComment(RawComment RC) {
    indent();

    SmallVector<StringRef, 8> Lines;
    for (const auto &SRC : RC.Comments) {
      Lines.clear();

      StringRef RawText = SRC.RawText.rtrim("\n\r");
      unsigned WhitespaceToTrim = SRC.StartColumn - 1;
      trimLeadingWhitespaceFromLines(RawText, WhitespaceToTrim, Lines);

      for (auto Line : Lines) {
        Printer << Line;
        Printer.printNewline();
      }
    }
  }

  void printSwiftDocumentationComment(const Decl *D) {
    if (Options.CascadeDocComment)
      D = getDocCommentProvidingDecl(D);
    if (!D)
      return;
    auto RC = D->getRawComment();
    if (RC.isEmpty())
      return;
    printRawComment(RC);
  }

  void printDocumentationComment(const Decl *D) {
    if (!Options.PrintDocumentationComments)
      return;

    // Try to print a comment from Clang.
    auto MaybeClangNode = D->getClangNode();
    if (MaybeClangNode) {
      if (auto *CD = MaybeClangNode.getAsDecl())
        printClangDocumentationComment(CD);
      return;
    }

    printSwiftDocumentationComment(D);
  }

  void printStaticKeyword(StaticSpellingKind StaticSpelling) {
    switch (StaticSpelling) {
    case StaticSpellingKind::None:
      llvm_unreachable("should not be called for non-static decls");
    case StaticSpellingKind::KeywordStatic:
      Printer << tok::kw_static << " ";
      break;
    case StaticSpellingKind::KeywordClass:
      Printer << tok::kw_class << " ";
      break;
    }
  }

  void printAccess(AccessLevel access, StringRef suffix = "") {
    switch (access) {
    case AccessLevel::Private:
      Printer << tok::kw_private;
      break;
    case AccessLevel::FilePrivate:
      Printer << tok::kw_fileprivate;
      break;
    case AccessLevel::Internal:
      if (!Options.PrintInternalAccessKeyword)
        return;
      Printer << tok::kw_internal;
      break;
    case AccessLevel::Public:
      Printer << tok::kw_public;
      break;
    case AccessLevel::Open:
      Printer.printKeyword("open", Options);
      break;
    }
    Printer << suffix << " ";
  }

  void printAccess(const ValueDecl *D) {
    assert(!llvm::is_contained(Options.ExcludeAttrList, DAK_AccessControl) ||
           llvm::is_contained(Options.ExcludeAttrList, DAK_SetterAccess));

    if (!Options.PrintAccess || isa<ProtocolDecl>(D->getDeclContext()))
      return;
    if (D->getAttrs().hasAttribute<AccessControlAttr>() &&
        !llvm::is_contained(Options.ExcludeAttrList, DAK_AccessControl))
      return;

    printAccess(D->getFormalAccess());
    bool shouldSkipSetterAccess =
      llvm::is_contained(Options.ExcludeAttrList, DAK_SetterAccess);

    if (auto storageDecl = dyn_cast<AbstractStorageDecl>(D)) {
      if (auto setter = storageDecl->getAccessor(AccessorKind::Set)) {
        AccessLevel setterAccess = setter->getFormalAccess();
        if (setterAccess != D->getFormalAccess() && !shouldSkipSetterAccess)
          printAccess(setterAccess, "(set)");
      }
    }
  }

  void printTypeWithOptions(Type T, PrintOptions options) {
    if (options.TransformContext) {
      // FIXME: it's not clear exactly what we want to keep from the existing
      // options, and what we want to discard.
      PrintOptions FreshOptions;
      FreshOptions.ExcludeAttrList = options.ExcludeAttrList;
      FreshOptions.ExclusiveAttrList = options.ExclusiveAttrList;
      FreshOptions.PrintOptionalAsImplicitlyUnwrapped = options.PrintOptionalAsImplicitlyUnwrapped;
      FreshOptions.TransformContext = options.TransformContext;
      T.print(Printer, FreshOptions);
      return;
    }

    T.print(Printer, options);
  }

  void printType(Type T) { printTypeWithOptions(T, Options); }

  void printTransformedTypeWithOptions(Type T, PrintOptions options) {
    if (CurrentType) {
      if (T->hasArchetype()) {
        // Get the interface type, since TypeLocs still have
        // contextual types in them.
        T = T->mapTypeOutOfContext();
      }

      auto *M = Current->getDeclContext()->getParentModule();
      SubstitutionMap subMap;

      if (auto *NTD = dyn_cast<NominalTypeDecl>(Current))
        subMap = CurrentType->getContextSubstitutionMap(M, NTD);
      else if (auto *ED = dyn_cast<ExtensionDecl>(Current))
        subMap = CurrentType->getContextSubstitutionMap(M, ED);
      else {
        subMap = CurrentType->getMemberSubstitutionMap(
          M, cast<ValueDecl>(Current));
      }

      T = T.subst(subMap, SubstFlags::DesugarMemberTypes);

      options.TransformContext = TypeTransformContext(CurrentType);
    }

    printTypeWithOptions(T, options);
  }

  void printTransformedType(Type T) {
    printTransformedTypeWithOptions(T, Options);
  }

  void printTypeLocWithOptions(const TypeLoc &TL, PrintOptions options) {
    if (CurrentType && TL.getType()) {
      printTransformedTypeWithOptions(TL.getType(), options);
      return;
    }

    // Print a TypeRepr if instructed to do so by options, or if the type
    // is null.
    if (willUseTypeReprPrinting(TL, CurrentType, options)) {
      if (auto repr = TL.getTypeRepr())
        repr->print(Printer, options);
      return;
    }

    TL.getType().print(Printer, options);
  }

  void printTypeLoc(const TypeLoc &TL) { printTypeLocWithOptions(TL, Options); }

  void printTypeLocForImplicitlyUnwrappedOptional(TypeLoc TL, bool IUO) {
    PrintOptions options = Options;
    options.PrintOptionalAsImplicitlyUnwrapped = IUO;
    printTypeLocWithOptions(TL, options);
  }

  void printContextIfNeeded(const Decl *decl) {
    if (IndentLevel > 0)
      return;

    switch (Options.ShouldQualifyNestedDeclarations) {
    case PrintOptions::QualifyNestedDeclarations::Never:
      return;
    case PrintOptions::QualifyNestedDeclarations::TypesOnly:
      if (!isa<TypeDecl>(decl))
        return;
      break;
    case PrintOptions::QualifyNestedDeclarations::Always:
      break;
    }

    auto *container = dyn_cast<NominalTypeDecl>(decl->getDeclContext());
    if (!container)
      return;
    printType(container->getDeclaredInterfaceType());
    Printer << ".";
  }

  void printAttributes(const Decl *D);
  void printTypedPattern(const TypedPattern *TP);
  void printBraceStmt(const BraceStmt *stmt, bool newlineIfEmpty = true);
  void printAccessorDecl(const AccessorDecl *decl);

public:
  void printPattern(const Pattern *pattern);

  enum GenericSignatureFlags {
    PrintParams = 1,
    PrintRequirements = 2,
    InnermostOnly = 4,
    SwapSelfAndDependentMemberType = 8,
    PrintInherited = 16,
  };

  void printInheritedFromRequirementSignature(ProtocolDecl *proto,
                                              Decl *attachingTo);
  void printWhereClauseFromRequirementSignature(ProtocolDecl *proto,
                                                Decl *attachingTo);
  void printTrailingWhereClause(TrailingWhereClause *whereClause);

  void printGenericSignature(GenericSignature genericSig,
                             unsigned flags);
  void
  printGenericSignature(GenericSignature genericSig, unsigned flags,
                        llvm::function_ref<bool(const Requirement &)> filter);
  void printSingleDepthOfGenericSignature(
      TypeArrayView<GenericTypeParamType> genericParams,
      ArrayRef<Requirement> requirements, unsigned flags,
      llvm::function_ref<bool(const Requirement &)> filter);
  void printRequirement(const Requirement &req);

private:
  bool shouldPrint(const Decl *D, bool Notify = false);
  bool shouldPrintPattern(const Pattern *P);
  void printPatternType(const Pattern *P);
  void printAccessors(const AbstractStorageDecl *ASD);
  void printMutatingModifiersIfNeeded(const AccessorDecl *accessor);
  void printMembersOfDecl(Decl * NTD, bool needComma = false,
                          bool openBracket = true, bool closeBracket = true);
  void printMembers(ArrayRef<Decl *> members, bool needComma = false,
                    bool openBracket = true, bool closeBracket = true);
  void printGenericDeclGenericParams(GenericContext *decl);
  void printGenericDeclGenericRequirements(GenericContext *decl);
  void printInherited(const Decl *decl);
  void printBodyIfNecessary(const AbstractFunctionDecl *decl);

  void printEnumElement(EnumElementDecl *elt);

  /// \returns true if anything was printed.
  bool printASTNodes(const ArrayRef<ASTNode> &Elements, bool NeedIndent = true);

  void printOneParameter(const ParamDecl *param, ParameterTypeFlags paramFlags,
                         bool ArgNameIsAPIByDefault);

  void printParameterList(ParameterList *PL,
                          ArrayRef<AnyFunctionType::Param> params,
                          bool isAPINameByDefault);

  /// Print the function parameters in curried or selector style,
  /// to match the original function declaration.
  void printFunctionParameters(AbstractFunctionDecl *AFD);

#define DECL(Name,Parent) void visit##Name##Decl(Name##Decl *decl);
#define ABSTRACT_DECL(Name, Parent)
#define DECL_RANGE(Name,Start,End)
#include "swift/AST/DeclNodes.def"

#define STMT(Name, Parent) void visit##Name##Stmt(Name##Stmt *stmt);
#include "swift/AST/StmtNodes.def"

  void printSynthesizedExtension(Type ExtendedType, ExtensionDecl *ExtDecl);

  void printExtension(ExtensionDecl* ExtDecl);

public:
  PrintAST(ASTPrinter &Printer, const PrintOptions &Options)
      : Printer(Printer), Options(Options) {
    if (Options.TransformContext)
      CurrentType = Options.TransformContext->getBaseType();
  }

  using ASTVisitor::visit;

  bool visit(Decl *D) {
    #if SWIFT_BUILD_ONLY_SYNTAXPARSERLIB
      return false; // not needed for the parser library.
    #endif

    if (!shouldPrint(D, true))
      return false;

    Decl *Old = Current;
    Current = D;
    SWIFT_DEFER { Current = Old; };

    Type OldType = CurrentType;
    if (CurrentType && (Old != nullptr || Options.PrintAsMember)) {
      if (auto *NTD = dyn_cast<NominalTypeDecl>(D)) {
        auto Subs = CurrentType->getContextSubstitutionMap(
          Options.CurrentModule, NTD->getDeclContext());
        CurrentType = NTD->getDeclaredInterfaceType().subst(Subs);
      }
    }

    SWIFT_DEFER { CurrentType = OldType; };

    bool Synthesize =
        Options.TransformContext &&
        Options.TransformContext->isPrintingSynthesizedExtension() &&
        isa<ExtensionDecl>(D);
    if (Synthesize) {
      Printer.setSynthesizedTarget(Options.TransformContext->getDecl());
    }

    // We want to print a newline before doc comments.  Swift code already
    // handles this, but we need to insert it for clang doc comments when not
    // printing other clang comments. Do it now so the printDeclPre callback
    // happens after the newline.
    if (Options.PrintDocumentationComments &&
        !Options.PrintRegularClangComments &&
        D->hasClangNode()) {
      auto clangNode = D->getClangNode();
      auto clangDecl = clangNode.getAsDecl();
      if (clangDecl &&
          clangDecl->getASTContext().getRawCommentForAnyRedecl(clangDecl)) {
        Printer.printNewline();
        indent();
      }
    }

    Printer.callPrintDeclPre(D, Options.BracketOptions);

    ASTVisitor::visit(D);

    if (Synthesize) {
      Printer.setSynthesizedTarget({});
      Printer.printSynthesizedExtensionPost(cast<ExtensionDecl>(D),
                                            Options.TransformContext->getDecl(),
                                            Options.BracketOptions);
    } else {
      Printer.callPrintDeclPost(D, Options.BracketOptions);
    }

    return true;
  }

};
} // unnamed namespace

static StaticSpellingKind getCorrectStaticSpelling(const Decl *D) {
  if (auto *ASD = dyn_cast<AbstractStorageDecl>(D)) {
    return ASD->getCorrectStaticSpelling();
  } else if (auto *PBD = dyn_cast<PatternBindingDecl>(D)) {
    return PBD->getCorrectStaticSpelling();
  } else if (auto *FD = dyn_cast<FuncDecl>(D)) {
    return FD->getCorrectStaticSpelling();
  } else {
    return StaticSpellingKind::None;
  }
}

static bool hasMutatingGetter(const AbstractStorageDecl *ASD) {
  return ASD->getAccessor(AccessorKind::Get) && ASD->isGetterMutating();
}

static bool hasNonMutatingSetter(const AbstractStorageDecl *ASD) {
  if (!ASD->isSettable(nullptr)) return false;
  auto setter = ASD->getAccessor(AccessorKind::Set);
  return setter && setter->isExplicitNonMutating();
}

static bool hasLessAccessibleSetter(const AbstractStorageDecl *ASD) {
  return ASD->getSetterFormalAccess() < ASD->getFormalAccess();
}

void PrintAST::printAttributes(const Decl *D) {
  if (Options.SkipAttributes)
    return;

  // Save the current number of exclude attrs to restore once we're done.
  unsigned originalExcludeAttrCount = Options.ExcludeAttrList.size();

  if (Options.PrintImplicitAttrs) {

    // Don't print a redundant 'final' if we are printing a 'static' decl.
    if (D->getDeclContext()->getSelfClassDecl() &&
        getCorrectStaticSpelling(D) == StaticSpellingKind::KeywordStatic) {
      Options.ExcludeAttrList.push_back(DAK_Final);
    }

    if (auto vd = dyn_cast<VarDecl>(D)) {
      // Don't print @_hasInitialValue if we're printing an initializer
      // expression or if the storage is resilient.
      if (vd->isInitExposedToClients() || vd->isResilient())
        Options.ExcludeAttrList.push_back(DAK_HasInitialValue);

      if (!Options.PrintForSIL) {
        // Don't print @_hasStorage if the value is simply stored, or the
        // decl is resilient.
        if (vd->isResilient() ||
            (vd->getImplInfo().isSimpleStored() &&
             !hasLessAccessibleSetter(vd)))
          Options.ExcludeAttrList.push_back(DAK_HasStorage);
      }
    }

    // Don't print any contextual decl modifiers.
    // We will handle 'mutating' and 'nonmutating' separately.
    if (isa<AccessorDecl>(D)) {
#define EXCLUDE_ATTR(Class) Options.ExcludeAttrList.push_back(DAK_##Class);
#define CONTEXTUAL_DECL_ATTR(X, Class, Y, Z) EXCLUDE_ATTR(Class)
#define CONTEXTUAL_SIMPLE_DECL_ATTR(X, Class, Y, Z) EXCLUDE_ATTR(Class)
#define CONTEXTUAL_DECL_ATTR_ALIAS(X, Class) EXCLUDE_ATTR(Class)
#include "swift/AST/Attr.def"
    } else if (isa<FuncDecl>(D)) {
      Options.ExcludeAttrList.push_back(DAK_Mutating);
      Options.ExcludeAttrList.push_back(DAK_NonMutating);
    }

    // If the declaration is implicitly @objc, print the attribute now.
    if (auto VD = dyn_cast<ValueDecl>(D)) {
      if (VD->isObjC() && !isa<EnumElementDecl>(VD) &&
          !VD->getAttrs().hasAttribute<ObjCAttr>()) {
        Printer.printAttrName("@objc");
        Printer << " ";
      }
    }

    // If the declaration has designated inits that won't be visible to
    // clients, or if it inherits superclass convenience initializers,
    // then print those attributes specially.
    if (auto CD = dyn_cast<ClassDecl>(D)) {
      if (Options.PrintImplicitAttrs) {
        if (CD->inheritsSuperclassInitializers()) {
          Printer.printAttrName("@_inheritsConvenienceInitializers");
          Printer << " ";
        }
        if (CD->hasMissingDesignatedInitializers()) {
          Printer.printAttrName("@_hasMissingDesignatedInitializers");
          Printer << " ";
        }
      }
    }
  }

  D->getAttrs().print(Printer, Options, D);

  // Print the implicit 'final' attribute.
  if (auto VD = dyn_cast<ValueDecl>(D)) {
    auto VarD = dyn_cast<VarDecl>(D);
    if (VD->isFinal() &&
        !VD->getAttrs().hasAttribute<FinalAttr>() &&
        // Don't print a redundant 'final' if printing a 'let' or 'static' decl.
        !(VarD && VarD->isLet()) &&
        getCorrectStaticSpelling(D) != StaticSpellingKind::KeywordStatic &&
        VD->getKind() != DeclKind::Accessor) {
      Printer.printAttrName("final");
      Printer << " ";
    }
  }

  Options.ExcludeAttrList.resize(originalExcludeAttrCount);
}

void PrintAST::printTypedPattern(const TypedPattern *TP) {
  printPattern(TP->getSubPattern());
  Printer << ": ";

  // Make sure to check if the underlying var decl is an implicitly unwrapped
  // optional.
  bool isIUO = false;
  if (auto *named = dyn_cast<NamedPattern>(TP->getSubPattern()))
    if (auto decl = named->getDecl())
      isIUO = decl->isImplicitlyUnwrappedOptional();

  printTypeLocForImplicitlyUnwrappedOptional(TP->getTypeLoc(), isIUO);
}

/// Determines if we are required to print the name of a property declaration,
/// or if we can elide it by printing a '_' instead.
static bool mustPrintPropertyName(VarDecl *decl, PrintOptions opts) {
  // If we're not allowed to omit the name, we must print it.
  if (!opts.OmitNameOfInaccessibleProperties) return true;

  // If it contributes to the parent's storage, we must print it because clients
  // need to be able to directly access the storage.
  // FIXME: We might be able to avoid printing names for some of these
  //        if we serialized references to them using field indices.
  if (contributesToParentTypeStorage(decl)) return true;

  // If it's public or @usableFromInline, we must print the name because it's a
  // visible entry-point.
  if (isPublicOrUsableFromInline(decl)) return true;

  // If it has an initial value, we must print the name because it's used in
  // the mangled name of the initializer expression generator function.
  // FIXME: We _could_ figure out a way to generate an entry point
  //        for the initializer expression without revealing the name. We just
  //        don't have a mangling for it.
  if (decl->hasInitialValue()) return true;

  // If none of those are true, we can elide the name of the variable.
  return false;
}

/// Gets the print name context of a given decl, choosing between TypeMember
/// and Normal, depending if this decl lives in a nominal type decl.
static PrintNameContext getTypeMemberPrintNameContext(const Decl *d) {
  return d->getDeclContext()->isTypeContext() ?
      PrintNameContext::TypeMember :
      PrintNameContext::Normal;
}

void PrintAST::printPattern(const Pattern *pattern) {
  switch (pattern->getKind()) {
  case PatternKind::Any:
    Printer << "_";
    break;

  case PatternKind::Named: {
    auto named = cast<NamedPattern>(pattern);
    auto decl = named->getDecl();
    recordDeclLoc(decl, [&]{
      // FIXME: This always returns true now, because of the FIXMEs listed in
      //        mustPrintPropertyName.
      if (mustPrintPropertyName(decl, Options))
        Printer.printName(named->getBoundName(),
                          getTypeMemberPrintNameContext(decl));
      else
        Printer << "_";
    });
    break;
  }

  case PatternKind::Paren:
    Printer << "(";
    printPattern(cast<ParenPattern>(pattern)->getSubPattern());
    Printer << ")";
    break;

  case PatternKind::Tuple: {
    Printer << "(";
    auto TP = cast<TuplePattern>(pattern);
    auto Fields = TP->getElements();
    for (unsigned i = 0, e = Fields.size(); i != e; ++i) {
      const auto &Elt = Fields[i];
      if (i != 0)
        Printer << ", ";

      printPattern(Elt.getPattern());
    }
    Printer << ")";
    break;
  }

  case PatternKind::Typed:
    printTypedPattern(cast<TypedPattern>(pattern));
    break;

  case PatternKind::Is: {
    auto isa = cast<IsPattern>(pattern);
    Printer << tok::kw_is << " ";
    isa->getCastTypeLoc().getType().print(Printer, Options);
    break;
  }

  case PatternKind::EnumElement: {
    auto elt = cast<EnumElementPattern>(pattern);
    // FIXME: Print element expr.
    if (elt->hasSubPattern())
      printPattern(elt->getSubPattern());
    break;
  }

  case PatternKind::OptionalSome:
    printPattern(cast<OptionalSomePattern>(pattern)->getSubPattern());
    Printer << '?';
    break;

  case PatternKind::Bool:
    Printer << (cast<BoolPattern>(pattern)->getValue() ? tok::kw_true
                                                       : tok::kw_false);
    break;

  case PatternKind::Expr:
    // FIXME: Print expr.
    break;

  case PatternKind::Var:
    if (!Options.SkipIntroducerKeywords)
      Printer << (cast<VarPattern>(pattern)->isLet() ? tok::kw_let
                                                     : tok::kw_var)
              << " ";
    printPattern(cast<VarPattern>(pattern)->getSubPattern());
  }
}

/// If we can't find the depth of a type, return ErrorDepth.
static const unsigned ErrorDepth = ~0U;
/// A helper function to return the depth of a type.
static unsigned getDepthOfType(Type ty) {
  unsigned depth = ErrorDepth;

  auto combineDepth = [&depth](unsigned newDepth) -> bool {
    // If there is no current depth (depth == ErrorDepth), then assign to
    // newDepth; otherwise, choose the deeper of the current and new depth.

    // Since ErrorDepth == ~0U, ErrorDepth + 1 == 0, which is smaller than any
    // valid depth + 1.
    depth = std::max(depth+1U, newDepth+1U) - 1U;
    return false;
  };

  ty.findIf([combineDepth](Type t) -> bool {
    if (auto paramTy = t->getAs<GenericTypeParamType>())
      return combineDepth(paramTy->getDepth());

    if (auto depMemTy = dyn_cast<DependentMemberType>(t->getCanonicalType())) {
      CanType rootTy;
      do {
        rootTy = depMemTy.getBase();
      } while ((depMemTy = dyn_cast<DependentMemberType>(rootTy)));
      if (auto rootParamTy = dyn_cast<GenericTypeParamType>(rootTy))
        return combineDepth(rootParamTy->getDepth());
    }

    return false;
  });

  return depth;
}

namespace {
struct RequirementPrintLocation {
  /// The Decl where the requirement should be attached (whether inherited or in
  /// a where clause)
  Decl *AttachedTo;
  /// Whether the requirement needs to be in a where clause.
  bool InWhereClause;
};
} // end anonymous namespace

/// Heuristically work out a good place for \c req to be printed inside \c
/// proto.
///
/// This depends only on the protocol so that we make the same decisions for all
/// requirements in all associated types, guaranteeing that all of them will be
/// printed somewhere. That is, taking an AssociatedTypeDecl as an argument and
/// asking "should this requirement be printed on this ATD?" seems more likely
/// to result in inconsistencies in what is printed where, versus what this
/// function does: asking "where should this requirement be printed?" and then
/// callers check if the location is the ATD.
static RequirementPrintLocation
bestRequirementPrintLocation(ProtocolDecl *proto, const Requirement &req) {
  auto protoSelf = proto->getProtocolSelfType();
  // Returns the most relevant decl within proto connected to outerType (or null
  // if one doesn't exist), and whether the type is an "direct use",
  // i.e. outerType itself is Self or Self.T, but not, say, Self.T.U, or
  // Array<Self.T>. (The first's decl will be proto, while the other three will
  // be Self.T.)
  auto findRelevantDeclAndDirectUse = [&](Type outerType) {
    TypeDecl *relevantDecl = nullptr;
    Type foundType;
    (void)outerType.findIf([&](Type t) {
      if (t->isEqual(protoSelf)) {
        relevantDecl = proto;
        foundType = t;
        return true;
      } else if (auto DMT = t->getAs<DependentMemberType>()) {
        auto assocType = DMT->getAssocType();
        if (assocType && assocType->getProtocol() == proto) {
          relevantDecl = assocType;
          foundType = t;
          return true;
        }
      }

      // not here, so let's keep looking.
      return false;
    });

    // If we didn't find anything, relevantDecl and foundType will be null, as
    // desired.
    auto directUse = foundType && outerType->isEqual(foundType);
    return std::make_pair(relevantDecl, directUse);
  };

  Decl *bestDecl;
  bool inWhereClause;

  switch (req.getKind()) {
  case RequirementKind::Conformance:
  case RequirementKind::Superclass:
  case RequirementKind::Layout: {
    auto subject = req.getFirstType();
    auto result = findRelevantDeclAndDirectUse(subject);

    bestDecl = result.first;
    inWhereClause = !bestDecl || !result.second;
    break;
  }
  case RequirementKind::SameType: {
    auto lhs = req.getFirstType();
    auto rhs = req.getSecondType();

    auto lhsResult = findRelevantDeclAndDirectUse(lhs);
    auto rhsResult = findRelevantDeclAndDirectUse(rhs);

    // Default to using the left type's decl.
    bestDecl = lhsResult.first;

    // But maybe the right type's one is "obviously" better!
    // e.g. Int == Self.T
    auto lhsDoesntExist = !lhsResult.first;
    // e.g. Self.T.U == Self.V should go on V (first two conditions), but
    // Self.T.U == Self should go on T (third condition).
    auto rhsBetterDirect =
        !lhsResult.second && rhsResult.second && rhsResult.first != proto;
    auto rhsOfSelfToAssoc = lhsResult.first == proto && rhsResult.first;
    // e.g. Self == Self.T.U
    if (lhsDoesntExist || rhsBetterDirect || rhsOfSelfToAssoc)
      bestDecl = rhsResult.first;

    // Same-type requirements can only occur in where clauses
    inWhereClause = true;
    break;
  }
  }
  // Didn't find anything that we think is relevant, so let's default to a where
  // clause on the protocol.
  if (!bestDecl) {
    bestDecl = proto;
    inWhereClause = true;
  }

  return {/*AttachedTo=*/bestDecl, inWhereClause};
}

void PrintAST::printInheritedFromRequirementSignature(ProtocolDecl *proto,
                                                      Decl *attachingTo) {
  printGenericSignature(
      GenericSignature::get({proto->getProtocolSelfType()} ,
                            proto->getRequirementSignature()),
      PrintInherited,
      [&](const Requirement &req) {
        auto location = bestRequirementPrintLocation(proto, req);
        return location.AttachedTo == attachingTo && !location.InWhereClause;
      });
}

void PrintAST::printWhereClauseFromRequirementSignature(ProtocolDecl *proto,
                                                        Decl *attachingTo) {
  unsigned flags = PrintRequirements;
  if (isa<AssociatedTypeDecl>(attachingTo))
    flags |= SwapSelfAndDependentMemberType;
  printGenericSignature(
      GenericSignature::get({proto->getProtocolSelfType()} ,
                            proto->getRequirementSignature()),
      flags,
      [&](const Requirement &req) {
        auto location = bestRequirementPrintLocation(proto, req);
        return location.AttachedTo == attachingTo && location.InWhereClause;
      });
}

void PrintAST::printTrailingWhereClause(TrailingWhereClause *whereClause) {
  Printer << " " << tok::kw_where << " ";
  interleave(
      whereClause->getRequirements(),
      [&](const RequirementRepr &req) {
        Printer.callPrintStructurePre(PrintStructureKind::GenericRequirement);
        req.print(Printer);
        Printer.printStructurePost(PrintStructureKind::GenericRequirement);
      },
      [&] { Printer << ", "; });
}

/// A helper function to return the depth of a requirement.
static unsigned getDepthOfRequirement(const Requirement &req) {
  switch (req.getKind()) {
  case RequirementKind::Conformance:
  case RequirementKind::Layout:
    return getDepthOfType(req.getFirstType());

  case RequirementKind::Superclass:
  case RequirementKind::SameType: {
    // Return the max valid depth of firstType and secondType.
    unsigned firstDepth = getDepthOfType(req.getFirstType());
    unsigned secondDepth = getDepthOfType(req.getSecondType());

    unsigned maxDepth;
    if (firstDepth == ErrorDepth && secondDepth != ErrorDepth)
      maxDepth = secondDepth;
    else if (firstDepth != ErrorDepth && secondDepth == ErrorDepth)
      maxDepth = firstDepth;
    else
      maxDepth = std::max(firstDepth, secondDepth);

    return maxDepth;
  }
  }
  llvm_unreachable("bad RequirementKind");
}

static void getRequirementsAtDepth(GenericSignature genericSig,
                                   unsigned depth,
                                   SmallVectorImpl<Requirement> &result) {
  for (auto reqt : genericSig->getRequirements()) {
    unsigned currentDepth = getDepthOfRequirement(reqt);
    assert(currentDepth != ErrorDepth);
    if (currentDepth == depth)
      result.push_back(reqt);
  }
}

void PrintAST::printGenericSignature(GenericSignature genericSig,
                                     unsigned flags) {
  printGenericSignature(genericSig, flags,
                        // print everything
                        [&](const Requirement &) { return true; });
}

void PrintAST::printGenericSignature(
    GenericSignature genericSig, unsigned flags,
    llvm::function_ref<bool(const Requirement &)> filter) {
  auto requirements = genericSig->getRequirements();

  if (flags & InnermostOnly) {
    auto genericParams = genericSig->getInnermostGenericParams();

    printSingleDepthOfGenericSignature(genericParams, requirements, flags,
                                       filter);
    return;
  }

  auto genericParams = genericSig->getGenericParams();

  if (!Options.PrintInSILBody) {
    printSingleDepthOfGenericSignature(genericParams, requirements, flags,
                                       filter);
    return;
  }

  // In order to recover the nested GenericParamLists, we divide genericParams
  // and requirements according to depth.
  unsigned paramIdx = 0, numParam = genericParams.size();
  while (paramIdx < numParam) {
    unsigned depth = genericParams[paramIdx]->getDepth();

    // Move index to genericParams.
    unsigned lastParamIdx = paramIdx;
    do {
      lastParamIdx++;
    } while (lastParamIdx < numParam &&
             genericParams[lastParamIdx]->getDepth() == depth);

    // Collect requirements for this level.
    SmallVector<Requirement, 2> requirementsAtDepth;
    getRequirementsAtDepth(genericSig, depth, requirementsAtDepth);

    printSingleDepthOfGenericSignature(
        genericParams.slice(paramIdx, lastParamIdx - paramIdx),
        requirementsAtDepth, flags, filter);

    paramIdx = lastParamIdx;
  }
}

void PrintAST::printSingleDepthOfGenericSignature(
    TypeArrayView<GenericTypeParamType> genericParams,
    ArrayRef<Requirement> requirements, unsigned flags,
    llvm::function_ref<bool(const Requirement &)> filter) {
  bool printParams = (flags & PrintParams);
  bool printRequirements = (flags & PrintRequirements);
  bool printInherited = (flags & PrintInherited);
  bool swapSelfAndDependentMemberType =
    (flags & SwapSelfAndDependentMemberType);

  SubstitutionMap subMap;
  if (CurrentType) {
    if (!CurrentType->isExistentialType()) {
      auto *DC = Current->getInnermostDeclContext()->getInnermostTypeContext();
      auto *M = DC->getParentModule();
      subMap = CurrentType->getContextSubstitutionMap(M, DC);
    }
  }

  auto substParam = [&](Type param) -> Type {
    return param.subst(subMap);
  };

  if (printParams) {
    // Print the generic parameters.
    Printer << "<";
    interleave(genericParams,
               [&](GenericTypeParamType *param) {
                 if (!subMap.empty()) {
                   if (auto argTy = substParam(param))
                     printType(argTy);
                   else
                     printType(param);
                 } else if (auto *GP = param->getDecl()) {
                   Printer.callPrintStructurePre(
                       PrintStructureKind::GenericParameter, GP);
                   Printer.printName(GP->getName(),
                                     PrintNameContext::GenericParameter);
                   Printer.printStructurePost(
                       PrintStructureKind::GenericParameter, GP);
                 } else {
                   printType(param);
                 }
               },
               [&] { Printer << ", "; });
  }

  if (printRequirements || printInherited) {
    bool isFirstReq = true;
    for (const auto &req : requirements) {
      if (!filter(req))
        continue;

      auto first = req.getFirstType();
      Type second;

      if (req.getKind() != RequirementKind::Layout)
        second = req.getSecondType();

      if (!subMap.empty()) {
        Type subFirst = substParam(first);
        if (!subFirst->hasError())
          first = subFirst;
        if (second) {
          Type subSecond = substParam(second);
          if (!subSecond->hasError())
            second = subSecond;
          if (!(first->is<ArchetypeType>() || first->isTypeParameter()) &&
              !(second->is<ArchetypeType>() || second->isTypeParameter()))
            continue;
        }
      }

      if (isFirstReq) {
        if (printRequirements)
          Printer << " " << tok::kw_where << " ";
        else
          Printer << " : ";

        isFirstReq = false;
      } else {
        Printer << ", ";
      }

      // Swap the order of Self == Self.A requirements if requested.
      if (swapSelfAndDependentMemberType &&
          req.getKind() == RequirementKind::SameType &&
          first->is<GenericTypeParamType>() &&
          second->is<DependentMemberType>())
        std::swap(first, second);

      if (printInherited) {
        // We only print the second part of a requirement in the "inherited"
        // clause.
        switch (req.getKind()) {
        case RequirementKind::Layout:
          req.getLayoutConstraint()->print(Printer, Options);
          break;

        case RequirementKind::Conformance:
        case RequirementKind::Superclass:
          printType(second);
          break;

        case RequirementKind::SameType:
          llvm_unreachable("same-type constraints belong in the where clause");
          break;
        }
      } else {
        Printer.callPrintStructurePre(PrintStructureKind::GenericRequirement);

        // We don't substitute type for the printed requirement so that the
        // printed requirement agrees with separately reported generic parameters.
        printRequirement(req);
        Printer.printStructurePost(PrintStructureKind::GenericRequirement);
      }
    }
  }

  if (printParams)
    Printer << ">";
}

void PrintAST::printRequirement(const Requirement &req) {
  printType(req.getFirstType());
  switch (req.getKind()) {
  case RequirementKind::Layout:
    Printer << " : ";
    req.getLayoutConstraint()->print(Printer, Options);
    return;
  case RequirementKind::Conformance:
  case RequirementKind::Superclass:
    Printer << " : ";
    break;
  case RequirementKind::SameType:
    Printer << " == ";
    break;
  }
  printType(req.getSecondType());
}

bool PrintAST::shouldPrintPattern(const Pattern *P) {
  return Options.shouldPrint(P);
}

void PrintAST::printPatternType(const Pattern *P) {
  if (P->hasType()) {
    Printer << ": ";
    printType(P->getType());
  }
}

bool ShouldPrintChecker::shouldPrint(const Pattern *P,
                                     const PrintOptions &Options) {
  bool ShouldPrint = false;
  P->forEachVariable([&](const VarDecl *VD) {
    ShouldPrint |= shouldPrint(VD, Options);
  });
  return ShouldPrint;
}

bool ShouldPrintChecker::shouldPrint(const Decl *D,
                                     const PrintOptions &Options) {
  #if SWIFT_BUILD_ONLY_SYNTAXPARSERLIB
    return false; // not needed for the parser library.
  #endif

  if (auto *ED= dyn_cast<ExtensionDecl>(D)) {
    if (Options.printExtensionContentAsMembers(ED))
      return false;
  }

  if (Options.SkipMissingMemberPlaceholders && isa<MissingMemberDecl>(D))
    return false;

  if (Options.SkipDeinit && isa<DestructorDecl>(D)) {
    return false;
  }

  if (Options.SkipImports && isa<ImportDecl>(D)) {
    return false;
  }

  if (Options.SkipImplicit && D->isImplicit()) {
    const auto &IgnoreList = Options.TreatAsExplicitDeclList;
    if (std::find(IgnoreList.begin(), IgnoreList.end(), D) == IgnoreList.end())
        return false;
  }

  if (Options.SkipUnavailable &&
      D->getAttrs().isUnavailable(D->getASTContext()))
    return false;

  if (Options.ExplodeEnumCaseDecls) {
    if (isa<EnumElementDecl>(D))
      return true;
    if (isa<EnumCaseDecl>(D))
      return false;
  } else if (auto *EED = dyn_cast<EnumElementDecl>(D)) {
    // Enum elements are printed as part of the EnumCaseDecl, unless they were
    // imported without source info.
    return !EED->getSourceRange().isValid();
  }

  if (auto *ASD = dyn_cast<AbstractStorageDecl>(D)) {
    if (Options.OmitNameOfInaccessibleProperties &&
        contributesToParentTypeStorage(ASD))
      return true;
  }

  // Skip declarations that are not accessible.
  if (auto *VD = dyn_cast<ValueDecl>(D)) {
    if (Options.AccessFilter > AccessLevel::Private &&
        VD->getFormalAccess() < Options.AccessFilter)
      return false;
  }

  if (Options.SkipPrivateStdlibDecls &&
      D->isPrivateStdlibDecl(!Options.SkipUnderscoredStdlibProtocols))
    return false;

  if (Options.SkipEmptyExtensionDecls && isa<ExtensionDecl>(D)) {
    auto Ext = cast<ExtensionDecl>(D);
    // If the extension doesn't add protocols or has no members that we should
    // print then skip printing it.
    SmallVector<TypeLoc, 8> ProtocolsToPrint;
    getInheritedForPrinting(Ext, Options, ProtocolsToPrint);
    if (ProtocolsToPrint.empty()) {
      bool HasMemberToPrint = false;
      for (auto Member : Ext->getMembers()) {
        if (shouldPrint(Member, Options)) {
          HasMemberToPrint = true;
          break;
        }
      }
      if (!HasMemberToPrint)
        return false;
    }
  }

  // If asked to skip overrides and witnesses, do so.
  if (Options.SkipOverrides) {
    if (auto *VD = dyn_cast<ValueDecl>(D)) {
      if (VD->getOverriddenDecl()) return false;
      if (!VD->getSatisfiedProtocolRequirements().empty()) return false;

      if (auto clangDecl = VD->getClangDecl()) {
        // If the Clang declaration is from a protocol but was mirrored into
        // class or extension thereof, treat it as an override.
        if (isa<clang::ObjCProtocolDecl>(clangDecl->getDeclContext()) &&
            VD->getDeclContext()->getSelfClassDecl())
          return false;

        // Check whether Clang considers it an override.
        if (auto objcMethod = dyn_cast<clang::ObjCMethodDecl>(clangDecl)) {
          SmallVector<const clang::ObjCMethodDecl *, 4> overriddenMethods;
          objcMethod->getOverriddenMethods(overriddenMethods);
          if (!overriddenMethods.empty()) return false;
        } else if (auto objcProperty
                     = dyn_cast<clang::ObjCPropertyDecl>(clangDecl)) {
          if (auto getter = objcProperty->getGetterMethodDecl()) {
            SmallVector<const clang::ObjCMethodDecl *, 4> overriddenMethods;
            getter->getOverriddenMethods(overriddenMethods);
            if (!overriddenMethods.empty()) return false;
          }
        }
      }
    }
  }

  // We need to handle PatternBindingDecl as a special case here because its
  // attributes can only be retrieved from the inside VarDecls.
  if (auto *PD = dyn_cast<PatternBindingDecl>(D)) {
    auto ShouldPrint = false;
    for (auto idx : range(PD->getNumPatternEntries())) {
      ShouldPrint |= shouldPrint(PD->getPattern(idx), Options);
      if (ShouldPrint)
        return true;
    }
    return false;
  }
  return true;
}

bool PrintAST::shouldPrint(const Decl *D, bool Notify) {
  auto Result = Options.shouldPrint(D);
  if (!Result && Notify)
    Printer.callAvoidPrintDeclPost(D);
  return Result;
}

void PrintAST::printBraceStmt(const BraceStmt *stmt, bool newlineIfEmpty) {
  Printer << "{";
  if (printASTNodes(stmt->getElements()) || newlineIfEmpty) {
    Printer.printNewline();
    indent();
  }
  Printer << "}";
}

void PrintAST::printBodyIfNecessary(const AbstractFunctionDecl *decl) {
  if (auto BodyFunc = Options.FunctionBody) {
    BodyFunc(decl, Printer);
    indent();
    return;
  }

  if (!Options.FunctionDefinitions || !decl->getBody())
    return;

  Printer << " ";
  printBraceStmt(decl->getBody(), /*newlineIfEmpty*/!isa<AccessorDecl>(decl));
}

void PrintAST::printMutatingModifiersIfNeeded(const AccessorDecl *accessor) {
  if (accessor->isAssumedNonMutating() && accessor->isMutating() &&
      !Options.excludeAttrKind(DAK_Mutating)) {
    Printer.printKeyword("mutating", Options, " ");
  } else if (accessor->isExplicitNonMutating() &&
             !Options.excludeAttrKind(DAK_NonMutating)) {
    Printer.printKeyword("nonmutating", Options, " ");
  }
}

void PrintAST::printAccessors(const AbstractStorageDecl *ASD) {
  if (isa<VarDecl>(ASD) && !Options.PrintPropertyAccessors)
    return;
  if (isa<SubscriptDecl>(ASD) && !Options.PrintSubscriptAccessors)
    return;

  auto impl = ASD->getImplInfo();

  // AbstractAccessors is suppressed by FunctionDefinitions.
  bool PrintAbstract =
    Options.AbstractAccessors && !Options.FunctionDefinitions;

  // Don't print accessors for trivially stored properties...
  if (impl.isSimpleStored()) {
    // ...unless we're printing for SIL, which expects a { get set? } on
    //    trivial properties
    if (Options.PrintForSIL) {
      Printer << " { get " << (impl.supportsMutation() ? "set }" : "}");
    }
    // ...or you're private/internal(set), at which point we'll print
    //    @_hasStorage var x: T { get }
    else if (ASD->isSettable(nullptr) && hasLessAccessibleSetter(ASD)) {
      if (PrintAbstract) {
        Printer << " { get }";
      } else {
        Printer << " {";
        {
          IndentRAII indentMore(*this);
          indent();
          Printer.printNewline();
          Printer << "get";
        }
        indent();
        Printer.printNewline();
        Printer << "}";
      }
    }
    return;
  }

  // We sometimes want to print the accessors abstractly
  // instead of listing out how they're actually implemented.
  bool inProtocol = isa<ProtocolDecl>(ASD->getDeclContext());
  if ((inProtocol && !Options.PrintAccessorBodiesInProtocols) ||
      PrintAbstract) {
    bool settable = ASD->isSettable(nullptr);
    bool mutatingGetter = hasMutatingGetter(ASD);
    bool nonmutatingSetter = hasNonMutatingSetter(ASD);

    // We're about to print something like this:
    //   { mutating? get (nonmutating? set)? }
    // But don't print "{ get set }" if we don't have to.
    if (!inProtocol && !Options.PrintGetSetOnRWProperties &&
        settable && !mutatingGetter && !nonmutatingSetter) {
      return;
    }

    Printer << " {";
    if (mutatingGetter) {
      Printer << " ";
      Printer.printKeyword("mutating", Options);
    }
    Printer << " ";
    Printer.printKeyword("get", Options);
    if (settable) {
      if (nonmutatingSetter) {
        Printer << " ";
        Printer.printKeyword("nonmutating", Options);
      }
      Printer << " ";
      Printer.printKeyword("set", Options);
    }
    Printer << " }";
    return;
  }

  // Should we print the 'modify' accessor?
  auto shouldHideModifyAccessor = [&] {
    if (impl.getReadWriteImpl() != ReadWriteImplKind::Modify)
      return true;
    // Always hide in a protocol.
    return isa<ProtocolDecl>(ASD->getDeclContext());
  };

  auto isGetSetImpl = [&] {
    return ((impl.getReadImpl() == ReadImplKind::Stored ||
             impl.getReadImpl() == ReadImplKind::Get) &&
            (impl.getWriteImpl() == WriteImplKind::Stored ||
             impl.getWriteImpl() == WriteImplKind::Set) &&
            (shouldHideModifyAccessor()));
  };

  // Honor !Options.PrintGetSetOnRWProperties in the only remaining
  // case where we could end up printing { get set }.
  if ((PrintAbstract || isGetSetImpl()) &&
      !Options.PrintGetSetOnRWProperties &&
      !Options.FunctionDefinitions &&
      !ASD->isGetterMutating() &&
      !ASD->getAccessor(AccessorKind::Set)->isExplicitNonMutating()) {
    return;
  }

  // Otherwise, print all the concrete defining accessors.
  bool PrintAccessorBody = Options.FunctionDefinitions;

  // Helper to print an accessor. Returns true if the
  // accessor was present but skipped.
  auto PrintAccessor = [&](AccessorKind Kind) -> bool {
    auto *Accessor = ASD->getAccessor(Kind);
    if (!Accessor || !shouldPrint(Accessor))
      return true;
    if (!PrintAccessorBody) {
      Printer << " ";
      printMutatingModifiersIfNeeded(Accessor);
      Printer.printKeyword(getAccessorLabel(Accessor->getAccessorKind()), Options);
    } else {
      {
        IndentRAII IndentMore(*this);
        indent();
        visit(Accessor);
      }
      indent();
      Printer.printNewline();
    }
    return false;
  };

  // Determine if we should print the getter without the 'get { ... }'
  // block around it.
  bool isOnlyGetter = impl.getReadImpl() == ReadImplKind::Get &&
                      ASD->getAccessor(AccessorKind::Get);
  bool isGetterMutating = ASD->supportsMutation() || ASD->isGetterMutating();
  if (isOnlyGetter && !isGetterMutating && PrintAccessorBody &&
      Options.FunctionBody && Options.CollapseSingleGetterProperty) {
    Options.FunctionBody(ASD->getAccessor(AccessorKind::Get), Printer);
    indent();
    return;
  }

  Printer << " {";

  if (PrintAccessorBody)
    Printer.printNewline();

  if (PrintAbstract) {
    PrintAccessor(AccessorKind::Get);
    if (ASD->supportsMutation())
      PrintAccessor(AccessorKind::Set);
  } else {
    switch (impl.getReadImpl()) {
    case ReadImplKind::Stored:
    case ReadImplKind::Inherited:
      break;
    case ReadImplKind::Get:
      PrintAccessor(AccessorKind::Get);
      break;
    case ReadImplKind::Address:
      PrintAccessor(AccessorKind::Address);
      break;
    case ReadImplKind::Read:
      PrintAccessor(AccessorKind::Read);
      break;
    }
    switch (impl.getWriteImpl()) {
    case WriteImplKind::Immutable:
      break;
    case WriteImplKind::Stored:
      llvm_unreachable("simply-stored variable should have been filtered out");
    case WriteImplKind::StoredWithObservers:
    case WriteImplKind::InheritedWithObservers: {
      PrintAccessor(AccessorKind::Get);
      PrintAccessor(AccessorKind::Set);
      break;
    }
    case WriteImplKind::Set:
      PrintAccessor(AccessorKind::Set);
      if (!shouldHideModifyAccessor())
        PrintAccessor(AccessorKind::Modify);
      break;
    case WriteImplKind::MutableAddress:
      PrintAccessor(AccessorKind::MutableAddress);
      PrintAccessor(AccessorKind::WillSet);
      PrintAccessor(AccessorKind::DidSet);
      break;
    case WriteImplKind::Modify:
      PrintAccessor(AccessorKind::Modify);
      break;
    }
  }

  if (!PrintAccessorBody)
    Printer << " ";

  Printer << "}";

  indent();
}

void PrintAST::printMembersOfDecl(Decl *D, bool needComma,
                                  bool openBracket,
                                  bool closeBracket) {
  llvm::SmallVector<Decl *, 3> Members;
  auto AddDeclFunc = [&](DeclRange Range) {
    for (auto RD : Range)
      Members.push_back(RD);
  };

  if (auto Ext = dyn_cast<ExtensionDecl>(D)) {
    AddDeclFunc(Ext->getMembers());
  } else if (auto NTD = dyn_cast<NominalTypeDecl>(D)) {
    AddDeclFunc(NTD->getMembers());
    for (auto Ext : NTD->getExtensions()) {
      if (Options.printExtensionContentAsMembers(Ext))
        AddDeclFunc(Ext->getMembers());
    }
    if (Options.PrintExtensionFromConformingProtocols) {
      for (auto Conf : NTD->getAllConformances()) {
        for (auto Ext : Conf->getProtocol()->getExtensions()) {
          if (Options.printExtensionContentAsMembers(Ext))
            AddDeclFunc(Ext->getMembers());
        }
      }
    }
  }
  printMembers(Members, needComma, openBracket, closeBracket);
}

void PrintAST::printMembers(ArrayRef<Decl *> members, bool needComma,
                            bool openBracket, bool closeBracket) {
  if (openBracket) {
    Printer << " {";
    Printer.printNewline();
  }
  {
    IndentRAII indentMore(*this);
    for (auto i = members.begin(), iEnd = members.end(); i != iEnd; ++i) {
      auto member = *i;

      if (!shouldPrint(member, true))
        continue;

      if (!member->shouldPrintInContext(Options))
        continue;

      if (Options.EmptyLineBetweenMembers)
        Printer.printNewline();
      indent();
      visit(member);
      if (needComma && std::next(i) != iEnd)
        Printer << ",";
      Printer.printNewline();
    }
  }
  indent();
  if (closeBracket)
    Printer << "}";
}

void PrintAST::printGenericDeclGenericParams(GenericContext *decl) {
  if (decl->isGeneric())
    if (auto GenericSig = decl->getGenericSignature())
      printGenericSignature(GenericSig, PrintParams | InnermostOnly);
}

void PrintAST::printGenericDeclGenericRequirements(GenericContext *decl) {
  if (decl->isGeneric()) {
    if (auto genericSig = decl->getGenericSignature()) {
      auto baseGenericSig = decl->getParent()
          ->getGenericSignatureOfContext();
      printGenericSignature(genericSig, PrintRequirements,
                            [baseGenericSig](const Requirement &req) {
                              if (baseGenericSig)
                                return !baseGenericSig->isRequirementSatisfied(req);
                              return true;
                            });
    }
  }
}

void PrintAST::printInherited(const Decl *decl) {
  SmallVector<TypeLoc, 6> TypesToPrint;
  getInheritedForPrinting(decl, Options, TypesToPrint);
  if (TypesToPrint.empty())
    return;

  Printer << " : ";

  interleave(TypesToPrint, [&](TypeLoc TL) {
    printTypeLoc(TL);
  }, [&]() {
    Printer << ", ";
  });
}

static void getModuleEntities(const clang::Module *ClangMod,
                              SmallVectorImpl<ModuleEntity> &ModuleEnts) {
  if (!ClangMod)
    return;

  getModuleEntities(ClangMod->Parent, ModuleEnts);
  ModuleEnts.push_back(ClangMod);
}

static void getModuleEntities(ImportDecl *Import,
                              SmallVectorImpl<ModuleEntity> &ModuleEnts) {
  if (auto *ClangMod = Import->getClangModule()) {
    getModuleEntities(ClangMod, ModuleEnts);
    return;
  }

  auto Mod = Import->getModule();
  if (!Mod)
    return;

  if (auto *ClangMod = Mod->findUnderlyingClangModule()) {
    getModuleEntities(ClangMod, ModuleEnts);
  } else {
    ModuleEnts.push_back(Mod);
  }
}

void PrintAST::visitImportDecl(ImportDecl *decl) {
  printAttributes(decl);
  Printer << tok::kw_import << " ";

  switch (decl->getImportKind()) {
  case ImportKind::Module:
    break;
  case ImportKind::Type:
    Printer << tok::kw_typealias << " ";
    break;
  case ImportKind::Struct:
    Printer << tok::kw_struct << " ";
    break;
  case ImportKind::Class:
    Printer << tok::kw_class << " ";
    break;
  case ImportKind::Enum:
    Printer << tok::kw_enum << " ";
    break;
  case ImportKind::Protocol:
    Printer << tok::kw_protocol << " ";
    break;
  case ImportKind::Var:
    Printer << tok::kw_var << " ";
    break;
  case ImportKind::Func:
    Printer << tok::kw_func << " ";
    break;
  }

  SmallVector<ModuleEntity, 4> ModuleEnts;
  getModuleEntities(decl, ModuleEnts);

  ArrayRef<ModuleEntity> Mods = ModuleEnts;
  interleave(decl->getFullAccessPath(),
             [&](const ImportDecl::AccessPathElement &Elem) {
               if (!Mods.empty()) {
                 Printer.printModuleRef(Mods.front(), Elem.Item);
                 Mods = Mods.slice(1);
               } else {
                 Printer << Elem.Item.str();
               }
             },
             [&] { Printer << "."; });
}

static void printExtendedTypeName(Type ExtendedType, ASTPrinter &Printer,
                                  PrintOptions Options) {
  Options.FullyQualifiedTypes = false;
  Options.FullyQualifiedTypesIfAmbiguous = false;

  // Strip off generic arguments, if any.
  auto Ty = ExtendedType->getAnyNominal()->getDeclaredType();

  Ty->print(Printer, Options);
}

void PrintAST::printSynthesizedExtension(Type ExtendedType,
                                         ExtensionDecl *ExtDecl) {
  if (Options.BracketOptions.shouldOpenExtension(ExtDecl)) {
    printDocumentationComment(ExtDecl);
    printAttributes(ExtDecl);
    Printer << tok::kw_extension << " ";

    printExtendedTypeName(ExtendedType, Printer, Options);
    printInherited(ExtDecl);
    printGenericDeclGenericRequirements(ExtDecl);
  }
  if (Options.TypeDefinitions) {
    printMembersOfDecl(ExtDecl, false,
                       Options.BracketOptions.shouldOpenExtension(ExtDecl),
                       Options.BracketOptions.shouldCloseExtension(ExtDecl));
  }
}

void PrintAST::printExtension(ExtensionDecl *decl) {
  if (Options.BracketOptions.shouldOpenExtension(decl)) {
    printDocumentationComment(decl);
    printAttributes(decl);
    Printer << "extension ";
    recordDeclLoc(decl, [&]{
      // We cannot extend sugared types.
      Type extendedType = decl->getExtendedType();
      if (!extendedType) {
        // Fallback to TypeRepr.
        printTypeLoc(decl->getExtendedTypeRepr());
        return;
      }
      if (!extendedType->getAnyNominal()) {
        // Fallback to the type.  This usually means we're trying to print an
        // UnboundGenericType.
        printTypeLoc(TypeLoc::withoutLoc(extendedType));
        return;
      }
      printExtendedTypeName(extendedType, Printer, Options);
    });
    printInherited(decl);

    if (auto genericSig = decl->getGenericSignature()) {
      auto baseGenericSig = decl->getExtendedNominal()->getGenericSignature();
      assert(baseGenericSig &&
             "an extension can't be generic if the base type isn't");
      printGenericSignature(genericSig, PrintRequirements,
                            [baseGenericSig](const Requirement &req) -> bool {
        // Only include constraints that are not satisfied by the base type.
        return !baseGenericSig->isRequirementSatisfied(req);
      });
    }
  }
  if (Options.TypeDefinitions) {
    printMembersOfDecl(decl, false,
                       Options.BracketOptions.shouldOpenExtension(decl),
                       Options.BracketOptions.shouldCloseExtension(decl));
  }
}

void PrintAST::visitExtensionDecl(ExtensionDecl *decl) {
  if (Options.TransformContext &&
      Options.TransformContext->isPrintingSynthesizedExtension()) {
    auto extendedType = Options.TransformContext->getBaseType();
    if (extendedType->hasArchetype())
      extendedType = extendedType->mapTypeOutOfContext();
    printSynthesizedExtension(extendedType, decl);
  } else
    printExtension(decl);
}

void PrintAST::visitPatternBindingDecl(PatternBindingDecl *decl) {
  // FIXME: We're not printing proper "{ get set }" annotations in pattern
  // binding decls.  As a hack, scan the decl to find out if any of the
  // variables are immutable, and if so, we print as 'let'.  This allows us to
  // handle the 'let x = 4' case properly at least.
  const VarDecl *anyVar = nullptr;
  for (auto idx : range(decl->getNumPatternEntries())) {
    decl->getPattern(idx)->forEachVariable([&](VarDecl *V) {
      anyVar = V;
    });
    if (anyVar) break;
  }

  if (anyVar)
    printDocumentationComment(anyVar);

  // FIXME: PatternBindingDecls don't have attributes themselves, so just assume
  // the variables all have the same attributes. This isn't exactly true
  // after type-checking, but it's close enough for now.
  if (anyVar) {
    printAttributes(anyVar);
    printAccess(anyVar);
  }

  if (decl->isStatic())
    printStaticKeyword(decl->getCorrectStaticSpelling());

  if (anyVar) {
    Printer << (anyVar->isSettable(anyVar->getDeclContext()) ? "var " : "let ");
  } else {
    Printer << "let ";
  }

  bool isFirst = true;
  for (auto idx : range(decl->getNumPatternEntries())) {
    auto *pattern = decl->getPattern(idx);
    if (!shouldPrintPattern(pattern))
      continue;
    if (isFirst)
      isFirst = false;
    else
      Printer << ", ";

    printPattern(pattern);

    // We also try to print type for named patterns, e.g. var Field = 10;
    // and tuple patterns, e.g. var (T1, T2) = (10, 10)
    if (isa<NamedPattern>(pattern) || isa<TuplePattern>(pattern)) {
      printPatternType(pattern);
    }

    if (Options.VarInitializers) {
      auto *vd = decl->getAnchoringVarDecl(idx);
      if (decl->hasInitStringRepresentation(idx) &&
          vd->isInitExposedToClients()) {
        SmallString<128> scratch;
        Printer << " = " << decl->getInitStringRepresentation(idx, scratch);
      }
    }

    // If we're just printing a single pattern and it has accessors,
    // print the accessors here. It is an error to add accessors to a
    // pattern binding with multiple entries.
    if (auto var = decl->getSingleVar()) {
      printAccessors(var);
    }
  }
}

void PrintAST::visitTopLevelCodeDecl(TopLevelCodeDecl *decl) {
  printASTNodes(decl->getBody()->getElements(), /*NeedIndent=*/false);
}

void PrintAST::visitIfConfigDecl(IfConfigDecl *ICD) {
  if (!Options.PrintIfConfig)
    return;

  for (auto &Clause : ICD->getClauses()) {
    if (&Clause == &*ICD->getClauses().begin())
      Printer << tok::pound_if << " /* condition */"; // FIXME: print condition
    else if (Clause.Cond)
      Printer << tok::pound_elseif << " /* condition */"; // FIXME: print condition
    else
      Printer << tok::pound_else;
    printASTNodes(Clause.Elements);
    Printer.printNewline();
    indent();
  }
  Printer << tok::pound_endif;
}

void PrintAST::visitPoundDiagnosticDecl(PoundDiagnosticDecl *PDD) {
  /// TODO: Should we even print #error/#warning?
  if (PDD->isError()) {
    Printer << tok::pound_error;
  } else {
    Printer << tok::pound_warning; 
  }

  Printer << "(\"" << PDD->getMessage()->getValue() << "\")";
}

void PrintAST::visitOpaqueTypeDecl(OpaqueTypeDecl *decl) {
  // TODO: If we introduce explicit opaque type decls, print them.
  assert(decl->getName().empty());
}

void PrintAST::visitTypeAliasDecl(TypeAliasDecl *decl) {
  printDocumentationComment(decl);
  printAttributes(decl);
  printAccess(decl);
  if (!Options.SkipIntroducerKeywords)
    Printer << tok::kw_typealias << " ";
  printContextIfNeeded(decl);
  recordDeclLoc(decl,
    [&]{
      Printer.printName(decl->getName(), getTypeMemberPrintNameContext(decl));
    }, [&]{ // Signature
      printGenericDeclGenericParams(decl);
    });
  bool ShouldPrint = true;
  Type Ty = decl->getUnderlyingType();

  // If the underlying type is private, don't print it.
  if (Options.SkipPrivateStdlibDecls && Ty && Ty.isPrivateStdlibType())
    ShouldPrint = false;

  if (ShouldPrint) {
    Printer << " = ";
    // FIXME: An inferred associated type witness type alias may reference
    // an opaque type, but OpaqueTypeArchetypes are always canonicalized
    // so lose type sugar for generic params. Bind the generic environment so
    // we can map params back into the generic environment and print them
    // correctly.
    //
    // Remove this when we have a way to represent non-canonical archetypes
    // preserving sugar.
    llvm::SaveAndRestore<GenericEnvironment*> setGenericEnv(Options.GenericEnv,
                                                decl->getGenericEnvironment());
    printTypeLoc(TypeLoc(decl->getUnderlyingTypeRepr(), Ty));
    printGenericDeclGenericRequirements(decl);
  }
}

void PrintAST::visitGenericTypeParamDecl(GenericTypeParamDecl *decl) {
  recordDeclLoc(decl, [&] {
    Printer.printName(decl->getName(), PrintNameContext::GenericParameter);
  });

  printInherited(decl);
}

void PrintAST::visitAssociatedTypeDecl(AssociatedTypeDecl *decl) {
  printDocumentationComment(decl);
  printAttributes(decl);
  if (!Options.SkipIntroducerKeywords)
    Printer << tok::kw_associatedtype << " ";
  recordDeclLoc(decl,
    [&]{
      Printer.printName(decl->getName(), PrintNameContext::TypeMember);
    });

  auto proto = decl->getProtocol();
  printInheritedFromRequirementSignature(proto, decl);

  if (decl->hasDefaultDefinitionType()) {
    Printer << " = ";
    decl->getDefaultDefinitionType().print(Printer, Options);
  }

  // As with protocol's trailing where clauses, use the requirement signature
  // when available.
  printWhereClauseFromRequirementSignature(proto, decl);
}

void PrintAST::visitEnumDecl(EnumDecl *decl) {
  printDocumentationComment(decl);
  printAttributes(decl);
  printAccess(decl);

  if (Options.PrintOriginalSourceText && decl->getStartLoc().isValid()) {
    ASTContext &Ctx = decl->getASTContext();
    printSourceRange(CharSourceRange(Ctx.SourceMgr, decl->getStartLoc(),
                              decl->getBraces().Start.getAdvancedLoc(-1)), Ctx);
  } else {
    if (!Options.SkipIntroducerKeywords)
      Printer << tok::kw_enum << " ";
    printContextIfNeeded(decl);
    recordDeclLoc(decl,
      [&]{
        Printer.printName(decl->getName(), getTypeMemberPrintNameContext(decl));
      }, [&]{ // Signature
        printGenericDeclGenericParams(decl);
      });
    printInherited(decl);
    printGenericDeclGenericRequirements(decl);
  }
  if (Options.TypeDefinitions) {
    printMembersOfDecl(decl, false, true,
                       Options.BracketOptions.shouldCloseNominal(decl));
  }
}

void PrintAST::visitStructDecl(StructDecl *decl) {
  printDocumentationComment(decl);
  printAttributes(decl);
  printAccess(decl);

  if (Options.PrintOriginalSourceText && decl->getStartLoc().isValid()) {
    ASTContext &Ctx = decl->getASTContext();
    printSourceRange(CharSourceRange(Ctx.SourceMgr, decl->getStartLoc(),
                              decl->getBraces().Start.getAdvancedLoc(-1)), Ctx);
  } else {
    if (!Options.SkipIntroducerKeywords)
      Printer << tok::kw_struct << " ";
    printContextIfNeeded(decl);
    recordDeclLoc(decl,
      [&]{
        Printer.printName(decl->getName(), getTypeMemberPrintNameContext(decl));
      }, [&]{ // Signature
        printGenericDeclGenericParams(decl);
      });
    printInherited(decl);
    printGenericDeclGenericRequirements(decl);
  }
  if (Options.TypeDefinitions) {
    printMembersOfDecl(decl, false, true,
                       Options.BracketOptions.shouldCloseNominal(decl));
  }
}

void PrintAST::visitClassDecl(ClassDecl *decl) {
  printDocumentationComment(decl);
  printAttributes(decl);
  printAccess(decl);

  if (Options.PrintOriginalSourceText && decl->getStartLoc().isValid()) {
    ASTContext &Ctx = decl->getASTContext();
    printSourceRange(CharSourceRange(Ctx.SourceMgr, decl->getStartLoc(),
                              decl->getBraces().Start.getAdvancedLoc(-1)), Ctx);
  } else {
    if (!Options.SkipIntroducerKeywords)
      Printer << tok::kw_class << " ";
    printContextIfNeeded(decl);
    recordDeclLoc(decl,
      [&]{
        Printer.printName(decl->getName(), getTypeMemberPrintNameContext(decl));
      }, [&]{ // Signature
        printGenericDeclGenericParams(decl);
      });

    printInherited(decl);
    printGenericDeclGenericRequirements(decl);
  }

  if (Options.TypeDefinitions) {
    printMembersOfDecl(decl, false, true,
                       Options.BracketOptions.shouldCloseNominal(decl));
  }
}

void PrintAST::visitProtocolDecl(ProtocolDecl *decl) {
  printDocumentationComment(decl);
  printAttributes(decl);
  printAccess(decl);

  if (Options.PrintOriginalSourceText && decl->getStartLoc().isValid()) {
    ASTContext &Ctx = decl->getASTContext();
    printSourceRange(CharSourceRange(Ctx.SourceMgr, decl->getStartLoc(),
                              decl->getBraces().Start.getAdvancedLoc(-1)), Ctx);
  } else {
    if (!Options.SkipIntroducerKeywords)
      Printer << tok::kw_protocol << " ";
    printContextIfNeeded(decl);
    recordDeclLoc(decl,
      [&]{
        Printer.printName(decl->getName());
      });

    printInheritedFromRequirementSignature(decl, decl);

    // The trailing where clause is a syntactic thing, which isn't serialized
    // (etc.) and thus isn't available for printing things out of
    // already-compiled SIL modules. The requirement signature is available in
    // such cases, so let's go with that when we can.
    printWhereClauseFromRequirementSignature(decl, decl);
  }
  if (Options.TypeDefinitions) {
    printMembersOfDecl(decl, false, true,
                       Options.BracketOptions.shouldCloseNominal(decl));
  }
}
static bool isStructOrClassContext(DeclContext *dc) {
  auto *nominal = dc->getSelfNominalTypeDecl();
  if (nominal == nullptr)
    return false;
  return isa<ClassDecl>(nominal) || isa<StructDecl>(nominal);
}

static bool isEscaping(Type type) {
  if (auto *funcType = type->getAs<AnyFunctionType>()) {
    if (funcType->getExtInfo().getRepresentation() ==
          FunctionTypeRepresentation::CFunctionPointer)
      return false;

    return !funcType->getExtInfo().isNoEscape();
  }

  return false;
}

static void printParameterFlags(ASTPrinter &printer, PrintOptions options,
                                ParameterTypeFlags flags, bool escaping) {
  if (!options.excludeAttrKind(TAK_autoclosure) && flags.isAutoClosure())
    printer << "@autoclosure ";
  if (!options.excludeAttrKind(TAK_noDerivative) && flags.isNoDerivative())
    printer << "@noDerivative ";

  switch (flags.getValueOwnership()) {
  case ValueOwnership::Default:
    /* nothing */
    break;
  case ValueOwnership::InOut:
    printer.printKeyword("inout", options, " ");
    break;
  case ValueOwnership::Shared:
    printer.printKeyword("__shared", options, " ");
    break;
  case ValueOwnership::Owned:
    printer.printKeyword("__owned", options, " ");
    break;
  }

  if (!options.excludeAttrKind(TAK_escaping) && escaping)
    printer << "@escaping ";
}

void PrintAST::visitVarDecl(VarDecl *decl) {
  printDocumentationComment(decl);
  // Print @_hasStorage when the attribute is not already
  // on, decl has storage and it is on a class.
  if (Options.PrintForSIL && decl->hasStorage() &&
      isStructOrClassContext(decl->getDeclContext()) &&
      !decl->getAttrs().hasAttribute<HasStorageAttr>())
    Printer << "@_hasStorage ";
  printAttributes(decl);
  printAccess(decl);
  if (!Options.SkipIntroducerKeywords) {
    if (decl->isStatic() && Options.PrintStaticKeyword)
      printStaticKeyword(decl->getCorrectStaticSpelling());
    if (decl->getKind() == DeclKind::Var
        || Options.PrintParameterSpecifiers) {
      // Map all non-let specifiers to 'var'.  This is not correct, but
      // SourceKit relies on this for info about parameter decls.
      if (decl->isLet())
        Printer << tok::kw_let;
      else
        Printer << tok::kw_var;

      Printer << " ";
    }
  }
  printContextIfNeeded(decl);
  recordDeclLoc(decl,
    [&]{
      Printer.printName(decl->getName(), getTypeMemberPrintNameContext(decl));
    });

  auto type = decl->getInterfaceType();
  Printer << ": ";
  TypeLoc tyLoc;
  if (auto *repr = decl->getTypeReprOrParentPatternTypeRepr())
    tyLoc = TypeLoc(repr, type);
  else
    tyLoc = TypeLoc::withoutLoc(type);

  Printer.printDeclResultTypePre(decl, tyLoc);

  // HACK: When printing result types for vars with opaque result types,
  //       always print them using the `some` keyword instead of printing
  //       the full stable reference.
  llvm::SaveAndRestore<PrintOptions::OpaqueReturnTypePrintingMode>
  x(Options.OpaqueReturnTypePrinting,
    PrintOptions::OpaqueReturnTypePrintingMode::WithOpaqueKeyword);

  printTypeLocForImplicitlyUnwrappedOptional(
    tyLoc, decl->isImplicitlyUnwrappedOptional());

  printAccessors(decl);
}

void PrintAST::visitParamDecl(ParamDecl *decl) {
  visitVarDecl(decl);
}

void PrintAST::printOneParameter(const ParamDecl *param,
                                 ParameterTypeFlags paramFlags,
                                 bool ArgNameIsAPIByDefault) {
  Printer.callPrintStructurePre(PrintStructureKind::FunctionParameter, param);
  SWIFT_DEFER {
    Printer.printStructurePost(PrintStructureKind::FunctionParameter, param);
  };

  auto printArgName = [&]() {
    // Print argument name.
    auto ArgName = param->getArgumentName();
    auto BodyName = param->getName();
    switch (Options.ArgAndParamPrinting) {
    case PrintOptions::ArgAndParamPrintingMode::EnumElement:
      if (ArgName.empty() && BodyName.empty() && !param->hasDefaultExpr()) {
        // Don't print anything, in the style of a tuple element.
        return;
      }
      // Else, print the argument only.
      LLVM_FALLTHROUGH;
    case PrintOptions::ArgAndParamPrintingMode::ArgumentOnly:
      if (ArgName.empty() && !Options.PrintEmptyArgumentNames) {
        return;
      }
      Printer.printName(ArgName, PrintNameContext::FunctionParameterExternal);

      if (!ArgNameIsAPIByDefault && !ArgName.empty())
        Printer << " _";
      break;
    case PrintOptions::ArgAndParamPrintingMode::MatchSource:
      if (ArgName == BodyName && ArgNameIsAPIByDefault) {
        Printer.printName(ArgName, PrintNameContext::FunctionParameterExternal);
        break;
      }
      if (ArgName.empty() && !ArgNameIsAPIByDefault) {
        Printer.printName(BodyName, PrintNameContext::FunctionParameterLocal);
        break;
      }
      LLVM_FALLTHROUGH;
    case PrintOptions::ArgAndParamPrintingMode::BothAlways:
      Printer.printName(ArgName, PrintNameContext::FunctionParameterExternal);
      Printer << " ";
      Printer.printName(BodyName, PrintNameContext::FunctionParameterLocal);
      break;
    }
    Printer << ": ";
  };

  printAttributes(param);
  printArgName();

  TypeLoc TheTypeLoc;
  if (auto *repr = param->getTypeRepr()) {
    TheTypeLoc = TypeLoc(repr, param->getInterfaceType());
  } else {
    TheTypeLoc = TypeLoc::withoutLoc(param->getInterfaceType());
  }

  // If the parameter is variadic, we will print the "..." after it, but we have
  // to strip off the added array type.
  if (param->isVariadic() && TheTypeLoc.getType()) {
    if (auto *BGT = TheTypeLoc.getType()->getAs<BoundGenericType>())
      TheTypeLoc.setType(BGT->getGenericArgs()[0]);
  }

  if (!param->isVariadic() &&
      !willUseTypeReprPrinting(TheTypeLoc, CurrentType, Options)) {
    auto type = TheTypeLoc.getType();
    printParameterFlags(Printer, Options, paramFlags,
                        isEscaping(type));
  }

  printTypeLocForImplicitlyUnwrappedOptional(
    TheTypeLoc, param->isImplicitlyUnwrappedOptional());

  if (param->isVariadic())
    Printer << "...";

  if (param->isDefaultArgument() && Options.PrintDefaultArgumentValue) {
    SmallString<128> scratch;
    auto defaultArgStr = param->getDefaultValueStringRepresentation(scratch);

    assert(!defaultArgStr.empty() && "empty default argument?");
    Printer << " = ";

    switch (param->getDefaultArgumentKind()) {
    case DefaultArgumentKind::File:
    case DefaultArgumentKind::Line:
    case DefaultArgumentKind::Column:
    case DefaultArgumentKind::Function:
    case DefaultArgumentKind::DSOHandle:
    case DefaultArgumentKind::NilLiteral:
      Printer.printKeyword(defaultArgStr, Options);
      break;
    default:
      Printer << defaultArgStr;
      break;
    }
  }
}

void PrintAST::printParameterList(ParameterList *PL,
                                  ArrayRef<AnyFunctionType::Param> params,
                                  bool isAPINameByDefault) {
  Printer << "(";
  const unsigned paramSize = params.size();
  for (unsigned i = 0, e = PL->size(); i != e; ++i) {
    if (i > 0)
      Printer << ", ";
    auto paramFlags = (i < paramSize)
                    ? params[i].getParameterFlags()
                    : ParameterTypeFlags();
    printOneParameter(PL->get(i), paramFlags,
                      isAPINameByDefault);
  }
  Printer << ")";
}

void PrintAST::printFunctionParameters(AbstractFunctionDecl *AFD) {
  auto BodyParams = AFD->getParameters();
  auto curTy = AFD->getInterfaceType();

  // Skip over the implicit 'self'.
  if (AFD->hasImplicitSelfDecl())
    if (auto funTy = curTy->getAs<AnyFunctionType>())
      curTy = funTy->getResult();

  ArrayRef<AnyFunctionType::Param> parameterListTypes;
  if (auto funTy = curTy->getAs<AnyFunctionType>())
    parameterListTypes = funTy->getParams();

  printParameterList(BodyParams, parameterListTypes,
                     AFD->argumentNameIsAPIByDefault());

  if (AFD->hasThrows()) {
    if (AFD->getAttrs().hasAttribute<RethrowsAttr>())
      Printer << " " << tok::kw_rethrows;
    else
      Printer << " " << tok::kw_throws;
  }
}

bool PrintAST::printASTNodes(const ArrayRef<ASTNode> &Elements,
                             bool NeedIndent) {
  IndentRAII IndentMore(*this, NeedIndent);
  bool PrintedSomething = false;
  for (auto element : Elements) {
    PrintedSomething = true;
    Printer.printNewline();
    indent();
    if (auto decl = element.dyn_cast<Decl*>()) {
      if (decl->shouldPrintInContext(Options))
        visit(decl);
    } else if (auto stmt = element.dyn_cast<Stmt*>()) {
      visit(stmt);
    } else {
      // FIXME: print expression
      // visit(element.get<Expr*>());
    }
  }
  return PrintedSomething;
}

void PrintAST::visitAccessorDecl(AccessorDecl *decl) {
  printDocumentationComment(decl);
  printAttributes(decl);

  // Explicitly print 'mutating' and 'nonmutating' before getters and setters
  // for which that is true.
  printMutatingModifiersIfNeeded(decl);
  switch (auto kind = decl->getAccessorKind()) {
  case AccessorKind::Get:
  case AccessorKind::Address:
  case AccessorKind::Read:
  case AccessorKind::Modify:
  case AccessorKind::DidSet:
  case AccessorKind::MutableAddress:
    recordDeclLoc(decl,
      [&]{
        Printer << getAccessorLabel(decl->getAccessorKind());
      });
    break;
  case AccessorKind::Set:
  case AccessorKind::WillSet:
    recordDeclLoc(decl,
      [&]{
        Printer << getAccessorLabel(decl->getAccessorKind());

        auto params = decl->getParameters();
        if (params->size() != 0 && !params->get(0)->isImplicit()) {
          auto Name = params->get(0)->getName();
          if (!Name.empty()) {
            Printer << "(";
            Printer.printName(Name);
            Printer << ")";
          }
        }
      });
  }

  printBodyIfNecessary(decl);
}

void PrintAST::visitFuncDecl(FuncDecl *decl) {
  ASTContext &Ctx = decl->getASTContext();

  printDocumentationComment(decl);
  printAttributes(decl);
  printAccess(decl);

  if (Options.PrintOriginalSourceText && decl->getStartLoc().isValid()) {
    SourceLoc StartLoc = decl->getStartLoc();
    SourceLoc EndLoc;
    if (!decl->getBodyResultTypeLoc().isNull()) {
      EndLoc = decl->getBodyResultTypeLoc().getSourceRange().End;
    } else {
      EndLoc = decl->getSignatureSourceRange().End;
    }
    CharSourceRange Range =
      Lexer::getCharSourceRangeFromSourceRange(Ctx.SourceMgr,
                                               SourceRange(StartLoc, EndLoc));
    printSourceRange(Range, Ctx);
  } else {
    if (!Options.SkipIntroducerKeywords) {
      if (decl->isStatic() && Options.PrintStaticKeyword)
        printStaticKeyword(decl->getCorrectStaticSpelling());
      if (decl->isMutating() && !Options.excludeAttrKind(DAK_Mutating)) {
        Printer.printKeyword("mutating", Options, " ");
      } else if (decl->isConsuming() && !decl->getAttrs().hasAttribute<ConsumingAttr>()) {
        Printer.printKeyword("__consuming", Options, " ");
      }
      Printer << tok::kw_func << " ";
    }
    printContextIfNeeded(decl);
    recordDeclLoc(decl,
      [&]{ // Name
        if (!decl->hasName()) {
          Printer << "<anonymous>";
        } else {
          Printer.printName(decl->getName(),
                            getTypeMemberPrintNameContext(decl));
          if (decl->isOperator())
            Printer << " ";
        }
      }, [&] { // Parameters
        printGenericDeclGenericParams(decl);
        printFunctionParameters(decl);
      });

    Type ResultTy = decl->getResultInterfaceType();
    if (ResultTy && !ResultTy->isVoid()) {
      TypeLoc ResultTyLoc = decl->getBodyResultTypeLoc();

      // When printing a protocol requirement with types substituted for a
      // conforming class, replace occurrences of the 'Self' generic parameter
      // in the result type with DynamicSelfType, instead of the static
      // conforming type.
      auto *proto = dyn_cast<ProtocolDecl>(decl->getDeclContext());
      if (proto && Options.TransformContext) {
        auto BaseType = Options.TransformContext->getBaseType();
        if (BaseType->getClassOrBoundGenericClass()) {
          ResultTy = ResultTy.subst(
            [&](Type t) -> Type {
              if (t->isEqual(proto->getSelfInterfaceType()))
                return DynamicSelfType::get(t, Ctx);
              return t;
            },
            MakeAbstractConformanceForGenericType());
          ResultTyLoc = TypeLoc::withoutLoc(ResultTy);
        }
      }

      if (!ResultTyLoc.getTypeRepr())
        ResultTyLoc = TypeLoc::withoutLoc(ResultTy);
      // FIXME: Hacky way to workaround the fact that 'Self' as return
      // TypeRepr is not getting 'typechecked'. See
      // \c resolveTopLevelIdentTypeComponent function in TypeCheckType.cpp.
      if (auto *simId = dyn_cast_or_null<SimpleIdentTypeRepr>(ResultTyLoc.getTypeRepr())) {
        if (simId->getNameRef().isSimpleName(Ctx.Id_Self))
          ResultTyLoc = TypeLoc::withoutLoc(ResultTy);
      }
      Printer << " -> ";

      Printer.printDeclResultTypePre(decl, ResultTyLoc);
      Printer.callPrintStructurePre(PrintStructureKind::FunctionReturnType);

      // HACK: When printing result types for funcs with opaque result types,
      //       always print them using the `some` keyword instead of printing
      //       the full stable reference.
      llvm::SaveAndRestore<PrintOptions::OpaqueReturnTypePrintingMode>
      x(Options.OpaqueReturnTypePrinting,
        PrintOptions::OpaqueReturnTypePrintingMode::WithOpaqueKeyword);

      printTypeLocForImplicitlyUnwrappedOptional(
          ResultTyLoc, decl->isImplicitlyUnwrappedOptional());
      Printer.printStructurePost(PrintStructureKind::FunctionReturnType);
    }
    printGenericDeclGenericRequirements(decl);
  }

  printBodyIfNecessary(decl);
  
  // If the function has an opaque result type, print the opaque type decl.
  if (auto opaqueResult = decl->getOpaqueResultTypeDecl()) {
    Printer.printNewline();
    visit(opaqueResult);
  }
}

void PrintAST::printEnumElement(EnumElementDecl *elt) {
  recordDeclLoc(elt,
    [&]{
      Printer.printName(elt->getName(), getTypeMemberPrintNameContext(elt));
    });

  if (auto *PL = elt->getParameterList()) {
    llvm::SaveAndRestore<PrintOptions::ArgAndParamPrintingMode>
      mode(Options.ArgAndParamPrinting,
           PrintOptions::ArgAndParamPrintingMode::EnumElement);


    auto params = ArrayRef<AnyFunctionType::Param>();
    if (!elt->isInvalid()) {
      // Walk to the params of the associated values.
      // (EnumMetaType) -> (AssocValues) -> Enum
      auto type = elt->getInterfaceType();
      params = type->castTo<AnyFunctionType>()
                   ->getResult()
                   ->castTo<AnyFunctionType>()
                   ->getParams();
    }

    // @escaping is not valid in enum element position, even though the
    // attribute is implicitly added. Ignore it when printing the parameters.
    Options.ExcludeAttrList.push_back(TAK_escaping);
    printParameterList(PL, params,
                       /*isAPINameByDefault*/true);
    Options.ExcludeAttrList.pop_back();
  }

  switch (Options.EnumRawValues) {
  case PrintOptions::EnumRawValueMode::Skip:
    return;
  case PrintOptions::EnumRawValueMode::PrintObjCOnly:
    if (!elt->isObjC())
      return;
    break;
  case PrintOptions::EnumRawValueMode::Print:
    break;
  }

  auto *raw = elt->getStructuralRawValueExpr();
  if (!raw || raw->isImplicit())
    return;

  // Print the explicit raw value expression.
  Printer << " = ";
  switch (raw->getKind()) {
  case ExprKind::IntegerLiteral:
  case ExprKind::FloatLiteral: {
    auto *numLiteral = cast<NumberLiteralExpr>(raw);
    Printer.callPrintStructurePre(PrintStructureKind::NumberLiteral);
    if (numLiteral->isNegative())
      Printer << "-";
    Printer << numLiteral->getDigitsText();
    Printer.printStructurePost(PrintStructureKind::NumberLiteral);
    break;
  }
  case ExprKind::StringLiteral: {
    Printer.callPrintStructurePre(PrintStructureKind::StringLiteral);
    llvm::SmallString<32> str;
    llvm::raw_svector_ostream os(str);
    os << QuotedString(cast<StringLiteralExpr>(raw)->getValue());
    Printer << str;
    Printer.printStructurePost(PrintStructureKind::StringLiteral);
    break;
  }
  default:
    break; // Incorrect raw value; skip it for error recovery.
  }
}

void PrintAST::visitEnumCaseDecl(EnumCaseDecl *decl) {
  auto elems = decl->getElements();
  if (!elems.empty()) {
    // Documentation comments over the case are attached to the enum elements.
    printDocumentationComment(elems[0]);
    printAttributes(elems[0]);
  }
  Printer << tok::kw_case << " ";

  interleave(elems.begin(), elems.end(),
    [&](EnumElementDecl *elt) {
      printEnumElement(elt);
    },
    [&] { Printer << ", "; });
}

void PrintAST::visitEnumElementDecl(EnumElementDecl *decl) {
  printDocumentationComment(decl);
  // In cases where there is no parent EnumCaseDecl (such as imported or
  // deserialized elements), print the element independently.
  printAttributes(decl);
  Printer << tok::kw_case << " ";
  printEnumElement(decl);
}

void PrintAST::visitSubscriptDecl(SubscriptDecl *decl) {
  printDocumentationComment(decl);
  printAttributes(decl);
  printAccess(decl);
  if (!Options.SkipIntroducerKeywords && decl->isStatic() &&
      Options.PrintStaticKeyword)
    printStaticKeyword(decl->getCorrectStaticSpelling());
  printContextIfNeeded(decl);
  recordDeclLoc(decl, [&]{
    Printer << "subscript";
  }, [&] { // Parameters
    printGenericDeclGenericParams(decl);
    auto params = ArrayRef<AnyFunctionType::Param>();
    if (!decl->isInvalid()) {
      // Walk to the params of the subscript's indices.
      auto type = decl->getInterfaceType();
      params = type->castTo<AnyFunctionType>()->getParams();
    }
    printParameterList(decl->getIndices(), params,
                       /*isAPINameByDefault*/false);
  });
  Printer << " -> ";

  TypeLoc elementTy = decl->getElementTypeLoc();
  if (!elementTy.getTypeRepr())
    elementTy = TypeLoc::withoutLoc(decl->getElementInterfaceType());
  Printer.printDeclResultTypePre(decl, elementTy);
  Printer.callPrintStructurePre(PrintStructureKind::FunctionReturnType);

  // HACK: When printing result types for subscripts with opaque result types,
  //       always print them using the `some` keyword instead of printing
  //       the full stable reference.
  llvm::SaveAndRestore<PrintOptions::OpaqueReturnTypePrintingMode>
  x(Options.OpaqueReturnTypePrinting,
    PrintOptions::OpaqueReturnTypePrintingMode::WithOpaqueKeyword);

  printTypeLocForImplicitlyUnwrappedOptional(
    elementTy, decl->isImplicitlyUnwrappedOptional());
  Printer.printStructurePost(PrintStructureKind::FunctionReturnType);
  printGenericDeclGenericRequirements(decl);
  printAccessors(decl);
}

void PrintAST::visitConstructorDecl(ConstructorDecl *decl) {
  printDocumentationComment(decl);
  printAttributes(decl);
  printAccess(decl);

  if ((decl->getInitKind() == CtorInitializerKind::Convenience ||
       decl->getInitKind() == CtorInitializerKind::ConvenienceFactory) &&
      !decl->getAttrs().hasAttribute<ConvenienceAttr>()) {
    // Protocol extension initializers are modeled as convenience initializers,
    // but they're not written that way in source. Check if we're actually
    // printing onto a class.
    bool isClassContext;
    if (CurrentType) {
      isClassContext = CurrentType->getClassOrBoundGenericClass() != nullptr;
    } else {
      const DeclContext *dc = decl->getDeclContext();
      isClassContext = dc->getSelfClassDecl() != nullptr;
    }
    if (isClassContext) {
      Printer.printKeyword("convenience", Options, " ");
    } else {
      assert(decl->getDeclContext()->getExtendedProtocolDecl() &&
             "unexpected convenience initializer");
    }
  } else if (decl->getInitKind() == CtorInitializerKind::Factory) {
    Printer << "/*not inherited*/ ";
  }

  printContextIfNeeded(decl);
  recordDeclLoc(decl,
    [&]{
      Printer << "init";
    }, [&] { // Signature
      if (decl->isFailable()) {
        if (decl->isImplicitlyUnwrappedOptional())
          Printer << "!";
        else
          Printer << "?";
      }

      printGenericDeclGenericParams(decl);
      printFunctionParameters(decl);
    });

  printGenericDeclGenericRequirements(decl);

  printBodyIfNecessary(decl);
}

void PrintAST::visitDestructorDecl(DestructorDecl *decl) {
  printDocumentationComment(decl);
  printAttributes(decl);
  printContextIfNeeded(decl);
  recordDeclLoc(decl,
    [&]{
      Printer << "deinit";
    });

  printBodyIfNecessary(decl);
}

void PrintAST::visitInfixOperatorDecl(InfixOperatorDecl *decl) {
  Printer.printKeyword("infix", Options, " ");
  Printer << tok::kw_operator << " ";
  recordDeclLoc(decl,
    [&]{
      Printer.printName(decl->getName());
    });
  if (auto *group = decl->getPrecedenceGroup())
    Printer << " : " << group->getName();
  auto designatedNominalTypes = decl->getDesignatedNominalTypes();
  auto first = true;
  for (auto typeDecl : designatedNominalTypes) {
    if (first && !decl->getPrecedenceGroup())
      Printer << " : " << typeDecl->getName();
    else
      Printer << ", " << typeDecl->getName();
    first = false;
  }
}

void PrintAST::visitPrecedenceGroupDecl(PrecedenceGroupDecl *decl) {
  Printer << tok::kw_precedencegroup << " ";
  recordDeclLoc(decl,
    [&]{
      Printer.printName(decl->getName());
    });
  Printer << " {";
  Printer.printNewline();
  {
    IndentRAII indentMore(*this);
    if (!decl->isAssociativityImplicit() ||
        !decl->isNonAssociative()) {
      indent();
      Printer.printKeyword("associativity", Options, ": ");
      switch (decl->getAssociativity()) {
      case Associativity::None:
        Printer.printKeyword("none", Options);
        break;
      case Associativity::Left:
        Printer.printKeyword("left", Options);
        break;
      case Associativity::Right:
        Printer.printKeyword("right", Options);
        break;
      }
      Printer.printNewline();
    }
    if (!decl->isAssignmentImplicit() ||
        decl->isAssignment()) {
      indent();
      Printer.printKeyword("assignment", Options, ": ");
      Printer.printKeyword(decl->isAssignment() ? "true" : "false", Options);
      Printer.printNewline();
    }
    if (!decl->getHigherThan().empty()) {
      indent();
      Printer.printKeyword("higherThan", Options, ": ");
      if (!decl->getHigherThan().empty()) {
        Printer << decl->getHigherThan()[0].Name;
        for (auto &rel : decl->getHigherThan().slice(1))
          Printer << ", " << rel.Name;
      }
      Printer.printNewline();
    }
    if (!decl->getLowerThan().empty()) {
      indent();
      Printer.printKeyword("lowerThan", Options, ": ");
      if (!decl->getLowerThan().empty()) {
        Printer << decl->getLowerThan()[0].Name;
        for (auto &rel : decl->getLowerThan().slice(1))
          Printer << ", " << rel.Name;
      }
      Printer.printNewline();
    }
  }
  indent();
  Printer << "}";
}

void PrintAST::visitPrefixOperatorDecl(PrefixOperatorDecl *decl) {
  Printer.printKeyword("prefix", Options, " ");
  Printer << tok::kw_operator << " ";
  recordDeclLoc(decl,
    [&]{
      Printer.printName(decl->getName());
    });
  auto designatedNominalTypes = decl->getDesignatedNominalTypes();
  auto first = true;
  for (auto typeDecl : designatedNominalTypes) {
    if (first)
      Printer << " : " << typeDecl->getName();
    else
      Printer << ", " << typeDecl->getName();
    first = false;
  }
}

void PrintAST::visitPostfixOperatorDecl(PostfixOperatorDecl *decl) {
  Printer.printKeyword("postfix", Options, " ");
  Printer << tok::kw_operator << " ";
  recordDeclLoc(decl,
    [&]{
      Printer.printName(decl->getName());
    });
  auto designatedNominalTypes = decl->getDesignatedNominalTypes();
  auto first = true;
  for (auto typeDecl : designatedNominalTypes) {
    if (first)
      Printer << " : " << typeDecl->getName();
    else
      Printer << ", " << typeDecl->getName();
    first = false;
  }
}

void PrintAST::visitModuleDecl(ModuleDecl *decl) { }

void PrintAST::visitMissingMemberDecl(MissingMemberDecl *decl) {
  Printer << "/* placeholder for ";
  recordDeclLoc(decl, [&]{ Printer << decl->getFullName(); });
  unsigned numVTableEntries = decl->getNumberOfVTableEntries();
  if (numVTableEntries > 0)
    Printer << " (vtable entries: " << numVTableEntries << ")";
  unsigned numFieldOffsetVectorEntries = decl->getNumberOfFieldOffsetVectorEntries();
  if (numFieldOffsetVectorEntries > 0)
    Printer << " (field offsets: " << numFieldOffsetVectorEntries << ")";
  Printer << " */";
}

void PrintAST::visitBraceStmt(BraceStmt *stmt) {
  printBraceStmt(stmt);
}

void PrintAST::visitReturnStmt(ReturnStmt *stmt) {
  Printer << tok::kw_return;
  if (stmt->hasResult()) {
    Printer << " ";
    // FIXME: print expression.
  }
}

void PrintAST::visitYieldStmt(YieldStmt *stmt) {
  Printer.printKeyword("yield", Options, " ");
  bool parens = (stmt->getYields().size() != 1
                 || stmt->getLParenLoc().isValid());
  if (parens) Printer << "(";
  bool first = true;
  for (auto yield : stmt->getYields()) {
    if (first) {
      first = false;
    } else {
      Printer << ", ";
    }

    // FIXME: print expression.
    (void) yield;
  }
  if (parens) Printer << ")";
}

void PrintAST::visitThrowStmt(ThrowStmt *stmt) {
  Printer << tok::kw_throw << " ";
  // FIXME: print expression.
}

void PrintAST::visitPoundAssertStmt(PoundAssertStmt *stmt) {
  Printer << tok::pound_assert << " ";
  // FIXME: print expression.
}

void PrintAST::visitDeferStmt(DeferStmt *stmt) {
  Printer << tok::kw_defer << " ";
  visit(stmt->getBodyAsWritten());
}

void PrintAST::visitIfStmt(IfStmt *stmt) {
  Printer << tok::kw_if << " ";
  // FIXME: print condition
  Printer << " ";
  visit(stmt->getThenStmt());
  if (auto elseStmt = stmt->getElseStmt()) {
    Printer << " " << tok::kw_else << " ";
    visit(elseStmt);
  }
}
void PrintAST::visitGuardStmt(GuardStmt *stmt) {
  Printer << tok::kw_guard << " ";
  // FIXME: print condition
  Printer << " ";
  visit(stmt->getBody());
}

void PrintAST::visitWhileStmt(WhileStmt *stmt) {
  Printer << tok::kw_while << " ";
  // FIXME: print condition
  Printer << " ";
  visit(stmt->getBody());
}

void PrintAST::visitRepeatWhileStmt(RepeatWhileStmt *stmt) {
  Printer << tok::kw_do << " ";
  visit(stmt->getBody());
  Printer << " " << tok::kw_while << " ";
  // FIXME: print condition
}

void PrintAST::visitDoStmt(DoStmt *stmt) {
  Printer << tok::kw_do << " ";
  visit(stmt->getBody());
}

void PrintAST::visitDoCatchStmt(DoCatchStmt *stmt) {
  Printer << tok::kw_do << " ";
  visit(stmt->getBody());
  for (auto clause : stmt->getCatches()) {
    visitCatchStmt(clause);
  }
}

void PrintAST::visitCatchStmt(CatchStmt *stmt) {
  Printer << tok::kw_catch << " ";
  printPattern(stmt->getErrorPattern());
  if (auto guard = stmt->getGuardExpr()) {
    Printer << " " << tok::kw_where << " ";
    // FIXME: print guard expression
    (void) guard;
  }
  Printer << ' ';
  visit(stmt->getBody());
}

void PrintAST::visitForEachStmt(ForEachStmt *stmt) {
  Printer << tok::kw_for << " ";
  printPattern(stmt->getPattern());
  Printer << " " << tok::kw_in << " ";
  // FIXME: print container
  Printer << " ";
  visit(stmt->getBody());
}

void PrintAST::visitBreakStmt(BreakStmt *stmt) {
  Printer << tok::kw_break;
}

void PrintAST::visitContinueStmt(ContinueStmt *stmt) {
  Printer << tok::kw_continue;
}

void PrintAST::visitFallthroughStmt(FallthroughStmt *stmt) {
  Printer << tok::kw_fallthrough;
}

void PrintAST::visitSwitchStmt(SwitchStmt *stmt) {
  Printer << tok::kw_switch << " ";
  // FIXME: print subject
  Printer << "{";
  Printer.printNewline();
  for (auto N : stmt->getRawCases()) {
    if (N.is<Stmt*>())
      visit(cast<CaseStmt>(N.get<Stmt*>()));
    else
      visit(cast<IfConfigDecl>(N.get<Decl*>()));
  }
  Printer.printNewline();
  indent();
  Printer << "}";
}

void PrintAST::visitCaseStmt(CaseStmt *CS) {
  if (CS->hasUnknownAttr())
    Printer << "@unknown ";

  if (CS->isDefault()) {
    Printer << tok::kw_default;
  } else {
    auto PrintCaseLabelItem = [&](const CaseLabelItem &CLI) {
      if (auto *P = CLI.getPattern())
        printPattern(P);
      if (CLI.getGuardExpr()) {
        Printer << " " << tok::kw_where << " ";
        // FIXME: print guard expr
      }
    };
    Printer << tok::kw_case << " ";
    interleave(CS->getCaseLabelItems(), PrintCaseLabelItem,
               [&] { Printer << ", "; });
  }
  Printer << ":";
  Printer.printNewline();

  printASTNodes((cast<BraceStmt>(CS->getBody())->getElements()));
}

void PrintAST::visitFailStmt(FailStmt *stmt) {
  Printer << tok::kw_return << " " << tok::kw_nil;
}

void Decl::print(raw_ostream &os) const {
  PrintOptions options;
  options.FunctionDefinitions = true;
  options.TypeDefinitions = true;
  options.VarInitializers = true;
  // FIXME: Move all places where SIL printing is happening to explicit options.
  // For example, see \c ProjectionPath::print.
  options.PreferTypeRepr = false;

  print(os, options);
}

void Decl::print(raw_ostream &OS, const PrintOptions &Opts) const {
  StreamPrinter Printer(OS);
  print(Printer, Opts);
}

bool Decl::print(ASTPrinter &Printer, const PrintOptions &Opts) const {
  PrintAST printer(Printer, Opts);
  return printer.visit(const_cast<Decl *>(this));
}

bool Decl::shouldPrintInContext(const PrintOptions &PO) const {
  // Skip getters/setters. They are part of the variable or subscript.
  if (isa<AccessorDecl>(this))
    return false;

  if (PO.ExplodePatternBindingDecls) {
    if (isa<VarDecl>(this))
      return true;
    if (isa<PatternBindingDecl>(this))
      return false;
  } else {
    // Try to preserve the PatternBindingDecl structure.

    // Skip stored variables, unless they came from a Clang module.
    // Stored variables in Swift source will be picked up by the
    // PatternBindingDecl.
    if (auto *VD = dyn_cast<VarDecl>(this)) {
      if (!VD->hasClangNode() && VD->hasStorage())
        return false;
    }

    // Skip pattern bindings that consist of just one variable with
    // interesting accessors.
    if (auto pbd = dyn_cast<PatternBindingDecl>(this)) {
      if (pbd->getPatternList().size() == 1) {
        auto pattern =
          pbd->getPattern(0)->getSemanticsProvidingPattern();
        if (auto named = dyn_cast<NamedPattern>(pattern)) {
          if (!named->getDecl()->hasStorage())
            return false;
        }
      }
    }
  }

  if (isa<IfConfigDecl>(this)) {
    return PO.PrintIfConfig;
  }

  // Print everything else.
  return true;
}

void Pattern::print(llvm::raw_ostream &OS, const PrintOptions &Options) const {
  StreamPrinter StreamPrinter(OS);
  PrintAST Printer(StreamPrinter, Options);
  Printer.printPattern(this);
}

//===----------------------------------------------------------------------===//
//  Type Printing
//===----------------------------------------------------------------------===//

template <typename ExtInfo>
void printCType(ASTContext &Ctx, ASTPrinter &Printer, ExtInfo &info) {
  auto *cml = Ctx.getClangModuleLoader();
  SmallString<64> buf;
  llvm::raw_svector_ostream os(buf);
  info.getUncommonInfo().getValue().printClangFunctionType(cml, os);
  Printer << ", cType: " << QuotedString(os.str());
}

namespace {
class TypePrinter : public TypeVisitor<TypePrinter> {
  using super = TypeVisitor;

  ASTPrinter &Printer;
  const PrintOptions &Options;

  void printGenericArgs(ArrayRef<Type> Args) {
    if (Args.empty())
      return;

    Printer << "<";
    interleave(Args, [&](Type Arg) { visit(Arg); }, [&] { Printer << ", "; });
    Printer << ">";
  }

  /// Helper function for printing a type that is embedded within a larger type.
  ///
  /// This is necessary whenever the inner type may not normally be represented
  /// as a 'type-simple' production in the type grammar.
  void printWithParensIfNotSimple(Type T) {
    if (T.isNull()) {
      visit(T);
      return;
    }

    bool isSimple = T->hasSimpleTypeRepr();
    if (!isSimple && T->is<OpaqueTypeArchetypeType>()) {
      auto opaqueTy = T->castTo<OpaqueTypeArchetypeType>();
      switch (Options.OpaqueReturnTypePrinting) {
      case PrintOptions::OpaqueReturnTypePrintingMode::StableReference:
      case PrintOptions::OpaqueReturnTypePrintingMode::Description:
        isSimple = true;
        break;
      case PrintOptions::OpaqueReturnTypePrintingMode::WithOpaqueKeyword:
        isSimple = false;
        break;
      case PrintOptions::OpaqueReturnTypePrintingMode::WithoutOpaqueKeyword: {
        isSimple = opaqueTy->getExistentialType()->hasSimpleTypeRepr();
        break;
      }
      }
    }

    if (isSimple) {
      visit(T);
    } else {
      Printer << "(";
      visit(T);
      Printer << ")";
    }
  }

  template <typename T>
  void printModuleContext(T *Ty) {
    FileUnit *File = cast<FileUnit>(Ty->getDecl()->getModuleScopeContext());
    ModuleDecl *Mod = File->getParentModule();

    Identifier Name = Mod->getName();
    if (Options.UseExportedModuleNames)
      Name = Mod->getASTContext().getIdentifier(File->getExportedModuleName());

    Printer.printModuleRef(Mod, Name);
    Printer << ".";
  }

  template <typename T>
  void printTypeDeclName(
      T *Ty, PrintNameContext NameContext = PrintNameContext::Normal) {
    TypeDecl *TD = Ty->getDecl();
    Printer.printTypeRef(Ty, TD, TD->getName(), NameContext);
  }

  // FIXME: we should have a callback that would tell us
  // whether it's kosher to print a module name or not
  bool isLLDBExpressionModule(ModuleDecl *M) {
    if (!M)
      return false;
    return M->getName().str().startswith(LLDB_EXPRESSIONS_MODULE_NAME_PREFIX);
  }

  bool shouldPrintFullyQualified(TypeBase *T) {
    // SWIFT_ENABLE_TENSORFLOW
    // NOTE(TF-590): Workaround for REPL qualified module name bug.
    // Do not print qualified LLDB module names.
    {
      Decl *D;
      if (auto *TAT = dyn_cast<TypeAliasType>(T))
        D = TAT->getDecl();
      else
        D = T->getAnyGeneric();

      ModuleDecl *M = D->getDeclContext()->getParentModule();
      if (isLLDBExpressionModule(M))
        return false;
    }
    // SWIFT_ENABLE_TENSORFLOW END

    if (Options.FullyQualifiedTypes)
      return true;

    Decl *D;
    if (auto *TAT = dyn_cast<TypeAliasType>(T))
      D = TAT->getDecl();
    else
      D = T->getAnyGeneric();

    // If we cannot find the declaration, be extra careful and print
    // the type qualified.
    if (!D)
      return true;

    ModuleDecl *M = D->getDeclContext()->getParentModule();
    if (M->isBuiltinModule())
      return true;

    if (!Options.FullyQualifiedTypesIfAmbiguous)
      return false;

    if (Options.CurrentModule && M == Options.CurrentModule) {
      return false;
    }

    // Don't print qualifiers for types from the standard library.
    if (M->isStdlibModule() ||
        M->getName() == M->getASTContext().Id_ObjectiveC ||
        M->isSystemModule() ||
        isLLDBExpressionModule(M))
      return false;

    // Don't print qualifiers for imported types.
    for (auto File : M->getFiles()) {
      if (File->getKind() == FileUnitKind::ClangModule ||
          File->getKind() == FileUnitKind::DWARFModule)
        return false;
    }

    return true;
  }

public:
  TypePrinter(ASTPrinter &Printer, const PrintOptions &PO)
      : Printer(Printer), Options(PO) {}

  template <typename T>
  void printQualifiedType(T *Ty) {
    PrintNameContext NameContext = PrintNameContext::Normal;

    // If we printed a parent type or a module qualification, let the printer
    // know we're printing a type member so it escapes `Type` and `Protocol`.
    if (auto parent = Ty->getParent()) {
      visitParentType(parent);
      NameContext = PrintNameContext::TypeMember;
    } else if (shouldPrintFullyQualified(Ty)) {
      printModuleContext(Ty);
      NameContext = PrintNameContext::TypeMember;
    }

    printTypeDeclName(Ty, NameContext);
  }

  void visit(Type T) {
    Printer.printTypePre(TypeLoc::withoutLoc(T));
    SWIFT_DEFER { Printer.printTypePost(TypeLoc::withoutLoc(T)); };

    super::visit(T);
  }

  void visitErrorType(ErrorType *T) {
    if (auto originalType = T->getOriginalType())
      visit(originalType);
    else
      Printer << "<<error type>>";
  }

  void visitUnresolvedType(UnresolvedType *T) {
    if (Options.PrintTypesForDebugging)
      Printer << "<<unresolvedtype>>";
    else
      Printer << "_";
  }

#ifdef ASTPRINTER_HANDLE_BUILTINTYPE
#error "ASTPRINTER_HANDLE_BUILTINTYPE should not be defined?!"
#endif

#define ASTPRINTER_PRINT_BUILTINTYPE(NAME)                                     \
  void visit##NAME(NAME *T) {                                                  \
    SmallString<32> buffer;                                                    \
    T->getTypeName(buffer);                                                    \
    Printer << buffer;                                                         \
  }
  ASTPRINTER_PRINT_BUILTINTYPE(BuiltinRawPointerType)
  ASTPRINTER_PRINT_BUILTINTYPE(BuiltinNativeObjectType)
  ASTPRINTER_PRINT_BUILTINTYPE(BuiltinBridgeObjectType)
  ASTPRINTER_PRINT_BUILTINTYPE(BuiltinUnsafeValueBufferType)
  ASTPRINTER_PRINT_BUILTINTYPE(BuiltinIntegerLiteralType)
  ASTPRINTER_PRINT_BUILTINTYPE(BuiltinVectorType)
  ASTPRINTER_PRINT_BUILTINTYPE(BuiltinIntegerType)
  ASTPRINTER_PRINT_BUILTINTYPE(BuiltinFloatType)
#undef ASTPRINTER_PRINT_BUILTINTYPE

  void visitSILTokenType(SILTokenType *T) {
    Printer << BUILTIN_TYPE_NAME_SILTOKEN;
  }

  void visitTypeAliasType(TypeAliasType *T) {
    if (Options.PrintForSIL || Options.PrintTypeAliasUnderlyingType) {
      visit(T->getSinglyDesugaredType());
      return;
    }

    printQualifiedType(T);
    printGenericArgs(T->getInnermostGenericArgs());
  }

  void visitParenType(ParenType *T) {
    Printer << "(";
    printParameterFlags(Printer, Options, T->getParameterFlags(),
                        /*escaping*/ false);
    visit(T->getUnderlyingType()->getInOutObjectType());
    Printer << ")";
  }

  void visitTupleType(TupleType *T) {
    Printer.callPrintStructurePre(PrintStructureKind::TupleType);
    SWIFT_DEFER { Printer.printStructurePost(PrintStructureKind::TupleType); };

    Printer << "(";

    auto Fields = T->getElements();
    for (unsigned i = 0, e = Fields.size(); i != e; ++i) {
      if (i)
        Printer << ", ";
      const TupleTypeElt &TD = Fields[i];
      Type EltType = TD.getRawType();

      Printer.callPrintStructurePre(PrintStructureKind::TupleElement);
      SWIFT_DEFER {
        Printer.printStructurePost(PrintStructureKind::TupleElement);
      };

      if (TD.hasName()) {
        Printer.printName(TD.getName(), PrintNameContext::TupleElement);
        Printer << ": ";
      }
      if (TD.isVararg()) {
        visit(TD.getVarargBaseTy());
        Printer << "...";
      } else {
        printParameterFlags(Printer, Options, TD.getParameterFlags(),
                            /*escaping*/ false);
        visit(EltType);
      }
    }
    Printer << ")";
  }

  void visitUnboundGenericType(UnboundGenericType *T) {
    printQualifiedType(T);
  }

  void visitBoundGenericType(BoundGenericType *T) {
    if (Options.SynthesizeSugarOnTypes) {
      auto *NT = T->getDecl();
      auto &Ctx = T->getASTContext();
      if (NT == Ctx.getArrayDecl()) {
        Printer << "[";
        visit(T->getGenericArgs()[0]);
        Printer << "]";
        return;
      }
      if (NT == Ctx.getDictionaryDecl()) {
        Printer << "[";
        visit(T->getGenericArgs()[0]);
        Printer << " : ";
        visit(T->getGenericArgs()[1]);
        Printer << "]";
        return;
      }
      if (NT == Ctx.getOptionalDecl()) {
        printWithParensIfNotSimple(T->getGenericArgs()[0]);
        Printer << "?";
        return;
      }
    }
    printQualifiedType(T);
    printGenericArgs(T->getGenericArgs());
  }

  void visitParentType(Type T) {
    /// Don't print the parent type if it's being printed in that type context.
    if (Options.TransformContext) {
       if (auto currentType = Options.TransformContext->getBaseType()) {
         auto printingType = T;
         if (currentType->hasArchetype())
           currentType = currentType->mapTypeOutOfContext();

         if (auto errorTy = printingType->getAs<ErrorType>())
           if (auto origTy = errorTy->getOriginalType())
             printingType = origTy;

         if (printingType->hasArchetype())
           printingType = printingType->mapTypeOutOfContext();

         if (currentType->isEqual(printingType))
           return;
       }
    }
    PrintOptions innerOptions = Options;
    innerOptions.SynthesizeSugarOnTypes = false;

    if (auto sugarType = dyn_cast<SyntaxSugarType>(T.getPointer()))
      T = sugarType->getImplementationType();

    TypePrinter(Printer, innerOptions).printWithParensIfNotSimple(T);
    Printer << ".";
  }

  void visitEnumType(EnumType *T) {
    printQualifiedType(T);
  }

  void visitStructType(StructType *T) {
    printQualifiedType(T);
  }

  void visitClassType(ClassType *T) {
    printQualifiedType(T);
  }

  void visitAnyMetatypeType(AnyMetatypeType *T) {
    if (T->hasRepresentation()) {
      switch (T->getRepresentation()) {
      case MetatypeRepresentation::Thin:  Printer << "@thin ";  break;
      case MetatypeRepresentation::Thick: Printer << "@thick "; break;
      case MetatypeRepresentation::ObjC:  Printer << "@objc_metatype "; break;
      }
    }
    printWithParensIfNotSimple(T->getInstanceType());

    // We spell normal metatypes of existential types as .Protocol.
    if (isa<MetatypeType>(T) &&
        T->getInstanceType()->isAnyExistentialType()) {
      Printer << ".Protocol";
    } else {
      Printer << ".Type";
    }
  }

  void visitModuleType(ModuleType *T) {
    Printer << "module<";
    Printer.printModuleRef(T->getModule(), T->getModule()->getName());
    Printer << ">";
  }

  void visitDynamicSelfType(DynamicSelfType *T) {
    if (Options.PrintInSILBody) {
      Printer << "@dynamic_self ";
      visit(T->getSelfType());
      return;
    }

    // Try to print as a reference to the static type so that we will get a USR,
    // in cursor info.
    auto staticSelfT = T->getSelfType();

    if (auto *NTD = staticSelfT->getAnyNominal()) {
      if (isa<ClassDecl>(NTD)) {
        auto Name = T->getASTContext().Id_Self;
        Printer.printTypeRef(T, NTD, Name);
        return;
      }
    }

    visit(staticSelfT);
  }

  void printFunctionExtInfo(ASTContext &Ctx, AnyFunctionType::ExtInfo info) {
    if (Options.SkipAttributes)
      return;

    if (!Options.excludeAttrKind(TAK_differentiable) &&
        info.isDifferentiable()) {
      if (info.getDifferentiabilityKind() == DifferentiabilityKind::Linear) {
        Printer << "@differentiable(linear) ";
      } else {
        Printer << "@differentiable ";
      }
    }

    SmallString<64> buf;
    switch (Options.PrintFunctionRepresentationAttrs) {
    case PrintOptions::FunctionRepresentationMode::None:
      return;
    case PrintOptions::FunctionRepresentationMode::Full:
    case PrintOptions::FunctionRepresentationMode::NameOnly:
      if (Options.excludeAttrKind(TAK_convention) ||
          info.getSILRepresentation() == SILFunctionType::Representation::Thick)
        return;

      bool printNameOnly = Options.PrintFunctionRepresentationAttrs ==
                           PrintOptions::FunctionRepresentationMode::NameOnly;
      Printer.callPrintStructurePre(PrintStructureKind::BuiltinAttribute);
      Printer.printAttrName("@convention");
      Printer << "(";
      // TODO: coalesce into a single convention attribute.
      switch (info.getSILRepresentation()) {
      case SILFunctionType::Representation::Thick:
        llvm_unreachable("thick is not printed");
      case SILFunctionType::Representation::Thin:
        Printer << "thin";
        break;
      case SILFunctionType::Representation::Block:
        Printer << "block";
        break;
      case SILFunctionType::Representation::CFunctionPointer:
        Printer << "c";
        // FIXME: [clang-function-type-serialization] Once we start serializing
        // Clang function types, we should be able to remove the second check.
        if (printNameOnly || !info.getUncommonInfo().hasValue())
          break;
        printCType(Ctx, Printer, info);
        break;
      case SILFunctionType::Representation::Method:
        Printer << "method";
        break;
      case SILFunctionType::Representation::ObjCMethod:
        Printer << "objc_method";
        break;
      case SILFunctionType::Representation::WitnessMethod:
        Printer << "witness_method";
        break;
      case SILFunctionType::Representation::Closure:
        Printer << "closure";
        break;
      }
      Printer << ")";
      Printer.printStructurePost(PrintStructureKind::BuiltinAttribute);
      Printer << " ";
    }
  }

  void printFunctionExtInfo(ASTContext &Ctx,
                            SILFunctionType::ExtInfo info,
                            ProtocolConformanceRef witnessMethodConformance) {
    if (Options.SkipAttributes)
      return;

    if (!Options.excludeAttrKind(TAK_differentiable) &&
        info.isDifferentiable()) {
      if (info.getDifferentiabilityKind() == DifferentiabilityKind::Linear) {
        Printer << "@differentiable(linear) ";
      } else {
        Printer << "@differentiable ";
      }
    }


    SmallString<64> buf;
    switch (Options.PrintFunctionRepresentationAttrs) {
    case PrintOptions::FunctionRepresentationMode::None:
      break;
    case PrintOptions::FunctionRepresentationMode::NameOnly:
    case PrintOptions::FunctionRepresentationMode::Full:
      if (Options.excludeAttrKind(TAK_convention) ||
          info.getRepresentation() == SILFunctionType::Representation::Thick)
        break;

      bool printNameOnly = Options.PrintFunctionRepresentationAttrs ==
                           PrintOptions::FunctionRepresentationMode::NameOnly;
      Printer.callPrintStructurePre(PrintStructureKind::BuiltinAttribute);
      Printer.printAttrName("@convention");
      Printer << "(";
      switch (info.getRepresentation()) {
      case SILFunctionType::Representation::Thick:
        llvm_unreachable("thick is not printed");
      case SILFunctionType::Representation::Thin:
        Printer << "thin";
        break;
      case SILFunctionType::Representation::Block:
        Printer << "block";
        break;
      case SILFunctionType::Representation::CFunctionPointer:
        Printer << "c";
        // FIXME: [clang-function-type-serialization] Once we start serializing
        // Clang function types, we should be able to remove the second check.
        if (printNameOnly || !info.getUncommonInfo().hasValue())
          break;
        printCType(Ctx, Printer, info);
        break;
      case SILFunctionType::Representation::Method:
        Printer << "method";
        break;
      case SILFunctionType::Representation::ObjCMethod:
        Printer << "objc_method";
        break;
      case SILFunctionType::Representation::WitnessMethod:
        Printer << "witness_method: ";
        printTypeDeclName(
            witnessMethodConformance.getRequirement()->getDeclaredType());
        break;
      case SILFunctionType::Representation::Closure:
        Printer << "closure";
        break;
      }
      Printer << ")";
      Printer.printStructurePost(PrintStructureKind::BuiltinAttribute);
      Printer << " ";
    }

    if (info.isPseudogeneric()) {
      Printer.printSimpleAttr("@pseudogeneric") << " ";
    }
    if (info.isNoEscape()) {
      Printer.printSimpleAttr("@noescape") << " ";
    }
  }

  void visitAnyFunctionTypeParams(ArrayRef<AnyFunctionType::Param> Params,
                                  bool printLabels) {
    Printer << "(";

    for (unsigned i = 0, e = Params.size(); i != e; ++i) {
      if (i)
        Printer << ", ";
      const AnyFunctionType::Param &Param = Params[i];

      Printer.callPrintStructurePre(PrintStructureKind::FunctionParameter);
      SWIFT_DEFER {
        Printer.printStructurePost(PrintStructureKind::FunctionParameter);
      };

      if (printLabels && Param.hasLabel()) {
        Printer.printName(Param.getLabel(),
                          PrintNameContext::FunctionParameterExternal);
        Printer << ": ";
      }

      auto type = Param.getPlainType();
      if (Param.isVariadic()) {
        visit(type);
        Printer << "...";
      } else {
        printParameterFlags(Printer, Options, Param.getParameterFlags(),
                            isEscaping(type));
        visit(type);
      }
    }

    Printer << ")";
  }

  void visitFunctionType(FunctionType *T) {
    Printer.callPrintStructurePre(PrintStructureKind::FunctionType);
    SWIFT_DEFER {
      Printer.printStructurePost(PrintStructureKind::FunctionType);
    };

    printFunctionExtInfo(T->getASTContext(), T->getExtInfo());

    // If we're stripping argument labels from types, do it when printing.
    visitAnyFunctionTypeParams(T->getParams(), /*printLabels*/false);

    if (T->throws())
      Printer << " " << tok::kw_throws;

    Printer << " -> ";

    Printer.callPrintStructurePre(PrintStructureKind::FunctionReturnType);
    T->getResult().print(Printer, Options);
    Printer.printStructurePost(PrintStructureKind::FunctionReturnType);
  }

  void printGenericSignature(GenericSignature genericSig,
                             unsigned flags) {
    PrintAST(Printer, Options).printGenericSignature(genericSig, flags);
  }

  void printSubstitutions(SubstitutionMap subs) {
    Printer << " <";
    interleave(subs.getReplacementTypes(),
               [&](Type type) {
                 visit(type);
               }, [&]{
                 Printer << ", ";
               });
    Printer << ">";
  }
  
  void visitGenericFunctionType(GenericFunctionType *T) {
    Printer.callPrintStructurePre(PrintStructureKind::FunctionType);
    SWIFT_DEFER {
      Printer.printStructurePost(PrintStructureKind::FunctionType);
    };

    printFunctionExtInfo(T->getASTContext(), T->getExtInfo());
    printGenericSignature(T->getGenericSignature(),
                          PrintAST::PrintParams |
                          PrintAST::PrintRequirements);
    Printer << " ";

   visitAnyFunctionTypeParams(T->getParams(), /*printLabels*/true);

    if (T->throws())
      Printer << " " << tok::kw_throws;

    Printer << " -> ";
    Printer.callPrintStructurePre(PrintStructureKind::FunctionReturnType);
    T->getResult().print(Printer, Options);
    Printer.printStructurePost(PrintStructureKind::FunctionReturnType);
  }

  void printSILCoroutineKind(SILCoroutineKind kind) {
    switch (kind) {
    case SILCoroutineKind::None:
      return;
    case SILCoroutineKind::YieldOnce:
      Printer << "@yield_once ";
      return;
    case SILCoroutineKind::YieldMany:
      Printer << "@yield_many ";
      return;
    }
    llvm_unreachable("bad convention");
  }

  void printCalleeConvention(ParameterConvention conv) {
    switch (conv) {
    case ParameterConvention::Direct_Unowned:
      return;
    case ParameterConvention::Direct_Owned:
      Printer << "@callee_owned ";
      return;
    case ParameterConvention::Direct_Guaranteed:
      Printer << "@callee_guaranteed ";
      return;
    case ParameterConvention::Indirect_In:
    case ParameterConvention::Indirect_In_Constant:
    case ParameterConvention::Indirect_Inout:
    case ParameterConvention::Indirect_InoutAliasable:
    case ParameterConvention::Indirect_In_Guaranteed:
      llvm_unreachable("callee convention cannot be indirect");
    }
    llvm_unreachable("bad convention");
  }

  void visitSILFunctionType(SILFunctionType *T) {
    printSILCoroutineKind(T->getCoroutineKind());
    printFunctionExtInfo(T->getASTContext(), T->getExtInfo(),
                         T->getWitnessMethodConformanceOrInvalid());
    printCalleeConvention(T->getCalleeConvention());
  
    // If this is a substituted function type, then its generic signature is
    // independent of the enclosing context, and defines the parameters active
    // in the interface params and results. Unsubstituted types use the existing
    // environment, which may be a sil decl's generic environment.
    //
    // Yeah, this is fiddly. In the end, we probably want all decls to have
    // substituted types in terms of a generic signature declared on the decl,
    // which would make this logic more uniform.
    TypePrinter *sub = this;
    Optional<TypePrinter> subBuffer;
    PrintOptions subOptions = Options;
    if (T->getSubstitutions()) {
      subOptions.GenericEnv = nullptr;
      subBuffer.emplace(Printer, subOptions);
      sub = &*subBuffer;
    }
  
    // Capture list used here to ensure we don't print anything using `this`
    // printer, but only the sub-Printer.
    [T, sub, &subOptions]{
      if (auto sig = T->getSubstGenericSignature()) {
        sub->printGenericSignature(sig,
                              PrintAST::PrintParams |
                              PrintAST::PrintRequirements);
        sub->Printer << " ";
        if (T->isGenericSignatureImplied()) {
          sub->Printer << "in ";
        }
      }

      sub->Printer << "(";
      bool first = true;
      for (auto param : T->getParameters()) {
        sub->Printer.printSeparator(first, ", ");
        param.print(sub->Printer, subOptions);
      }
      sub->Printer << ") -> ";

      unsigned totalResults =
        T->getNumYields() + T->getNumResults() + unsigned(T->hasErrorResult());

      if (totalResults != 1)
        sub->Printer << "(";

      first = true;

      for (auto yield : T->getYields()) {
        sub->Printer.printSeparator(first, ", ");
        sub->Printer << "@yields ";
        yield.print(sub->Printer, subOptions);
      }

      for (auto result : T->getResults()) {
        sub->Printer.printSeparator(first, ", ");
        result.print(sub->Printer, subOptions);
      }

      if (T->hasErrorResult()) {
        // The error result is implicitly @owned; don't print that.
        assert(T->getErrorResult().getConvention() == ResultConvention::Owned);
        sub->Printer.printSeparator(first, ", ");
        sub->Printer << "@error ";
        T->getErrorResult().getInterfaceType().print(sub->Printer, subOptions);
      }

      if (totalResults != 1)
        sub->Printer << ")";
    }();
  
    // The substitution types are always in terms of the outer environment.
    if (auto substitutions = T->getSubstitutions()) {
      Printer << " for";
      printSubstitutions(substitutions);
    }
  }

  void visitSILBlockStorageType(SILBlockStorageType *T) {
    Printer << "@block_storage ";
    printWithParensIfNotSimple(T->getCaptureType());
  }

  void visitSILBoxType(SILBoxType *T) {
    {
      // A box layout has its own independent generic environment. Don't try
      // to print it with the environment's generic params.
      PrintOptions subOptions = Options;
      subOptions.GenericEnv = nullptr;
      TypePrinter sub(Printer, subOptions);

      // Capture list used here to ensure we don't print anything using `this`
      // printer, but only the sub-Printer.
      [&sub, T]{
        if (auto sig = T->getLayout()->getGenericSignature()) {
          sub.printGenericSignature(sig,
                          PrintAST::PrintParams | PrintAST::PrintRequirements);
          sub.Printer << " ";
        }
        sub.Printer << "{";
        interleave(T->getLayout()->getFields(),
                   [&](const SILField &field) {
                     sub.Printer <<
                       (field.isMutable() ? " var " : " let ");
                     sub.visit(field.getLoweredType());
                   },
                   [&]{
                     sub.Printer << ",";
                   });
        sub.Printer << " }";
      }();
    }

    // The arguments to the layout, if any, do come from the outer environment.
    if (auto subMap = T->getSubstitutions()) {
      printSubstitutions(subMap);
    }
  }

  void visitArraySliceType(ArraySliceType *T) {
    Printer << "[";
    visit(T->getBaseType());
    Printer << "]";
  }

  void visitDictionaryType(DictionaryType *T) {
    Printer << "[";
    visit(T->getKeyType());
    Printer << " : ";
    visit(T->getValueType());
    Printer << "]";
  }

  void visitOptionalType(OptionalType *T) {
    auto printAsIUO = Options.PrintOptionalAsImplicitlyUnwrapped;

    // Printing optionals with a trailing '!' applies only to
    // top-level optionals, not to any nested within.
    const_cast<PrintOptions &>(Options).PrintOptionalAsImplicitlyUnwrapped =
        false;
    printWithParensIfNotSimple(T->getBaseType());
    const_cast<PrintOptions &>(Options).PrintOptionalAsImplicitlyUnwrapped =
        printAsIUO;

    if (printAsIUO)
      Printer << "!";
    else
      Printer << "?";
  }

  void visitProtocolType(ProtocolType *T) {
    printQualifiedType(T);
  }

  void visitProtocolCompositionType(ProtocolCompositionType *T) {
    if (T->getMembers().empty()) {
      if (T->hasExplicitAnyObject())
        Printer << "AnyObject";
      else
        Printer << "Any";
    } else {
      interleave(T->getMembers(), [&](Type Ty) { visit(Ty); },
                 [&] { Printer << " & "; });
      if (T->hasExplicitAnyObject())
        Printer << " & AnyObject";
    }
  }

  void visitLValueType(LValueType *T) {
    Printer << "@lvalue ";
    visit(T->getObjectType());
  }

  void visitInOutType(InOutType *T) {
    Printer << tok::kw_inout << " ";
    visit(T->getObjectType());
  }

  void visitOpenedArchetypeType(OpenedArchetypeType *T) {
    if (Options.PrintForSIL)
      Printer << "@opened(\"" << T->getOpenedExistentialID() << "\") ";
    visit(T->getOpenedExistentialType());
  }
  
  void printArchetypeCommon(ArchetypeType *T) {
    if (Options.AlternativeTypeNames) {
      auto found = Options.AlternativeTypeNames->find(T->getCanonicalType());
      if (found != Options.AlternativeTypeNames->end()) {
        Printer << found->second.str();
        return;
      }
    }

    auto Name = T->getName();
    if (Name.empty())
      Printer << "<anonymous>";
    else {
      PrintNameContext context = PrintNameContext::Normal;
      if (Name == T->getASTContext().Id_Self)
        context = PrintNameContext::GenericParameter;
      Printer.printName(Name, context);
    }
  }
  
  void visitNestedArchetypeType(NestedArchetypeType *T) {
    visitParentType(T->getParent());
    printArchetypeCommon(T);
  }
  
  void visitPrimaryArchetypeType(PrimaryArchetypeType *T) {
    printArchetypeCommon(T);
  }
  
  void visitOpaqueTypeArchetypeType(OpaqueTypeArchetypeType *T) {
    switch (Options.OpaqueReturnTypePrinting) {
    case PrintOptions::OpaqueReturnTypePrintingMode::WithOpaqueKeyword:
      Printer.printKeyword("some", Options, /*Suffix=*/" ");
      LLVM_FALLTHROUGH;
    case PrintOptions::OpaqueReturnTypePrintingMode::WithoutOpaqueKeyword: {
      visit(T->getExistentialType());
      return;
    }
    case PrintOptions::OpaqueReturnTypePrintingMode::StableReference: {
      // Print the source of the opaque return type as a mangled name.
      // We'll use type reconstruction while parsing the attribute to
      // turn this back into a reference to the naming decl for the opaque
      // type.
      Printer << "@_opaqueReturnTypeOf(";
      OpaqueTypeDecl *decl = T->getDecl();
      
      Printer.printEscapedStringLiteral(
                                   decl->getOpaqueReturnTypeIdentifier().str());
      
      Printer << ", " << T->getInterfaceType()
                          ->castTo<GenericTypeParamType>()
                          ->getIndex();
      
      Printer << u8") \U0001F9B8";
      printGenericArgs(T->getSubstitutions().getReplacementTypes());
      return;
    }
    case PrintOptions::OpaqueReturnTypePrintingMode::Description: {
      // TODO(opaque): present opaque types with user-facing syntax. we should
      // probably print this as `some P` and record the fact that we printed that
      // so that diagnostics can add followup notes.
      Printer << "(return type of " << T->getDecl()->getNamingDecl()->printRef();
      Printer << ')';
      if (!T->getSubstitutions().empty()) {
        Printer << '<';
        auto replacements = T->getSubstitutions().getReplacementTypes();
        interleave(replacements.begin(), replacements.end(),
                   [&](Type t) { visit(t); },
                   [&] { Printer << ", "; });
        Printer << '>';
      }
      return;
    }
    }
  }

  void visitGenericTypeParamType(GenericTypeParamType *T) {
    if (T->getDecl() == nullptr) {
      // If we have an alternate name for this type, use it.
      if (Options.AlternativeTypeNames) {
        auto found = Options.AlternativeTypeNames->find(T->getCanonicalType());
        if (found != Options.AlternativeTypeNames->end()) {
          Printer << found->second.str();
          return;
        }
      }

      // When printing SIL types, use a generic environment to map them from
      // canonical types to sugared types.
      if (Options.GenericEnv)
        T = Options.GenericEnv->getSugaredType(T);
    }

    auto Name = T->getName();
    if (Name.empty())
      Printer << "<anonymous>";
    else {
      if (T->getDecl() &&
          T->getDecl()->getDeclContext()->getSelfProtocolDecl()) {
        Printer.printTypeRef(T, T->getDecl(), Name);
        return;
      }

      PrintNameContext context = PrintNameContext::Normal;
      if (Name == T->getASTContext().Id_Self)
        context = PrintNameContext::GenericParameter;
      Printer.printName(Name, context);
    }
  }

  void visitDependentMemberType(DependentMemberType *T) {
    visitParentType(T->getBase());
    Printer.printName(T->getName());
  }

#define REF_STORAGE(Name, name, ...) \
  void visit##Name##StorageType(Name##StorageType *T) { \
    if (Options.PrintStorageRepresentationAttrs) \
      Printer << "@sil_" #name " "; \
    visit(T->getReferentType()); \
  }
#include "swift/AST/ReferenceStorage.def"

  void visitTypeVariableType(TypeVariableType *T) {
    if (Options.PrintTypesForDebugging) {
      Printer << "$T" << T->getID();
      return;
    }

    Printer << "_";
  }
};
} // unnamed namespace

void Type::print(raw_ostream &OS, const PrintOptions &PO) const {
  StreamPrinter Printer(OS);
  print(Printer, PO);
}
void Type::print(ASTPrinter &Printer, const PrintOptions &PO) const {
  if (isNull()) {
    if (!PO.AllowNullTypes) {
      // Use report_fatal_error instead of assert to trap in release builds too.
      llvm::report_fatal_error("Cannot pretty-print a null type");
    }
    Printer << "<null>";
    return;
  }
  TypePrinter(Printer, PO).visit(*this);
}

void AnyFunctionType::printParams(ArrayRef<AnyFunctionType::Param> Params,
                                  raw_ostream &OS,
                                  const PrintOptions &PO) {
  StreamPrinter Printer(OS);
  printParams(Params, Printer, PO);
}
void AnyFunctionType::printParams(ArrayRef<AnyFunctionType::Param> Params,
                                  ASTPrinter &Printer,
                                  const PrintOptions &PO) {
  TypePrinter(Printer, PO).visitAnyFunctionTypeParams(Params,
                                                      /*printLabels*/true);
}

std::string
AnyFunctionType::getParamListAsString(ArrayRef<AnyFunctionType::Param> Params,
                                      const PrintOptions &PO) {
  SmallString<16> Scratch;
  llvm::raw_svector_ostream OS(Scratch);
  AnyFunctionType::printParams(Params, OS);
  return OS.str();
}

void LayoutConstraintInfo::print(raw_ostream &OS,
                                 const PrintOptions &PO) const {
  StreamPrinter Printer(OS);
  print(Printer, PO);
}

void LayoutConstraint::print(raw_ostream &OS,
                             const PrintOptions &PO) const {
  assert(*this);
  getPointer()->print(OS, PO);
}

void LayoutConstraintInfo::print(ASTPrinter &Printer,
                                 const PrintOptions &PO) const {
  Printer << getName();
  switch (getKind()) {
  case LayoutConstraintKind::UnknownLayout:
  case LayoutConstraintKind::RefCountedObject:
  case LayoutConstraintKind::NativeRefCountedObject:
  case LayoutConstraintKind::Class:
  case LayoutConstraintKind::NativeClass:
  case LayoutConstraintKind::Trivial:
    return;
  case LayoutConstraintKind::TrivialOfAtMostSize:
  case LayoutConstraintKind::TrivialOfExactSize:
    Printer << "(";
    Printer << SizeInBits;
    if (Alignment)
      Printer << ", " << Alignment;
    Printer << ")";
    break;
  }
}

void GenericSignatureImpl::print(raw_ostream &OS, PrintOptions PO) const {
  GenericSignature(const_cast<GenericSignatureImpl *>(this)).print(OS, PO);
}
void GenericSignatureImpl::print(ASTPrinter &Printer, PrintOptions PO) const {
  GenericSignature(const_cast<GenericSignatureImpl *>(this)).print(Printer, PO);
}

void GenericSignature::print(raw_ostream &OS, PrintOptions Opts) const {
  StreamPrinter Printer(OS);
  print(Printer, Opts);
}

void GenericSignature::print(ASTPrinter &Printer, PrintOptions Opts) const {
  if (isNull()) {
    Printer << "<null>";
    return;
  }
  PrintAST(Printer, Opts).printGenericSignature(*this,
                                                PrintAST::PrintParams |
                                                PrintAST::PrintRequirements);
}

void GenericSignature::dump() const {
  print(llvm::errs());
  llvm::errs() << '\n';
}

void Requirement::dump() const {
  dump(llvm::errs());
  llvm::errs() << '\n';
}
void Requirement::dump(raw_ostream &out) const {
  switch (getKind()) {
  case RequirementKind::Conformance:
    out << "conforms_to: ";
    break;
  case RequirementKind::Layout:
    out << "layout: ";
    break;
  case RequirementKind::Superclass:
    out << "superclass: ";
    break;
  case RequirementKind::SameType:
    out << "same_type: ";
    break;
  }

  if (getFirstType())
    out << getFirstType() << " ";
  if (getKind() != RequirementKind::Layout && getSecondType())
    out << getSecondType();
  else if (getLayoutConstraint())
    out << getLayoutConstraint();
}

void Requirement::print(raw_ostream &os, const PrintOptions &opts) const {
  StreamPrinter printer(os);
  PrintAST(printer, opts).printRequirement(*this);
}

void Requirement::print(ASTPrinter &printer, const PrintOptions &opts) const {
  PrintAST(printer, opts).printRequirement(*this);
}

std::string GenericSignatureImpl::getAsString() const {
  return GenericSignature(const_cast<GenericSignatureImpl *>(this))
      .getAsString();
}

std::string GenericSignature::getAsString() const {
  std::string result;
  llvm::raw_string_ostream out(result);
  print(out);
  return out.str();
}

static StringRef getStringForParameterConvention(ParameterConvention conv) {
  switch (conv) {
  case ParameterConvention::Indirect_In: return "@in ";
  case ParameterConvention::Indirect_In_Constant:
    return "@in_constant ";
  case ParameterConvention::Indirect_In_Guaranteed:  return "@in_guaranteed ";
  case ParameterConvention::Indirect_Inout: return "@inout ";
  case ParameterConvention::Indirect_InoutAliasable: return "@inout_aliasable ";
  case ParameterConvention::Direct_Owned: return "@owned ";
  case ParameterConvention::Direct_Unowned: return "";
  case ParameterConvention::Direct_Guaranteed: return "@guaranteed ";
  }
  llvm_unreachable("bad parameter convention");
}

StringRef swift::getCheckedCastKindName(CheckedCastKind kind) {
  switch (kind) {
  case CheckedCastKind::Unresolved:
    return "unresolved";
  case CheckedCastKind::Coercion:
    return "coercion";
  case CheckedCastKind::ValueCast:
    return "value_cast";
  case CheckedCastKind::ArrayDowncast:
    return "array_downcast";
  case CheckedCastKind::DictionaryDowncast:
    return "dictionary_downcast";
  case CheckedCastKind::SetDowncast:
    return "set_downcast";
  case CheckedCastKind::BridgingCoercion:
    return "bridging_coercion";
  }
  llvm_unreachable("bad checked cast name");
}

void SILParameterInfo::dump() const {
  print(llvm::errs());
  llvm::errs() << '\n';
}
void SILParameterInfo::print(raw_ostream &OS, const PrintOptions &Opts) const {
  StreamPrinter Printer(OS);
  print(Printer, Opts);
}
void SILParameterInfo::print(ASTPrinter &Printer,
                             const PrintOptions &Opts) const {
<<<<<<< HEAD
  /// SWIFT_ENABLE_TENSORFLOW
=======
>>>>>>> 509ffb3b
  switch (getDifferentiability()) {
  case SILParameterDifferentiability::NotDifferentiable:
    Printer << "@noDerivative ";
    break;
  default:
    break;
  }
  Printer << getStringForParameterConvention(getConvention());
  getInterfaceType().print(Printer, Opts);
}

static StringRef getStringForResultConvention(ResultConvention conv) {
  switch (conv) {
  case ResultConvention::Indirect: return "@out ";
  case ResultConvention::Owned: return "@owned ";
  case ResultConvention::Unowned: return "";
  case ResultConvention::UnownedInnerPointer: return "@unowned_inner_pointer ";
  case ResultConvention::Autoreleased: return "@autoreleased ";
  }
  llvm_unreachable("bad result convention");
}

void SILResultInfo::dump() const {
  print(llvm::errs());
  llvm::errs() << '\n';
}
void SILResultInfo::print(raw_ostream &OS, const PrintOptions &Opts) const {
  StreamPrinter Printer(OS);
  print(Printer, Opts);
}
void SILResultInfo::print(ASTPrinter &Printer, const PrintOptions &Opts) const {
  Printer << getStringForResultConvention(getConvention());
  getInterfaceType().print(Printer, Opts);
}

std::string Type::getString(const PrintOptions &PO) const {
  std::string Result;
  llvm::raw_string_ostream OS(Result);
  print(OS, PO);
  return OS.str();
}

std::string TypeBase::getString(const PrintOptions &PO) const {
  std::string Result;
  llvm::raw_string_ostream OS(Result);
  print(OS, PO);
  return OS.str();
}

std::string Type::getStringAsComponent(const PrintOptions &PO) const {
  std::string Result;
  llvm::raw_string_ostream OS(Result);

  if (getPointer()->hasSimpleTypeRepr()) {
    print(OS, PO);
  } else {
    OS << "(";
    print(OS, PO);
    OS << ")";
  }

  return OS.str();
}

std::string TypeBase::getStringAsComponent(const PrintOptions &PO) const {
  std::string Result;
  llvm::raw_string_ostream OS(Result);

  if (hasSimpleTypeRepr()) {
    print(OS, PO);
  } else {
    OS << "(";
    print(OS, PO);
    OS << ")";
  }

  return OS.str();
}

void TypeBase::dumpPrint() const {
  print(llvm::errs());
  llvm::errs() << '\n';
}
void TypeBase::print(raw_ostream &OS, const PrintOptions &PO) const {
  Type(const_cast<TypeBase *>(this)).print(OS, PO);
}
void TypeBase::print(ASTPrinter &Printer, const PrintOptions &PO) const {
  Type(const_cast<TypeBase *>(this)).print(Printer, PO);
}

std::string LayoutConstraint::getString(const PrintOptions &PO) const {
  std::string Result;
  llvm::raw_string_ostream OS(Result);
  print(OS, PO);
  return OS.str();
}

std::string LayoutConstraintInfo::getString(const PrintOptions &PO) const {
  std::string Result;
  llvm::raw_string_ostream OS(Result);
  print(OS, PO);
  return OS.str();
}

void ProtocolConformance::printName(llvm::raw_ostream &os,
                                    const PrintOptions &PO) const {
  if (getKind() == ProtocolConformanceKind::Normal) {
    if (auto genericSig = getGenericSignature()) {
      StreamPrinter sPrinter(os);
      TypePrinter typePrinter(sPrinter, PO);
      typePrinter
          .printGenericSignature(genericSig,
                                 PrintAST::PrintParams |
                                 PrintAST::PrintRequirements);
      os << ' ';
    }
  }

  getType()->print(os, PO);
  os << ": ";

  switch (getKind()) {
  case ProtocolConformanceKind::Normal: {
    auto normal = cast<NormalProtocolConformance>(this);
    os << normal->getProtocol()->getName()
       << " module " << normal->getDeclContext()->getParentModule()->getName();
    break;
  }
  case ProtocolConformanceKind::Self: {
    auto self = cast<SelfProtocolConformance>(this);
    os << self->getProtocol()->getName()
       << " module " << self->getDeclContext()->getParentModule()->getName();
    break;
  }
  case ProtocolConformanceKind::Specialized: {
    auto spec = cast<SpecializedProtocolConformance>(this);
    os << "specialize <";
    interleave(spec->getSubstitutionMap().getReplacementTypes(),
               [&](Type type) { type.print(os, PO); },
               [&] { os << ", "; });

    os << "> (";
    spec->getGenericConformance()->printName(os, PO);
    os << ")";
    break;
  }
  case ProtocolConformanceKind::Inherited: {
    auto inherited = cast<InheritedProtocolConformance>(this);
    os << "inherit (";
    inherited->getInheritedConformance()->printName(os, PO);
    os << ")";
    break;
  }
  }
}

void swift::printEnumElementsAsCases(
    llvm::DenseSet<EnumElementDecl *> &UnhandledElements,
    llvm::raw_ostream &OS) {
  // Sort the missing elements to a vector because set does not guarantee
  // orders.
  SmallVector<EnumElementDecl *, 4> SortedElements;
  SortedElements.insert(SortedElements.begin(), UnhandledElements.begin(),
                        UnhandledElements.end());
  std::sort(SortedElements.begin(), SortedElements.end(),
            [](EnumElementDecl *LHS, EnumElementDecl *RHS) {
              return LHS->getNameStr().compare(RHS->getNameStr()) < 0;
            });

  auto printPayloads = [](ParameterList *PL, llvm::raw_ostream &OS) {
    // If the enum element has no payloads, return.
    if (!PL)
      return;
    OS << "(";
    // Print each element in the pattern match.
    for (auto i = PL->begin(); i != PL->end(); ++i) {
      auto *param = *i;
      if (param->hasName()) {
        OS << tok::kw_let << " " << param->getName().str();
      } else {
        OS << "_";
      }
      if (i + 1 != PL->end()) {
        OS << ", ";
      }
    }
    OS << ")";
  };

  // Print each enum element name.
  std::for_each(SortedElements.begin(), SortedElements.end(),
                [&](EnumElementDecl *EE) {
                  OS << tok::kw_case << " ." << EE->getNameStr();
                  printPayloads(EE->getParameterList(), OS);
                  OS << ": " << getCodePlaceholder() << "\n";
                });
}

void
swift::getInheritedForPrinting(const Decl *decl, const PrintOptions &options,
                               llvm::SmallVectorImpl<TypeLoc> &Results) {
  ArrayRef<TypeLoc> inherited;
  if (auto td = dyn_cast<TypeDecl>(decl)) {
    inherited = td->getInherited();
  } else if (auto ed = dyn_cast<ExtensionDecl>(decl)) {
    inherited = ed->getInherited();
  }

  // Collect explicit inherited types.
  for (auto TL: inherited) {
    if (auto ty = TL.getType()) {
      bool foundUnprintable = ty.findIf([&options](Type subTy) {
        if (auto aliasTy = dyn_cast<TypeAliasType>(subTy.getPointer()))
          return !options.shouldPrint(aliasTy->getDecl());
        if (auto NTD = subTy->getAnyNominal())
          return !options.shouldPrint(NTD);
        return false;
      });
      if (foundUnprintable)
        continue;
    }
    Results.push_back(TL);
  }

  // Collect synthesized conformances.
  auto &ctx = decl->getASTContext();
  for (auto attr : decl->getAttrs().getAttributes<SynthesizedProtocolAttr>()) {
    if (auto *proto = ctx.getProtocol(attr->getProtocolKind())) {
      if (!options.shouldPrint(proto))
        continue;
      if (attr->getProtocolKind() == KnownProtocolKind::RawRepresentable &&
          isa<EnumDecl>(decl) &&
          cast<EnumDecl>(decl)->hasRawType())
        continue;
      Results.push_back(TypeLoc::withoutLoc(proto->getDeclaredType()));
    }
  }
}<|MERGE_RESOLUTION|>--- conflicted
+++ resolved
@@ -4665,10 +4665,6 @@
 }
 void SILParameterInfo::print(ASTPrinter &Printer,
                              const PrintOptions &Opts) const {
-<<<<<<< HEAD
-  /// SWIFT_ENABLE_TENSORFLOW
-=======
->>>>>>> 509ffb3b
   switch (getDifferentiability()) {
   case SILParameterDifferentiability::NotDifferentiable:
     Printer << "@noDerivative ";
