//===--- TypeCheckRequests.cpp - Type Checking Requests ------------------===//
//
// This source file is part of the Swift.org open source project
//
// Copyright (c) 2014 - 2017 Apple Inc. and the Swift project authors
// Licensed under Apache License v2.0 with Runtime Library Exception
//
// See https://swift.org/LICENSE.txt for license information
// See https://swift.org/CONTRIBUTORS.txt for the list of Swift project authors
//
//===----------------------------------------------------------------------===//
#include "swift/AST/ASTContext.h"
#include "swift/AST/Decl.h"
#include "swift/AST/DiagnosticsCommon.h"
#include "swift/AST/DiagnosticsSema.h"
#include "swift/AST/Initializer.h"
#include "swift/AST/Module.h"
#include "swift/AST/NameLookup.h"
#include "swift/AST/PropertyWrappers.h"
#include "swift/AST/ProtocolConformance.h"
#include "swift/AST/RequirementSignature.h"
#include "swift/AST/SourceFile.h"
#include "swift/AST/TypeCheckRequests.h"
#include "swift/AST/TypeLoc.h"
#include "swift/AST/TypeRepr.h"
#include "swift/AST/Types.h"
#include "swift/Subsystems.h"

#include "llvm/ADT/None.h"
#include "llvm/ADT/Optional.h"

using namespace swift;

namespace swift {
// Implement the type checker type zone (zone 10).
#define SWIFT_TYPEID_ZONE TypeChecker
#define SWIFT_TYPEID_HEADER "swift/AST/TypeCheckerTypeIDZone.def"
#include "swift/Basic/ImplementTypeIDZone.h"
#undef SWIFT_TYPEID_ZONE
#undef SWIFT_TYPEID_HEADER
}

void swift::simple_display(
    llvm::raw_ostream &out,
    const llvm::PointerUnion<const TypeDecl *, const ExtensionDecl *> &value) {
  if (auto type = value.dyn_cast<const TypeDecl *>()) {
    type->dumpRef(out);
    return;
  }

  auto ext = value.get<const ExtensionDecl *>();
  simple_display(out, ext);
}

void swift::simple_display(llvm::raw_ostream &out, ASTContext *ctx) {
  out << "(AST Context)";
}

void swift::simple_display(llvm::raw_ostream &out,
                           const TypeResolutionStage &value) {
  switch (value) {
  case TypeResolutionStage::Structural:
    out << "structural";
    break;

  case TypeResolutionStage::Interface:
    out << "interface";
    break;
  }
}

void swift::simple_display(llvm::raw_ostream &out, ASTNode node) {
  if (node) {
    node.dump(out);
  } else {
    out << "null";
  }
}

void swift::simple_display(llvm::raw_ostream &out, Type type) {
  if (type)
    type.print(out);
  else
    out << "null";
}

void swift::simple_display(llvm::raw_ostream &out, const TypeRepr *TyR) {
  if (TyR)
    TyR->print(out);
  else
    out << "null";
}

void swift::simple_display(llvm::raw_ostream &out, const TypeLoc source) {
  out << "(";
  simple_display(out, source.getType());
  out << ", ";
  simple_display(out, source.getTypeRepr());
  out << ")";
}

//----------------------------------------------------------------------------//
// Inherited type computation.
//----------------------------------------------------------------------------//

const TypeLoc &InheritedTypeRequest::getTypeLoc() const {
  const auto &storage = getStorage();
  auto inheritedTypes = InheritedTypes(std::get<0>(storage));
  return inheritedTypes.getEntry(std::get<1>(storage));
}

SourceLoc InheritedTypeRequest::getNearestLoc() const {
  return getTypeLoc().getLoc();
}

bool InheritedTypeRequest::isCached() const {
  return std::get<2>(getStorage()) == TypeResolutionStage::Interface;
}

llvm::Optional<Type> InheritedTypeRequest::getCachedResult() const {
  auto &typeLoc = getTypeLoc();
  if (typeLoc.wasValidated())
    return typeLoc.getType();

  return llvm::None;
}

void InheritedTypeRequest::cacheResult(Type value) const {
  const_cast<TypeLoc &>(getTypeLoc()).setType(value);
}

//----------------------------------------------------------------------------//
// Superclass computation.
//----------------------------------------------------------------------------//
void SuperclassTypeRequest::diagnoseCycle(DiagnosticEngine &diags) const {
  // FIXME: Improve this diagnostic.
  auto nominalDecl = std::get<0>(getStorage());
  diags.diagnose(nominalDecl, diag::circular_class_inheritance,
                 nominalDecl->getName());
}

bool SuperclassTypeRequest::isCached() const {
  return std::get<1>(getStorage()) == TypeResolutionStage::Interface;
}

llvm::Optional<Type> SuperclassTypeRequest::getCachedResult() const {
  auto nominalDecl = std::get<0>(getStorage());

  if (auto *classDecl = dyn_cast<ClassDecl>(nominalDecl))
    if (classDecl->LazySemanticInfo.SuperclassType.getInt())
      return classDecl->LazySemanticInfo.SuperclassType.getPointer();

  if (auto *protocolDecl = dyn_cast<ProtocolDecl>(nominalDecl))
    if (protocolDecl->LazySemanticInfo.SuperclassType.getInt())
      return protocolDecl->LazySemanticInfo.SuperclassType.getPointer();

  return llvm::None;
}

void SuperclassTypeRequest::cacheResult(Type value) const {
  auto nominalDecl = std::get<0>(getStorage());

  if (auto *classDecl = dyn_cast<ClassDecl>(nominalDecl))
    classDecl->LazySemanticInfo.SuperclassType.setPointerAndInt(value, true);

  if (auto *protocolDecl = dyn_cast<ProtocolDecl>(nominalDecl))
    protocolDecl->LazySemanticInfo.SuperclassType.setPointerAndInt(value, true);
}

void SuperclassTypeRequest::writeDependencySink(
    evaluator::DependencyCollector &tracker, Type value) const {
  if (!value)
    return;

  // FIXME: This is compatible with the existing name tracking scheme, but
  // ignoring this name when we fail to look up a class is bogus.
  ClassDecl *Super = value->getClassOrBoundGenericClass();
  if (!Super)
    return;
  tracker.addPotentialMember(Super);
}

//----------------------------------------------------------------------------//
// Enum raw type computation.
//----------------------------------------------------------------------------//
void EnumRawTypeRequest::diagnoseCycle(DiagnosticEngine &diags) const {
  // FIXME: Improve this diagnostic.
  auto enumDecl = std::get<0>(getStorage());
  diags.diagnose(enumDecl, diag::circular_enum_inheritance, enumDecl->getName());
}

void EnumRawTypeRequest::noteCycleStep(DiagnosticEngine &diags) const {
  auto *decl = std::get<0>(getStorage());
  diags.diagnose(decl, diag::kind_declname_declared_here,
                 decl->getDescriptiveKind(), decl->getName());
}

//----------------------------------------------------------------------------//
// isObjC computation.
//----------------------------------------------------------------------------//

llvm::Optional<bool> IsObjCRequest::getCachedResult() const {
  auto decl = std::get<0>(getStorage());
  if (decl->LazySemanticInfo.isObjCComputed)
    return static_cast<bool>(decl->LazySemanticInfo.isObjC);

  return llvm::None;
}

void IsObjCRequest::cacheResult(bool value) const {
  auto decl = std::get<0>(getStorage());
  decl->setIsObjC(value);
}

//----------------------------------------------------------------------------//
// requiresClass computation.
//----------------------------------------------------------------------------//

void ProtocolRequiresClassRequest::diagnoseCycle(DiagnosticEngine &diags) const {
  auto decl = std::get<0>(getStorage());
  diags.diagnose(decl, diag::circular_protocol_def, decl->getName());
}

void ProtocolRequiresClassRequest::noteCycleStep(DiagnosticEngine &diags) const {
  auto requirement = std::get<0>(getStorage());
  diags.diagnose(requirement, diag::kind_declname_declared_here,
                 DescriptiveDeclKind::Protocol,
                 requirement->getName());
}

llvm::Optional<bool> ProtocolRequiresClassRequest::getCachedResult() const {
  auto decl = std::get<0>(getStorage());
  return decl->getCachedRequiresClass();
}

void ProtocolRequiresClassRequest::cacheResult(bool value) const {
  auto decl = std::get<0>(getStorage());
  decl->setCachedRequiresClass(value);
}

//----------------------------------------------------------------------------//
// existentialConformsToSelf computation.
//----------------------------------------------------------------------------//

void ExistentialConformsToSelfRequest::diagnoseCycle(DiagnosticEngine &diags) const {
  auto decl = std::get<0>(getStorage());
  diags.diagnose(decl, diag::circular_protocol_def, decl->getName());
}

void ExistentialConformsToSelfRequest::noteCycleStep(DiagnosticEngine &diags) const {
  auto requirement = std::get<0>(getStorage());
  diags.diagnose(requirement, diag::kind_declname_declared_here,
                 DescriptiveDeclKind::Protocol, requirement->getName());
}

llvm::Optional<bool> ExistentialConformsToSelfRequest::getCachedResult() const {
  auto decl = std::get<0>(getStorage());
  return decl->getCachedExistentialConformsToSelf();
}

void ExistentialConformsToSelfRequest::cacheResult(bool value) const {
  auto decl = std::get<0>(getStorage());
  decl->setCachedExistentialConformsToSelf(value);
}

//----------------------------------------------------------------------------//
// hasSelfOrAssociatedTypeRequirementsRequest computation.
//----------------------------------------------------------------------------//

void HasSelfOrAssociatedTypeRequirementsRequest::diagnoseCycle(
    DiagnosticEngine &diags) const {
  auto decl = std::get<0>(getStorage());
  diags.diagnose(decl, diag::circular_protocol_def, decl->getName());
}

void HasSelfOrAssociatedTypeRequirementsRequest::noteCycleStep(
    DiagnosticEngine &diags) const {
  auto requirement = std::get<0>(getStorage());
  diags.diagnose(requirement, diag::kind_declname_declared_here,
                 DescriptiveDeclKind::Protocol, requirement->getName());
}

llvm::Optional<bool>
HasSelfOrAssociatedTypeRequirementsRequest::getCachedResult() const {
  auto decl = std::get<0>(getStorage());
  return decl->getCachedHasSelfOrAssociatedTypeRequirements();
}

void HasSelfOrAssociatedTypeRequirementsRequest::cacheResult(bool value) const {
  auto decl = std::get<0>(getStorage());
  decl->setCachedHasSelfOrAssociatedTypeRequirements(value);
}

//----------------------------------------------------------------------------//
// isFinal computation.
//----------------------------------------------------------------------------//

llvm::Optional<bool> IsFinalRequest::getCachedResult() const {
  auto decl = std::get<0>(getStorage());
  if (decl->LazySemanticInfo.isFinalComputed)
    return static_cast<bool>(decl->LazySemanticInfo.isFinal);

  return llvm::None;
}

void IsFinalRequest::cacheResult(bool value) const {
  auto decl = std::get<0>(getStorage());
  decl->LazySemanticInfo.isFinalComputed = true;
  decl->LazySemanticInfo.isFinal = value;

  // Add an attribute for printing
  if (value && !decl->getAttrs().hasAttribute<FinalAttr>())
    decl->getAttrs().add(new (decl->getASTContext()) FinalAttr(/*Implicit=*/true));
}

//----------------------------------------------------------------------------//
<<<<<<< HEAD
// isMoveOnly computation.
//----------------------------------------------------------------------------//

llvm::Optional<bool> IsMoveOnlyRequest::getCachedResult() const {
  auto decl = std::get<0>(getStorage());
  if (decl->LazySemanticInfo.isMoveOnlyComputed)
    return static_cast<bool>(decl->LazySemanticInfo.isMoveOnly);

  return llvm::None;
}

void IsMoveOnlyRequest::cacheResult(bool value) const {
  auto decl = std::get<0>(getStorage());
  decl->LazySemanticInfo.isMoveOnlyComputed = true;
  decl->LazySemanticInfo.isMoveOnly = value;

  // Add an attribute for printing
  if (value && !decl->getAttrs().hasAttribute<MoveOnlyAttr>())
    decl->getAttrs().add(new (decl->getASTContext())
                             MoveOnlyAttr(/*Implicit=*/true));
}

//----------------------------------------------------------------------------//
=======
>>>>>>> 5a904306
// isDynamic computation.
//----------------------------------------------------------------------------//

llvm::Optional<bool> IsDynamicRequest::getCachedResult() const {
  auto decl = std::get<0>(getStorage());
  if (decl->LazySemanticInfo.isDynamicComputed)
    return static_cast<bool>(decl->LazySemanticInfo.isDynamic);

  return llvm::None;
}

void IsDynamicRequest::cacheResult(bool value) const {
  auto decl = std::get<0>(getStorage());
  decl->setIsDynamic(value);

  // Add an attribute for printing
  if (value && !decl->getAttrs().hasAttribute<DynamicAttr>())
    decl->getAttrs().add(new (decl->getASTContext()) DynamicAttr(/*Implicit=*/true));
}

//----------------------------------------------------------------------------//
// RequirementSignatureRequest computation.
//----------------------------------------------------------------------------//

llvm::Optional<RequirementSignature>
RequirementSignatureRequest::getCachedResult() const {
  auto proto = std::get<0>(getStorage());
  if (proto->isRequirementSignatureComputed())
    return *proto->RequirementSig;

  return llvm::None;
}

void RequirementSignatureRequest::cacheResult(RequirementSignature value) const {
  auto proto = std::get<0>(getStorage());
  proto->setRequirementSignature(value);
}

//----------------------------------------------------------------------------//
// DefaultDefinitionTypeRequest computation.
//----------------------------------------------------------------------------//

llvm::Optional<Type> DefaultDefinitionTypeRequest::getCachedResult() const {
  auto *decl = std::get<0>(getStorage());
  return decl->getCachedDefaultDefinitionType();
}

void DefaultDefinitionTypeRequest::cacheResult(Type value) const {
  auto *decl = std::get<0>(getStorage());
  decl->setDefaultDefinitionType(value);
}

//----------------------------------------------------------------------------//
// Requirement computation.
//----------------------------------------------------------------------------//

WhereClauseOwner::WhereClauseOwner(GenericContext *genCtx)
    : dc(genCtx),
      source(genCtx->getTrailingWhereClause()) {}

WhereClauseOwner::WhereClauseOwner(AssociatedTypeDecl *atd)
    : dc(atd->getInnermostDeclContext()),
      source(atd->getTrailingWhereClause()) {}

SourceLoc WhereClauseOwner::getLoc() const {
  if (auto genericParams = source.dyn_cast<GenericParamList *>()) {
    return genericParams->getWhereLoc();
  } else if (auto attr = source.dyn_cast<SpecializeAttr *>()) {
    return attr->getLocation();
  } else if (auto attr = source.dyn_cast<DifferentiableAttr *>()) {
    return attr->getLocation();
  } else if (auto where = source.dyn_cast<TrailingWhereClause *>()) {
    return where->getWhereLoc();
  }

  return SourceLoc();
}

void swift::simple_display(llvm::raw_ostream &out,
                           const WhereClauseOwner &owner) {
  if (owner.source.is<TrailingWhereClause *>()) {
    simple_display(out, owner.dc->getAsDecl());
  } else if (owner.source.is<SpecializeAttr *>()) {
    out << "@_specialize";
  } else if (owner.source.is<DifferentiableAttr *>()) {
    out << "@_differentiable";
  } else {
    out << "(SIL generic parameter list)";
  }
}

SourceLoc RequirementRequest::getNearestLoc() const {
  auto owner = std::get<0>(getStorage());
  return owner.getLoc();
}

void RequirementRequest::noteCycleStep(DiagnosticEngine &diags) const {
  // For now, the GSB does a better job of describing the exact structure of
  // the cycle.
  //
  // FIXME: We should consider merging the circularity handling the GSB does
  // into this request.  See rdar://55263708
}

MutableArrayRef<RequirementRepr> WhereClauseOwner::getRequirements() const {
  if (const auto genericParams = source.dyn_cast<GenericParamList *>()) {
    return genericParams->getRequirements();
  } else if (const auto attr = source.dyn_cast<SpecializeAttr *>()) {
    if (auto whereClause = attr->getTrailingWhereClause())
      return whereClause->getRequirements();
  } else if (const auto attr = source.dyn_cast<DifferentiableAttr *>()) {
    if (auto whereClause = attr->getWhereClause())
      return whereClause->getRequirements();
  } else if (const auto whereClause = source.get<TrailingWhereClause *>()) {
    return whereClause->getRequirements();
  }

  return { };
}

bool WhereClauseOwner::visitRequirements(
    TypeResolutionStage stage,
    llvm::function_ref<bool(Requirement, RequirementRepr *)> callback)
    const && {
  auto &ctx = dc->getASTContext();
  auto &evaluator = ctx.evaluator;
  auto requirements = getRequirements();
  for (unsigned index : indices(requirements)) {
    // Resolve to a requirement.
    bool hadCycle = false;
    auto req = evaluator(RequirementRequest{*this, index, stage},
                         [&ctx, &hadCycle]() {
                           // If we encounter a cycle, just make a fake
                           // same-type requirement. We will skip it below.
                           hadCycle = true;
                           return Requirement(RequirementKind::SameType,
                                              ErrorType::get(ctx),
                                              ErrorType::get(ctx));
                         });
    if (hadCycle)
      continue;

    // Invoke the callback. If it returns true, we're done.
    if (callback(req, &requirements[index]))
      return true;
  }

  return false;
}

RequirementRepr &RequirementRequest::getRequirement() const {
  auto owner = std::get<0>(getStorage());
  auto index = std::get<1>(getStorage());
  return owner.getRequirements()[index];
}

bool RequirementRequest::isCached() const {
  return std::get<2>(getStorage()) == TypeResolutionStage::Interface;
}

//----------------------------------------------------------------------------//
// DefaultTypeRequest.
//----------------------------------------------------------------------------//

void swift::simple_display(llvm::raw_ostream &out,
                           const KnownProtocolKind kind) {
  out << getProtocolName(kind);
}

//----------------------------------------------------------------------------//
// DefaultTypeRequest caching.
//----------------------------------------------------------------------------//

llvm::Optional<Type> DefaultTypeRequest::getCachedResult() const {
  auto *DC = std::get<1>(getStorage());
  auto knownProtocolKind = std::get<0>(getStorage());
  const auto &cachedType = DC->getASTContext().getDefaultTypeRequestCache(
      DC->getParentSourceFile(), knownProtocolKind);
  return cachedType ? llvm::Optional<Type>(cachedType) : llvm::None;
}

void DefaultTypeRequest::cacheResult(Type value) const {
  auto *DC = std::get<1>(getStorage());
  auto knownProtocolKind = std::get<0>(getStorage());
  auto &cacheEntry = DC->getASTContext().getDefaultTypeRequestCache(
                         DC->getParentSourceFile(), knownProtocolKind);
  cacheEntry = value;
}

void swift::simple_display(
    llvm::raw_ostream &out, const PropertyWrapperTypeInfo &propertyWrapper) {
  out << "{ ";
  if (propertyWrapper.valueVar)
    out << propertyWrapper.valueVar->printRef();
  else
    out << "null";
  out << " }";
}

void swift::simple_display(
    llvm::raw_ostream &out,
    const PropertyWrapperInitializerInfo &initInfo) {
  out << "{";
  if (initInfo.hasInitFromWrappedValue())
    initInfo.getInitFromWrappedValue()->dump(out);
  if (initInfo.hasInitFromProjectedValue())
    initInfo.getInitFromProjectedValue()->dump(out);
  out << " }";
}

void swift::simple_display(
    llvm::raw_ostream &out,
    const PropertyWrapperAuxiliaryVariables &auxiliaryVars) {
  out << "{ ";
  if (auxiliaryVars.backingVar)
    auxiliaryVars.backingVar->dumpRef(out);
  out << " }";
}

void swift::simple_display(
  llvm::raw_ostream &out, const CtorInitializerKind initKind) {
  out << "{ ";
  switch (initKind) {
  case CtorInitializerKind::Designated:
    out << "designated"; break;
  case CtorInitializerKind::Convenience:
    out << "convenience"; break;
  case CtorInitializerKind::ConvenienceFactory:
    out << "convenience_factory"; break;
  case CtorInitializerKind::Factory:
    out << "factory"; break;
  }
  out << " }";
}

void swift::simple_display(llvm::raw_ostream &os, PropertyWrapperMutability m) {
  static const char *names[] =
    {"is nonmutating", "is mutating", "doesn't exist"};
  
  os << "getter " << names[m.Getter] << ", setter " << names[m.Setter];
}

void swift::simple_display(llvm::raw_ostream &out, PropertyWrapperLValueness l) {
  out << "is lvalue for get: {";
  simple_display(out, l.isLValueForGetAccess);
  out << "}, is lvalue for set: {";
  simple_display(out, l.isLValueForSetAccess);
  out << "}";
}

void swift::simple_display(llvm::raw_ostream &out,
                           ResilienceExpansion value) {
  switch (value) {
  case ResilienceExpansion::Minimal:
    out << "minimal";
    break;
  case ResilienceExpansion::Maximal:
    out << "maximal";
    break;
  }
}

void swift::simple_display(llvm::raw_ostream &out,
                           FragileFunctionKind value) {
  switch (value.kind) {
  case FragileFunctionKind::Transparent:
    out << "transparent";
    return;
  case FragileFunctionKind::Inlinable:
    out << "inlinable";
    return;
  case FragileFunctionKind::AlwaysEmitIntoClient:
    out << "alwaysEmitIntoClient";
    return;
  case FragileFunctionKind::DefaultArgument:
    out << "defaultArgument";
    return;
  case FragileFunctionKind::PropertyInitializer:
    out << "propertyInitializer";
    return;
  case FragileFunctionKind::BackDeploy:
    out << "backDeploy";
    return;
  case FragileFunctionKind::None:
    out << "none";
    return;
  }

  llvm_unreachable("Bad FragileFunctionKind");
}

//----------------------------------------------------------------------------//
// SelfAccessKindRequest computation.
//----------------------------------------------------------------------------//

llvm::Optional<SelfAccessKind> SelfAccessKindRequest::getCachedResult() const {
  auto *funcDecl = std::get<0>(getStorage());
  return funcDecl->getCachedSelfAccessKind();
}

void SelfAccessKindRequest::cacheResult(SelfAccessKind value) const {
  auto *funcDecl = std::get<0>(getStorage());
  funcDecl->setSelfAccessKind(value);
}

//----------------------------------------------------------------------------//
// IsGetterMutatingRequest computation.
//----------------------------------------------------------------------------//

llvm::Optional<bool> IsGetterMutatingRequest::getCachedResult() const {
  auto *storage = std::get<0>(getStorage());
  if (storage->LazySemanticInfo.IsGetterMutatingComputed)
    return static_cast<bool>(storage->LazySemanticInfo.IsGetterMutating);
  return llvm::None;
}

void IsGetterMutatingRequest::cacheResult(bool value) const {
  auto *storage = std::get<0>(getStorage());
  storage->setIsGetterMutating(value);
}

//----------------------------------------------------------------------------//
// IsSetterMutatingRequest computation.
//----------------------------------------------------------------------------//

llvm::Optional<bool> IsSetterMutatingRequest::getCachedResult() const {
  auto *storage = std::get<0>(getStorage());
  if (storage->LazySemanticInfo.IsSetterMutatingComputed)
    return static_cast<bool>(storage->LazySemanticInfo.IsSetterMutating);
  return llvm::None;
}

void IsSetterMutatingRequest::cacheResult(bool value) const {
  auto *storage = std::get<0>(getStorage());
  storage->setIsSetterMutating(value);
}

//----------------------------------------------------------------------------//
// OpaqueReadOwnershipRequest computation.
//----------------------------------------------------------------------------//

llvm::Optional<OpaqueReadOwnership>
OpaqueReadOwnershipRequest::getCachedResult() const {
  auto *storage = std::get<0>(getStorage());
  if (storage->LazySemanticInfo.OpaqueReadOwnershipComputed)
    return OpaqueReadOwnership(storage->LazySemanticInfo.OpaqueReadOwnership);
  return llvm::None;
}

void OpaqueReadOwnershipRequest::cacheResult(OpaqueReadOwnership value) const {
  auto *storage = std::get<0>(getStorage());
  storage->setOpaqueReadOwnership(value);
}

//----------------------------------------------------------------------------//
// StorageImplInfoRequest computation.
//----------------------------------------------------------------------------//

llvm::Optional<StorageImplInfo>
StorageImplInfoRequest::getCachedResult() const {
  auto *storage = std::get<0>(getStorage());
  if (storage->LazySemanticInfo.ImplInfoComputed)
    return storage->ImplInfo;
  return llvm::None;
}

void StorageImplInfoRequest::cacheResult(StorageImplInfo value) const {
  auto *storage = std::get<0>(getStorage());
  storage->cacheImplInfo(value);
}

//----------------------------------------------------------------------------//
// RequiresOpaqueAccessorsRequest computation.
//----------------------------------------------------------------------------//

llvm::Optional<bool> RequiresOpaqueAccessorsRequest::getCachedResult() const {
  auto *storage = std::get<0>(getStorage());
  if (storage->LazySemanticInfo.RequiresOpaqueAccessorsComputed)
    return static_cast<bool>(storage->LazySemanticInfo.RequiresOpaqueAccessors);
  return llvm::None;
}

void RequiresOpaqueAccessorsRequest::cacheResult(bool value) const {
  auto *storage = std::get<0>(getStorage());
  storage->LazySemanticInfo.RequiresOpaqueAccessorsComputed = 1;
  storage->LazySemanticInfo.RequiresOpaqueAccessors = value;
}

//----------------------------------------------------------------------------//
// RequiresOpaqueModifyCoroutineRequest computation.
//----------------------------------------------------------------------------//

llvm::Optional<bool>
RequiresOpaqueModifyCoroutineRequest::getCachedResult() const {
  auto *storage = std::get<0>(getStorage());
  if (storage->LazySemanticInfo.RequiresOpaqueModifyCoroutineComputed)
    return static_cast<bool>(storage->LazySemanticInfo.RequiresOpaqueModifyCoroutine);
  return llvm::None;
}

void RequiresOpaqueModifyCoroutineRequest::cacheResult(bool value) const {
  auto *storage = std::get<0>(getStorage());
  storage->LazySemanticInfo.RequiresOpaqueModifyCoroutineComputed = 1;
  storage->LazySemanticInfo.RequiresOpaqueModifyCoroutine = value;
}

//----------------------------------------------------------------------------//
// IsAccessorTransparentRequest computation.
//----------------------------------------------------------------------------//

llvm::Optional<bool> IsAccessorTransparentRequest::getCachedResult() const {
  auto *accessor = std::get<0>(getStorage());
  return accessor->getCachedIsTransparent();
}

void IsAccessorTransparentRequest::cacheResult(bool value) const {
  auto *accessor = std::get<0>(getStorage());
  accessor->setIsTransparent(value);

  // For interface printing, API diff, etc.
  if (value) {
    auto &attrs = accessor->getAttrs();
    if (!attrs.hasAttribute<TransparentAttr>()) {
      auto &ctx = accessor->getASTContext();
      attrs.add(new (ctx) TransparentAttr(/*IsImplicit=*/true));
    }
  }
}

//----------------------------------------------------------------------------//
// SynthesizeAccessorRequest computation.
//----------------------------------------------------------------------------//

llvm::Optional<AccessorDecl *>
SynthesizeAccessorRequest::getCachedResult() const {
  auto *storage = std::get<0>(getStorage());
  auto kind = std::get<1>(getStorage());
  auto *accessor = storage->getAccessor(kind);
  if (accessor)
    return accessor;
  return llvm::None;
}

void SynthesizeAccessorRequest::cacheResult(AccessorDecl *accessor) const {
  auto *storage = std::get<0>(getStorage());
  auto kind = std::get<1>(getStorage());

  storage->setSynthesizedAccessor(kind, accessor);
}

//----------------------------------------------------------------------------//
// IsImplicitlyUnwrappedOptionalRequest computation.
//----------------------------------------------------------------------------//

llvm::Optional<bool>
IsImplicitlyUnwrappedOptionalRequest::getCachedResult() const {
  auto *decl = std::get<0>(getStorage());
  if (decl->LazySemanticInfo.isIUOComputed)
    return static_cast<bool>(decl->LazySemanticInfo.isIUO);
  return llvm::None;
}

void IsImplicitlyUnwrappedOptionalRequest::cacheResult(bool value) const {
  auto *decl = std::get<0>(getStorage());
  decl->setImplicitlyUnwrappedOptional(value);
}

//----------------------------------------------------------------------------//
// GenericSignatureRequest computation.
//----------------------------------------------------------------------------//

llvm::Optional<GenericSignature>
GenericSignatureRequest::getCachedResult() const {
  auto *GC = std::get<0>(getStorage());
  if (GC->GenericSigAndBit.getInt()) {
    return GC->GenericSigAndBit.getPointer();
  }
  return llvm::None;
}

void GenericSignatureRequest::cacheResult(GenericSignature value) const {
  auto *GC = std::get<0>(getStorage());
  GC->GenericSigAndBit.setPointerAndInt(value, true);
}

void GenericSignatureRequest::diagnoseCycle(DiagnosticEngine &diags) const {
  auto *GC = std::get<0>(getStorage());
  auto *D = GC->getAsDecl();

  if (auto *VD = dyn_cast<ValueDecl>(D)) {
    VD->diagnose(diag::recursive_generic_signature, VD);
  } else {
    auto *ED = cast<ExtensionDecl>(D);
    auto *NTD = ED->getExtendedNominal();

    ED->diagnose(diag::recursive_generic_signature_extension, NTD);
  }
}

//----------------------------------------------------------------------------//
// InferredGenericSignatureRequest computation.
//----------------------------------------------------------------------------//

void InferredGenericSignatureRequest::noteCycleStep(DiagnosticEngine &d) const {
  // For now, the GSB does a better job of describing the exact structure of
  // the cycle.
  //
  // FIXME: We should consider merging the circularity handling the GSB does
  // into this request.  See rdar://55263708
}

//----------------------------------------------------------------------------//
// UnderlyingTypeRequest computation.
//----------------------------------------------------------------------------//

llvm::Optional<Type> UnderlyingTypeRequest::getCachedResult() const {
  auto *typeAlias = std::get<0>(getStorage());
  if (auto type = typeAlias->UnderlyingTy.getType())
    return type;
  return llvm::None;
}

void UnderlyingTypeRequest::cacheResult(Type value) const {
  auto *typeAlias = std::get<0>(getStorage());
  typeAlias->UnderlyingTy.setType(value);
}

void UnderlyingTypeRequest::diagnoseCycle(DiagnosticEngine &diags) const {
  auto aliasDecl = std::get<0>(getStorage());
  diags.diagnose(aliasDecl, diag::recursive_decl_reference, aliasDecl);
}

//----------------------------------------------------------------------------//
// StructuralTypeRequest computation.
//----------------------------------------------------------------------------//

void StructuralTypeRequest::diagnoseCycle(DiagnosticEngine &diags) const {
  auto aliasDecl = std::get<0>(getStorage());
  diags.diagnose(aliasDecl, diag::recursive_decl_reference, aliasDecl);
}

//----------------------------------------------------------------------------//
// EnumRawValuesRequest computation.
//----------------------------------------------------------------------------//

bool EnumRawValuesRequest::isCached() const {
  return std::get<1>(getStorage()) == TypeResolutionStage::Interface;
}

llvm::Optional<evaluator::SideEffect>
EnumRawValuesRequest::getCachedResult() const {
  auto *ED = std::get<0>(getStorage());
  if (ED->SemanticFlags.contains(EnumDecl::HasFixedRawValuesAndTypes))
    return std::make_tuple<>();
  return llvm::None;
}

void EnumRawValuesRequest::cacheResult(evaluator::SideEffect) const {
  auto *ED = std::get<0>(getStorage());
  ED->SemanticFlags |= OptionSet<EnumDecl::SemanticInfoFlags>{
      EnumDecl::HasFixedRawValues | EnumDecl::HasFixedRawValuesAndTypes};
}

void EnumRawValuesRequest::diagnoseCycle(DiagnosticEngine &diags) const {
  // This request computes the raw type, and so participates in cycles involving
  // it. For now, the raw type provides a rich enough circularity diagnostic
  // that we can silence ourselves.
}

void EnumRawValuesRequest::noteCycleStep(DiagnosticEngine &diags) const {
  
}

//----------------------------------------------------------------------------//
// IsStaticRequest computation.
//----------------------------------------------------------------------------//

llvm::Optional<bool> IsStaticRequest::getCachedResult() const {
  auto *FD = std::get<0>(getStorage());
  return FD->getCachedIsStatic();
}

void IsStaticRequest::cacheResult(bool result) const {
  auto *FD = std::get<0>(getStorage());
  FD->setStatic(result);
}

//----------------------------------------------------------------------------//
// NeedsNewVTableEntryRequest computation.
//----------------------------------------------------------------------------//

llvm::Optional<bool> NeedsNewVTableEntryRequest::getCachedResult() const {
  auto *decl = std::get<0>(getStorage());
  if (decl->LazySemanticInfo.NeedsNewVTableEntryComputed)
    return static_cast<bool>(decl->LazySemanticInfo.NeedsNewVTableEntry);
  return llvm::None;
}

void NeedsNewVTableEntryRequest::cacheResult(bool value) const {
  auto *decl = std::get<0>(getStorage());
  decl->LazySemanticInfo.NeedsNewVTableEntryComputed = true;
  decl->LazySemanticInfo.NeedsNewVTableEntry = value;
}

//----------------------------------------------------------------------------//
// ParamSpecifierRequest computation.
//----------------------------------------------------------------------------//

llvm::Optional<ParamSpecifier> ParamSpecifierRequest::getCachedResult() const {
  auto *decl = std::get<0>(getStorage());
  return decl->getCachedSpecifier();
}

void ParamSpecifierRequest::cacheResult(ParamSpecifier specifier) const {
  auto *decl = std::get<0>(getStorage());
  decl->setSpecifier(specifier);
}

//----------------------------------------------------------------------------//
// ResultTypeRequest computation.
//----------------------------------------------------------------------------//

llvm::Optional<Type> ResultTypeRequest::getCachedResult() const {
  Type type;
  auto *const decl = std::get<0>(getStorage());
  if (const auto *const funcDecl = dyn_cast<FuncDecl>(decl)) {
    type = funcDecl->FnRetType.getType();
  } else if (auto subscript = dyn_cast<SubscriptDecl>(decl)) {
    type = subscript->ElementTy.getType();
  } else {
    type = cast<MacroDecl>(decl)->resultType.getType();
  }

  if (type.isNull())
    return llvm::None;

  return type;
}

void ResultTypeRequest::cacheResult(Type type) const {
  auto *const decl = std::get<0>(getStorage());
  if (auto *const funcDecl = dyn_cast<FuncDecl>(decl)) {
    funcDecl->FnRetType.setType(type);
  } else if (auto subscript = dyn_cast<SubscriptDecl>(decl)) {
    subscript->ElementTy.setType(type);
  } else {
    cast<MacroDecl>(decl)->resultType.setType(type);
  }
}

//----------------------------------------------------------------------------//
// PatternBindingEntryRequest computation.
//----------------------------------------------------------------------------//

llvm::Optional<const PatternBindingEntry *>
PatternBindingEntryRequest::getCachedResult() const {
  auto *PBD = std::get<0>(getStorage());
  auto idx = std::get<1>(getStorage());
  if (!PBD->getPatternList()[idx].isFullyValidated()) {
    return llvm::None;
  }
  return &PBD->getPatternList()[idx];
}

void PatternBindingEntryRequest::cacheResult(
    const PatternBindingEntry *value) const {
  auto *PBD = std::get<0>(getStorage());
  auto idx = std::get<1>(getStorage());
  PBD->getMutablePatternList()[idx].setFullyValidated();
}

//----------------------------------------------------------------------------//
// PatternBindingCheckedAndContextualizedInitRequest computation.
//----------------------------------------------------------------------------//

llvm::Optional<Expr *>
PatternBindingCheckedAndContextualizedInitRequest::getCachedResult() const {
  auto *PBD = std::get<0>(getStorage());
  auto idx = std::get<1>(getStorage());
  if (!PBD->getPatternList()[idx].isInitializerCheckedAndContextualized())
    return llvm::None;
  return PBD->getInit(idx);
}

void PatternBindingCheckedAndContextualizedInitRequest::cacheResult(
    Expr *expr) const {
  auto *PBD = std::get<0>(getStorage());
  auto idx = std::get<1>(getStorage());
  assert(expr == PBD->getInit(idx));
  PBD->getMutablePatternList()[idx].setInitializerCheckedAndContextualized();
}

//----------------------------------------------------------------------------//
// NamingPatternRequest computation.
//----------------------------------------------------------------------------//

llvm::Optional<NamedPattern *> NamingPatternRequest::getCachedResult() const {
  auto *VD = std::get<0>(getStorage());
  if (auto *Pat = VD->NamingPattern) {
    return Pat;
  }
  return llvm::None;
}

void NamingPatternRequest::cacheResult(NamedPattern *value) const {
  auto *VD = std::get<0>(getStorage());
  VD->NamingPattern = value;
}

//----------------------------------------------------------------------------//
// ExprPatternMatchRequest caching.
//----------------------------------------------------------------------------//

llvm::Optional<ExprPatternMatchResult>
ExprPatternMatchRequest::getCachedResult() const {
  auto *EP = std::get<0>(getStorage());
  if (!EP->MatchVar)
    return llvm::None;

  return ExprPatternMatchResult(EP->MatchVar, EP->getCachedMatchExpr());
}

void ExprPatternMatchRequest::cacheResult(ExprPatternMatchResult result) const {
  auto *EP = std::get<0>(getStorage());
  EP->MatchVar = result.getMatchVar();
  EP->MatchExprAndOperandOwnership.setPointer(result.getMatchExpr());
}

//----------------------------------------------------------------------------//
// InterfaceTypeRequest computation.
//----------------------------------------------------------------------------//

llvm::Optional<Type> InterfaceTypeRequest::getCachedResult() const {
  auto *decl = std::get<0>(getStorage());
  if (auto Ty = decl->TypeAndAccess.getPointer()) {
    return Ty;
  }
  return llvm::None;
}

void InterfaceTypeRequest::cacheResult(Type type) const {
  auto *decl = std::get<0>(getStorage());
  if (type) {
    assert(!type->hasTypeVariable() && "Type variable in interface type");
    assert(!type->is<InOutType>() && "Interface type must be materializable");
    assert(!type->hasArchetype() && "Archetype in interface type");
  }
  decl->TypeAndAccess.setPointer(type);
}

//----------------------------------------------------------------------------//
// ValidatePrecedenceGroupRequest computation.
//----------------------------------------------------------------------------//

SourceLoc ValidatePrecedenceGroupRequest::getNearestLoc() const {
  auto &desc = std::get<0>(getStorage());
  return desc.getLoc();
}

void ValidatePrecedenceGroupRequest::diagnoseCycle(
    DiagnosticEngine &diags) const {
  auto &desc = std::get<0>(getStorage());
  if (auto pathDir = desc.pathDirection) {
    diags.diagnose(desc.nameLoc, diag::precedence_group_cycle, (bool)*pathDir);
  } else {
    diags.diagnose(desc.nameLoc, diag::circular_reference);
  }
}

void ValidatePrecedenceGroupRequest::noteCycleStep(
    DiagnosticEngine &diag) const {
  auto &desc = std::get<0>(getStorage());
  diag.diagnose(desc.nameLoc,
                 diag::circular_reference_through_precedence_group, desc.ident);
}

SourceLoc PrecedenceGroupDescriptor::getLoc() const {
  return nameLoc;
}

void swift::simple_display(llvm::raw_ostream &out,
                           const PrecedenceGroupDescriptor &desc) {
  out << "precedence group " << desc.ident << " at ";
  desc.nameLoc.print(out, desc.dc->getASTContext().SourceMgr);
}

//----------------------------------------------------------------------------//
// InheritsSuperclassInitializersRequest computation.
//----------------------------------------------------------------------------//

llvm::Optional<bool>
InheritsSuperclassInitializersRequest::getCachedResult() const {
  auto *decl = std::get<0>(getStorage());
  return decl->getCachedInheritsSuperclassInitializers();
}

void InheritsSuperclassInitializersRequest::cacheResult(bool value) const {
  auto *decl = std::get<0>(getStorage());
  decl->setInheritsSuperclassInitializers(value);
}

//----------------------------------------------------------------------------//
// ResolveImplicitMemberRequest computation.
//----------------------------------------------------------------------------//

void swift::simple_display(llvm::raw_ostream &out,
                           ImplicitMemberAction action) {
  switch (action) {
  case ImplicitMemberAction::ResolveImplicitInit:
    out << "resolve implicit initializer";
    break;
  case ImplicitMemberAction::ResolveCodingKeys:
    out << "resolve CodingKeys";
    break;
  case ImplicitMemberAction::ResolveEncodable:
    out << "resolve Encodable.encode(to:)";
    break;
  case ImplicitMemberAction::ResolveDecodable:
    out << "resolve Decodable.init(from:)";
    break;
  case ImplicitMemberAction::ResolveDistributedActor:
    out << "resolve DistributedActor";
    break;
  case ImplicitMemberAction::ResolveDistributedActorID:
    out << "resolve DistributedActor.id";
    break;
  case ImplicitMemberAction::ResolveDistributedActorSystem:
    out << "resolve DistributedActor.actorSystem";
    break;
  }
}

//----------------------------------------------------------------------------//
// TypeWitnessRequest computation.
//----------------------------------------------------------------------------//

llvm::Optional<TypeWitnessAndDecl> TypeWitnessRequest::getCachedResult() const {
  auto *conformance = std::get<0>(getStorage());
  auto *requirement = std::get<1>(getStorage());
  if (conformance->TypeWitnesses.count(requirement) == 0) {
    return llvm::None;
  }
  return conformance->TypeWitnesses[requirement];
}

void TypeWitnessRequest::cacheResult(TypeWitnessAndDecl typeWitAndDecl) const {
  // FIXME: Refactor this to be the thing that warms the cache.
}

//----------------------------------------------------------------------------//
// WitnessRequest computation.
//----------------------------------------------------------------------------//

llvm::Optional<Witness> ValueWitnessRequest::getCachedResult() const {
  auto *conformance = std::get<0>(getStorage());
  auto *requirement = std::get<1>(getStorage());
  if (conformance->Mapping.count(requirement) == 0) {
    return llvm::None;
  }
  return conformance->Mapping[requirement];
}

void ValueWitnessRequest::cacheResult(Witness type) const {
  // FIXME: Refactor this to be the thing that warms the cache.
}

//----------------------------------------------------------------------------//
// AssociatedConformanceRequest computation.
//----------------------------------------------------------------------------//

llvm::Optional<ProtocolConformanceRef>
AssociatedConformanceRequest::getCachedResult() const {
  auto *conformance = std::get<0>(getStorage());
  unsigned index = std::get<3>(getStorage());

  return conformance->getAssociatedConformance(index);
}

void AssociatedConformanceRequest::cacheResult(
    ProtocolConformanceRef assocConf) const {
  auto *conformance = std::get<0>(getStorage());
  unsigned index = std::get<3>(getStorage());

  conformance->setAssociatedConformance(index, assocConf);
}

//----------------------------------------------------------------------------//
// PreCheckResultBuilderRequest computation.
//----------------------------------------------------------------------------//

void swift::simple_display(llvm::raw_ostream &out,
                           ResultBuilderBodyPreCheck value) {
  switch (value) {
  case ResultBuilderBodyPreCheck::Okay:
    out << "okay";
    break;
  case ResultBuilderBodyPreCheck::HasReturnStmt:
    out << "has return statement";
    break;
  case ResultBuilderBodyPreCheck::Error:
    out << "error";
    break;
  }
}

//----------------------------------------------------------------------------//
// HasCircularInheritedProtocolsRequest computation.
//----------------------------------------------------------------------------//

void HasCircularInheritedProtocolsRequest::diagnoseCycle(
    DiagnosticEngine &diags) const {
  auto *decl = std::get<0>(getStorage());
  diags.diagnose(decl, diag::circular_protocol_def, decl->getName());
}

void HasCircularInheritedProtocolsRequest::noteCycleStep(
    DiagnosticEngine &diags) const {
  auto *decl = std::get<0>(getStorage());
  diags.diagnose(decl, diag::kind_declname_declared_here,
                 decl->getDescriptiveKind(), decl->getName());
}

//----------------------------------------------------------------------------//
// HasCircularRawValueRequest computation.
//----------------------------------------------------------------------------//

void HasCircularRawValueRequest::diagnoseCycle(DiagnosticEngine &diags) const {
  auto *decl = std::get<0>(getStorage());
  diags.diagnose(decl, diag::circular_enum_inheritance, decl->getName());
}

void HasCircularRawValueRequest::noteCycleStep(DiagnosticEngine &diags) const {
  auto *decl = std::get<0>(getStorage());
  diags.diagnose(decl, diag::kind_declname_declared_here,
                 decl->getDescriptiveKind(), decl->getName());
}

//----------------------------------------------------------------------------//
// DefaultArgumentInitContextRequest computation.
//----------------------------------------------------------------------------//

llvm::Optional<Initializer *>
DefaultArgumentInitContextRequest::getCachedResult() const {
  auto *param = std::get<0>(getStorage());
  return param->getCachedDefaultArgumentInitContext();
}

void DefaultArgumentInitContextRequest::cacheResult(Initializer *init) const {
  auto *param = std::get<0>(getStorage());
  param->setDefaultArgumentInitContext(init);
}

//----------------------------------------------------------------------------//
// DefaultArgumentExprRequest computation.
//----------------------------------------------------------------------------//

llvm::Optional<Expr *> DefaultArgumentExprRequest::getCachedResult() const {
  auto *param = std::get<0>(getStorage());
  auto *defaultInfo = param->DefaultValueAndFlags.getPointer();
  if (!defaultInfo)
    return llvm::None;

  if (!defaultInfo->InitContextAndIsTypeChecked.getInt())
    return llvm::None;

  return defaultInfo->DefaultArg.get<Expr *>();
}

void DefaultArgumentExprRequest::cacheResult(Expr *expr) const {
  auto *param = std::get<0>(getStorage());
  param->setDefaultExpr(expr, /*isTypeChecked*/ true);
}

//----------------------------------------------------------------------------//
// DefaultArgumentTypeRequest computation.
//----------------------------------------------------------------------------//

llvm::Optional<Type> DefaultArgumentTypeRequest::getCachedResult() const {
  auto *param = std::get<0>(getStorage());
  auto *defaultInfo = param->DefaultValueAndFlags.getPointer();
  if (!defaultInfo)
    return llvm::None;

  return defaultInfo->ExprType ? llvm::Optional<Type>(defaultInfo->ExprType)
                               : llvm::None;
}

void DefaultArgumentTypeRequest::cacheResult(Type type) const {
  auto *param = std::get<0>(getStorage());
  param->setDefaultExprType(type);
}

//----------------------------------------------------------------------------//
// DefaultInitializerIsolation computation.
//----------------------------------------------------------------------------//

void swift::simple_display(llvm::raw_ostream &out, Initializer *init) {
  switch (init->getInitializerKind()) {
  case InitializerKind::PatternBinding:
    out << "pattern binding initializer";
    break;
  case InitializerKind::DefaultArgument:
    out << "default argument initializer";
    break;
  case InitializerKind::PropertyWrapper:
    out << "property wrapper initializer";
    break;
  }
}

//----------------------------------------------------------------------------//
// CallerSideDefaultArgExprRequest computation.
//----------------------------------------------------------------------------//

llvm::Optional<Expr *>
CallerSideDefaultArgExprRequest::getCachedResult() const {
  auto *defaultExpr = std::get<0>(getStorage());
  auto storage = defaultExpr->ContextOrCallerSideExpr;
  assert(!storage.isNull());

  if (auto *expr = storage.dyn_cast<Expr *>())
    return expr;

  return llvm::None;
}

void CallerSideDefaultArgExprRequest::cacheResult(Expr *expr) const {
  auto *defaultExpr = std::get<0>(getStorage());
  defaultExpr->ContextOrCallerSideExpr = expr;
}

//----------------------------------------------------------------------------//
// DifferentiableAttributeTypeCheckRequest computation.
//----------------------------------------------------------------------------//

llvm::Optional<IndexSubset *>
DifferentiableAttributeTypeCheckRequest::getCachedResult() const {
  auto *attr = std::get<0>(getStorage());
  if (attr->hasBeenTypeChecked())
    return attr->ParameterIndicesAndBit.getPointer();
  return llvm::None;
}

void DifferentiableAttributeTypeCheckRequest::cacheResult(
    IndexSubset *parameterIndices) const {
  auto *attr = std::get<0>(getStorage());
  attr->ParameterIndicesAndBit.setPointerAndInt(parameterIndices, true);
}

//----------------------------------------------------------------------------//
// CheckRedeclarationRequest computation.
//----------------------------------------------------------------------------//

llvm::Optional<evaluator::SideEffect>
CheckRedeclarationRequest::getCachedResult() const {
  if (!std::get<0>(getStorage())->alreadyCheckedRedeclaration())
    return llvm::None;
  return std::make_tuple<>();
}

void CheckRedeclarationRequest::cacheResult(evaluator::SideEffect) const {
  std::get<0>(getStorage())->setCheckedRedeclaration();
}

evaluator::DependencySource CheckRedeclarationRequest::readDependencySource(
    const evaluator::DependencyRecorder &eval) const {
  auto *currentDC = std::get<0>(getStorage())->getDeclContext();
  return currentDC->getParentSourceFile();
}

void CheckRedeclarationRequest::writeDependencySink(
    evaluator::DependencyCollector &tracker, evaluator::SideEffect) const {
  auto *current = std::get<0>(getStorage());
  if (!current->hasName())
    return;

  DeclContext *currentDC = current->getDeclContext();
  SourceFile *currentFile = currentDC->getParentSourceFile();
  if (!currentFile || currentDC->isLocalContext())
    return;

  if (currentDC->isTypeContext()) {
    if (auto nominal = std::get<1>(getStorage())) {
      tracker.addUsedMember(nominal, current->getBaseName());
    }
  } else {
    tracker.addTopLevelName(current->getBaseName());
  }
}

//----------------------------------------------------------------------------//
// LookupAllConformancesInContextRequest computation.
//----------------------------------------------------------------------------//

void LookupAllConformancesInContextRequest::writeDependencySink(
    evaluator::DependencyCollector &tracker,
    const ProtocolConformanceLookupResult &conformances) const {
  for (auto conformance : conformances) {
    tracker.addPotentialMember(conformance->getProtocol());
  }
}

//----------------------------------------------------------------------------//
// ResolveTypeEraserTypeRequest computation.
//----------------------------------------------------------------------------//

llvm::Optional<Type> ResolveTypeEraserTypeRequest::getCachedResult() const {
  auto *TyExpr = std::get<1>(getStorage())->TypeEraserExpr;
  if (!TyExpr || !TyExpr->getType()) {
    return llvm::None;
  }
  return TyExpr->getInstanceType();
}

void ResolveTypeEraserTypeRequest::cacheResult(Type value) const {
  assert(value && "Resolved type erasure type to null type!");
  auto *attr = std::get<1>(getStorage());
  if (attr->TypeEraserExpr) {
    attr->TypeEraserExpr->setType(MetatypeType::get(value));
  } else {
    attr->TypeEraserExpr = TypeExpr::createImplicit(value,
                                                    value->getASTContext());
  }
}

//----------------------------------------------------------------------------//
// ResolveRawLayoutLikeTypeRequest computation.
//----------------------------------------------------------------------------//

llvm::Optional<Type> ResolveRawLayoutLikeTypeRequest::getCachedResult() const {
  auto Ty = std::get<1>(getStorage())->CachedResolvedLikeType;
  if (!Ty) {
    return llvm::None;
  }
  return Ty;
}

void ResolveRawLayoutLikeTypeRequest::cacheResult(Type value) const {
  assert(value && "Resolved type erasure type to null type!");
  auto *attr = std::get<1>(getStorage());
  attr->CachedResolvedLikeType = value;
}

//----------------------------------------------------------------------------//
// TypeCheckSourceFileRequest computation.
//----------------------------------------------------------------------------//

evaluator::DependencySource TypeCheckSourceFileRequest::readDependencySource(
    const evaluator::DependencyRecorder &e) const {
  return std::get<0>(getStorage());
}

llvm::Optional<evaluator::SideEffect>
TypeCheckSourceFileRequest::getCachedResult() const {
  auto *SF = std::get<0>(getStorage());
  if (SF->ASTStage == SourceFile::TypeChecked)
    return std::make_tuple<>();

  return llvm::None;
}

void TypeCheckSourceFileRequest::cacheResult(evaluator::SideEffect) const {
  auto *SF = std::get<0>(getStorage());

  // Verify that we've checked types correctly.
  SF->ASTStage = SourceFile::TypeChecked;

  {
    auto &Ctx = SF->getASTContext();
    FrontendStatsTracer tracer(Ctx.Stats, "AST verification");
    // Verify the SourceFile.
    swift::verify(*SF);
  }
}

//----------------------------------------------------------------------------//
// TypeCheckFunctionBodyRequest computation.
//----------------------------------------------------------------------------//

llvm::Optional<BraceStmt *>
TypeCheckFunctionBodyRequest::getCachedResult() const {
  using BodyKind = AbstractFunctionDecl::BodyKind;
  auto *afd = std::get<0>(getStorage());
  if (afd->isBodySkipped())
    return nullptr;

  switch (afd->getBodyKind()) {
  case BodyKind::Deserialized:
  case BodyKind::SILSynthesize:
    // These cases don't have any body available.
    return nullptr;

  case BodyKind::TypeChecked:
    return afd->BodyAndFP.getBody();

  case BodyKind::Synthesize:
  case BodyKind::Parsed:
  case BodyKind::Unparsed:
  case BodyKind::None:
    return llvm::None;
  }
  llvm_unreachable("Unhandled BodyKind in switch");
}

void TypeCheckFunctionBodyRequest::cacheResult(BraceStmt *body) const {
  auto *afd = std::get<0>(getStorage());
  afd->setBody(body, AbstractFunctionDecl::BodyKind::TypeChecked);
}

evaluator::DependencySource
TypeCheckFunctionBodyRequest::readDependencySource(
    const evaluator::DependencyRecorder &e) const {
  return std::get<0>(getStorage())->getParentSourceFile();
}

//----------------------------------------------------------------------------//
// ModuleImplicitImportsRequest computation.
//----------------------------------------------------------------------------//

void swift::simple_display(llvm::raw_ostream &out,
                           const ImportedModule &module) {
  out << "import of ";
  if (!module.accessPath.empty()) {
    module.accessPath.print(out);
    out << " in ";
  }
  simple_display(out, module.importedModule);
}

void swift::simple_display(llvm::raw_ostream &out,
                           const UnloadedImportedModule &module) {
  out << "import of ";
  if (!module.getAccessPath().empty()) {
    module.getAccessPath().print(out);
    out << " in ";
  }
  out << "unloaded ";
  module.getModulePath().print(out);
}

void swift::simple_display(llvm::raw_ostream &out,
                           const AttributedImport<std::tuple<>> &import) {
  out << " [";

  if (import.options.contains(ImportFlags::Exported))
    out << " exported";
  if (import.options.contains(ImportFlags::Testable))
    out << " testable";
  if (import.options.contains(ImportFlags::ImplementationOnly))
    out << " implementation-only";
  if (import.options.contains(ImportFlags::PrivateImport))
    out << " private(" << import.sourceFileArg << ")";

  if (import.options.contains(ImportFlags::SPIAccessControl)) {
    out << " spi(";
    llvm::interleaveComma(import.spiGroups, out, [&out](Identifier name) {
                                                   simple_display(out, name);
                                                 });
    out << ")";
  }

  if (import.options.contains(ImportFlags::Preconcurrency))
    out << " preconcurrency";

  if (import.options.contains(ImportFlags::WeakLinked))
    out << " weak-linked";

  out << " ]";
}

void swift::simple_display(llvm::raw_ostream &out,
                           const ImplicitImportList &importList) {
  llvm::interleaveComma(importList.imports, out,
                        [&](const auto &import) {
                          simple_display(out, import);
                        });
  if (!importList.imports.empty() && !importList.unloadedImports.empty())
    out << ", ";
  llvm::interleaveComma(importList.unloadedImports, out,
                        [&](const auto &import) {
                          simple_display(out, import);
                        });
}

//----------------------------------------------------------------------------//
// ResolveTypeRequest computation.
//----------------------------------------------------------------------------//

void ResolveTypeRequest::noteCycleStep(DiagnosticEngine &diags) const {
  auto *repr = std::get<1>(getStorage());
  diags.diagnose(repr->getLoc(), diag::circular_type_resolution_note, repr);
}

void swift::simple_display(llvm::raw_ostream &out,
                           const TypeResolution *resolution) {
  out << "while resolving type ";
}

SourceLoc swift::extractNearestSourceLoc(const TypeRepr *repr) {
  if (!repr)
    return SourceLoc();
  return repr->getLoc();
}

//----------------------------------------------------------------------------//
// CustomAttrTypeRequest computation.
//----------------------------------------------------------------------------//

void swift::simple_display(llvm::raw_ostream &out, CustomAttrTypeKind value) {
  switch (value) {
  case CustomAttrTypeKind::NonGeneric:
    out << "non-generic";
    return;

  case CustomAttrTypeKind::PropertyWrapper:
    out << "property-wrapper";
    return;

  case CustomAttrTypeKind::GlobalActor:
    out << "global-actor";
    return;
  }

  llvm_unreachable("bad kind");
}

llvm::Optional<Type> CustomAttrTypeRequest::getCachedResult() const {
  auto *attr = std::get<0>(getStorage());
  if (auto ty = attr->getType()) {
    return ty;
  }
  return llvm::None;
}

void CustomAttrTypeRequest::cacheResult(Type value) const {
  auto *attr = std::get<0>(getStorage());
  attr->setType(value);
}

SourceLoc MacroDefinitionRequest::getNearestLoc() const {
  auto &desc = std::get<0>(getStorage());
  return desc->getLoc();
}

bool ActorIsolation::requiresSubstitution() const {
  switch (kind) {
  case ActorInstance:
  case Nonisolated:
  case NonisolatedUnsafe:
  case Unspecified:
    return false;

  case GlobalActor:
    return getGlobalActor()->hasTypeParameter();
  }
  llvm_unreachable("unhandled actor isolation kind!");
}

ActorIsolation ActorIsolation::subst(SubstitutionMap subs) const {
  switch (kind) {
  case ActorInstance:
  case Nonisolated:
  case NonisolatedUnsafe:
  case Unspecified:
    return *this;

  case GlobalActor:
    return forGlobalActor(getGlobalActor().subst(subs))
        .withPreconcurrency(preconcurrency());
  }
  llvm_unreachable("unhandled actor isolation kind!");
}

void swift::simple_display(
    llvm::raw_ostream &out, const ActorIsolation &state) {
  if (state.preconcurrency())
    out << "preconcurrency ";

  switch (state) {
    case ActorIsolation::ActorInstance:
      out << "actor-isolated to instance of ";
      if (state.isDistributedActor()) {
        out << "distributed ";
      }
      out << "actor ";
      if (state.isSILParsed()) {
        out << "SILPARSED";
      } else {
        out << state.getActor()->getName();
      }
      break;

    case ActorIsolation::Nonisolated:
    case ActorIsolation::NonisolatedUnsafe:
      out << "nonisolated";
      if (state == ActorIsolation::NonisolatedUnsafe) {
        out << "(unsafe)";
      }
      break;

    case ActorIsolation::Unspecified:
      out << "unspecified actor isolation";
      break;

    case ActorIsolation::Erased:
      out << "actor-isolated to a statically-unknown actor";
      break;

    case ActorIsolation::GlobalActor:
      out << "actor-isolated to global actor ";
      if (state.isSILParsed()) {
        out << "SILPARSED";
      } else {
        out << state.getGlobalActor().getString();
      }
      break;
  }
}

bool swift::areTypesEqual(Type type1, Type type2) {
  if (!type1 || !type2)
    return !type1 && !type2;

  return type1->isEqual(type2);
}

void swift::simple_display(
    llvm::raw_ostream &out, BodyInitKind initKind) {
  switch (initKind) {
  case BodyInitKind::None: out << "none"; return;
  case BodyInitKind::Delegating: out << "delegating"; return;
  case BodyInitKind::Chained: out << "chained"; return;
  case BodyInitKind::ImplicitChained: out << "implicit_chained"; return;
  }
  llvm_unreachable("Bad body init kind");
}

void swift::simple_display(
    llvm::raw_ostream &out, BodyInitKindAndExpr initKindAndExpr) {
  simple_display(out, initKindAndExpr.initKind);
  out << " ";
  simple_display(out, initKindAndExpr.initExpr);
}

//----------------------------------------------------------------------------//
// ResolveMacroRequest computation.
//----------------------------------------------------------------------------//

DeclNameRef UnresolvedMacroReference::getMacroName() const {
  if (auto *expansion = pointer.dyn_cast<FreestandingMacroExpansion *>())
    return expansion->getMacroName();
  if (auto *attr = pointer.dyn_cast<CustomAttr *>()) {
    auto [_, macro] = attr->destructureMacroRef();
    if (!macro)
      return DeclNameRef();
    return macro->getNameRef();
  }
  llvm_unreachable("Unhandled case");
}

SourceLoc UnresolvedMacroReference::getSigilLoc() const {
  if (auto *expansion = pointer.dyn_cast<FreestandingMacroExpansion *>())
    return expansion->getPoundLoc();
  if (auto *attr = pointer.dyn_cast<CustomAttr *>())
    return attr->getRangeWithAt().Start;
  llvm_unreachable("Unhandled case");
}

DeclNameRef UnresolvedMacroReference::getModuleName() const {
  if (auto *expansion = pointer.dyn_cast<FreestandingMacroExpansion *>())
    return expansion->getModuleName();
  if (auto *attr = pointer.dyn_cast<CustomAttr *>()) {
    auto [module, _] = attr->destructureMacroRef();
    if (!module)
      return DeclNameRef();
    return module->getNameRef();
  }
  llvm_unreachable("Unhandled case");
}

DeclNameLoc UnresolvedMacroReference::getModuleNameLoc() const {
  if (auto *expansion = pointer.dyn_cast<FreestandingMacroExpansion *>())
    return expansion->getModuleNameLoc();
  if (auto *attr = pointer.dyn_cast<CustomAttr *>()) {
    auto [module, _] = attr->destructureMacroRef();
    if (!module)
      return DeclNameLoc();
    return module->getNameLoc();
  }
  llvm_unreachable("Unhandled case");
}

DeclNameLoc UnresolvedMacroReference::getMacroNameLoc() const {
  if (auto *expansion = pointer.dyn_cast<FreestandingMacroExpansion *>())
    return expansion->getMacroNameLoc();
  if (auto *attr = pointer.dyn_cast<CustomAttr *>()) {
    auto [_, macro] = attr->destructureMacroRef();
    if (!macro)
      return DeclNameLoc();
    return macro->getNameLoc();
  }
  llvm_unreachable("Unhandled case");
}

SourceRange UnresolvedMacroReference::getGenericArgsRange() const {
  if (auto *expansion = pointer.dyn_cast<FreestandingMacroExpansion *>())
    return expansion->getGenericArgsRange();

  if (auto *attr = pointer.dyn_cast<CustomAttr *>()) {
    auto [_, macro] = attr->destructureMacroRef();
    if (!macro)
      return SourceRange();

    return macro->getAngleBrackets();
  }

  llvm_unreachable("Unhandled case");
}

ArrayRef<TypeRepr *> UnresolvedMacroReference::getGenericArgs() const {
  if (auto *expansion = pointer.dyn_cast<FreestandingMacroExpansion *>())
    return expansion->getGenericArgs();

  if (auto *attr = pointer.dyn_cast<CustomAttr *>()) {
    auto [_, macro] = attr->destructureMacroRef();
    if (!macro)
      return {};

    return macro->getGenericArgs();
  }

  llvm_unreachable("Unhandled case");
}

ArgumentList *UnresolvedMacroReference::getArgs() const {
  if (auto *expansion = pointer.dyn_cast<FreestandingMacroExpansion *>())
    return expansion->getArgs();
  if (auto *attr = pointer.dyn_cast<CustomAttr *>())
    return attr->getArgs();
  llvm_unreachable("Unhandled case");
}

MacroRoles UnresolvedMacroReference::getMacroRoles() const {
  if (pointer.is<FreestandingMacroExpansion *>())
    return getFreestandingMacroRoles();

  if (pointer.is<CustomAttr *>())
    return getAttachedMacroRoles();

  llvm_unreachable("Unsupported macro reference");
}

void swift::simple_display(llvm::raw_ostream &out,
                           const UnresolvedMacroReference &ref) {
  if (ref.getFreestanding())
    out << "freestanding-macro-expansion";
  else if (ref.getAttr())
    out << "custom-attr";
}

void swift::simple_display(llvm::raw_ostream &out, MacroRoles roles) {
  out << "macro-roles";
}

bool swift::operator==(MacroRoles lhs, MacroRoles rhs) {
  return lhs.containsOnly(rhs);
}

llvm::hash_code swift::hash_value(MacroRoles roles) {
  return roles.toRaw();
}

static bool isAttachedSyntax(const UnresolvedMacroReference &ref) {
  return ref.getAttr() != nullptr;
}

void ResolveMacroRequest::diagnoseCycle(DiagnosticEngine &diags) const {
  const auto &storage = getStorage();
  auto macroRef = std::get<0>(storage);
  diags.diagnose(macroRef.getSigilLoc(), diag::macro_resolve_circular_reference,
                 isAttachedSyntax(macroRef),
                 macroRef.getMacroName().getFullName());
}

void ResolveMacroRequest::noteCycleStep(DiagnosticEngine &diags) const {
  const auto &storage = getStorage();
  auto macroRef = std::get<0>(storage);
  diags.diagnose(macroRef.getSigilLoc(),
                 diag::macro_resolve_circular_reference_through,
                 isAttachedSyntax(macroRef),
                 macroRef.getMacroName().getFullName());
}

void ExpandMacroExpansionDeclRequest::diagnoseCycle(DiagnosticEngine &diags) const {
  auto decl = std::get<0>(getStorage());
  diags.diagnose(decl->getPoundLoc(),
                 diag::macro_expand_circular_reference,
                 "freestanding",
                 decl->getMacroName().getFullName());
}

void ExpandMacroExpansionDeclRequest::noteCycleStep(DiagnosticEngine &diags) const {
  auto decl = std::get<0>(getStorage());
  diags.diagnose(decl->getPoundLoc(),
                 diag::macro_expand_circular_reference_through,
                 "freestanding",
                 decl->getMacroName().getFullName());
}

void ExpandMacroExpansionExprRequest::diagnoseCycle(DiagnosticEngine &diags) const {
  auto expr = std::get<0>(getStorage());
  diags.diagnose(expr->getStartLoc(),
                 diag::macro_expand_circular_reference,
                 "freestanding",
                 expr->getMacroName().getFullName());
}

void ExpandMacroExpansionExprRequest::noteCycleStep(DiagnosticEngine &diags) const {
  auto expr = std::get<0>(getStorage());
  diags.diagnose(expr->getStartLoc(),
                 diag::macro_expand_circular_reference_through,
                 "freestanding",
                 expr->getMacroName().getFullName());
}

void ExpandAccessorMacros::diagnoseCycle(DiagnosticEngine &diags) const {
  auto decl = std::get<0>(getStorage());
  diags.diagnose(decl->getLoc(),
                 diag::macro_expand_circular_reference_entity,
                 "accessor",
                 decl->getName());
}

void ExpandAccessorMacros::noteCycleStep(DiagnosticEngine &diags) const {
  auto decl = std::get<0>(getStorage());
  diags.diagnose(decl->getLoc(),
                 diag::macro_expand_circular_reference_entity_through,
                 "accessor",
                 decl->getName());
}

void ExpandExtensionMacros::diagnoseCycle(DiagnosticEngine &diags) const {
  auto decl = std::get<0>(getStorage());
  diags.diagnose(decl->getLoc(),
                 diag::macro_expand_circular_reference_entity,
                 "extension",
                 decl->getName());
}

void ExpandExtensionMacros::noteCycleStep(DiagnosticEngine &diags) const {
  auto decl = std::get<0>(getStorage());
  diags.diagnose(decl->getLoc(),
                 diag::macro_expand_circular_reference_entity_through,
                 "extension",
                 decl->getName());
}

void ExpandMemberAttributeMacros::diagnoseCycle(DiagnosticEngine &diags) const {
  auto decl = std::get<0>(getStorage());
  if (auto value = dyn_cast<ValueDecl>(decl)) {
    diags.diagnose(decl->getLoc(),
                   diag::macro_expand_circular_reference_entity,
                   "member attribute",
                   value->getName());
  } else {
    diags.diagnose(decl->getLoc(),
                   diag::macro_expand_circular_reference_unnamed,
                   "member attribute");
  }
}

void ExpandMemberAttributeMacros::noteCycleStep(DiagnosticEngine &diags) const {
  auto decl = std::get<0>(getStorage());
  if (auto value = dyn_cast<ValueDecl>(decl)) {
    diags.diagnose(decl->getLoc(),
                   diag::macro_expand_circular_reference_entity_through,
                   "member attribute",
                   value->getName());
  } else {
    diags.diagnose(decl->getLoc(),
                   diag::macro_expand_circular_reference_unnamed_through,
                   "member attribute");
  }
}

void ExpandSynthesizedMemberMacroRequest::diagnoseCycle(DiagnosticEngine &diags) const {
  auto decl = std::get<0>(getStorage());
  if (auto value = dyn_cast<ValueDecl>(decl)) {
    diags.diagnose(decl->getLoc(),
                   diag::macro_expand_circular_reference_entity,
                   "member",
                   value->getName());
  } else {
    diags.diagnose(decl->getLoc(),
                   diag::macro_expand_circular_reference_unnamed,
                   "member");
  }
}

void ExpandSynthesizedMemberMacroRequest::noteCycleStep(DiagnosticEngine &diags) const {
  auto decl = std::get<0>(getStorage());
  if (auto value = dyn_cast<ValueDecl>(decl)) {
    diags.diagnose(decl->getLoc(),
                   diag::macro_expand_circular_reference_entity_through,
                   "member",
                   value->getName());
  } else {
    diags.diagnose(decl->getLoc(),
                   diag::macro_expand_circular_reference_unnamed_through,
                   "member");
  }
}

void ExpandPeerMacroRequest::diagnoseCycle(DiagnosticEngine &diags) const {
  auto decl = std::get<0>(getStorage());
  if (auto value = dyn_cast<ValueDecl>(decl)) {
    diags.diagnose(decl->getLoc(),
                   diag::macro_expand_circular_reference_entity,
                   "peer",
                   value->getName());
  } else {
    diags.diagnose(decl->getLoc(),
                   diag::macro_expand_circular_reference_unnamed,
                   "peer");
  }
}

void ExpandPeerMacroRequest::noteCycleStep(DiagnosticEngine &diags) const {
  auto decl = std::get<0>(getStorage());
  if (auto value = dyn_cast<ValueDecl>(decl)) {
    diags.diagnose(decl->getLoc(),
                   diag::macro_expand_circular_reference_entity_through,
                   "peer",
                   value->getName());
  } else {
    diags.diagnose(decl->getLoc(),
                   diag::macro_expand_circular_reference_unnamed_through,
                   "peer");
  }
}

//----------------------------------------------------------------------------//
// SemanticDeclAttrsRequest computation.
//----------------------------------------------------------------------------//

DeclAttributes SemanticDeclAttrsRequest::evaluate(Evaluator &evaluator,
                                                  const Decl *decl) const {
  // Expand attributes contributed by attached macros.
  auto mutableDecl = const_cast<Decl *>(decl);
  (void)evaluateOrDefault(evaluator, ExpandMemberAttributeMacros{mutableDecl},
                          {});

  // Trigger requests that cause additional semantic attributes to be added.
  if (auto vd = dyn_cast<ValueDecl>(mutableDecl)) {
    (void)getActorIsolation(vd);
    (void)vd->isDynamic();
    (void)vd->isFinal();
  }
  if (auto afd = dyn_cast<AbstractFunctionDecl>(decl)) {
    (void)afd->isTransparent();
  } else if (auto asd = dyn_cast<AbstractStorageDecl>(decl)) {
    (void)asd->hasStorage();
  }

  return decl->getAttrs();
}

llvm::Optional<DeclAttributes>
SemanticDeclAttrsRequest::getCachedResult() const {
  auto decl = std::get<0>(getStorage());
  if (decl->getSemanticAttrsComputed())
    return decl->getAttrs();
  return llvm::None;
}

void SemanticDeclAttrsRequest::cacheResult(DeclAttributes attrs) const {
  auto decl = std::get<0>(getStorage());
  const_cast<Decl *>(decl)->setSemanticAttrsComputed(true);
}

//----------------------------------------------------------------------------//
// UniqueUnderlyingTypeSubstitutionsRequest computation.
//----------------------------------------------------------------------------//

llvm::Optional<SubstitutionMap>
UniqueUnderlyingTypeSubstitutionsRequest::evaluate(
    Evaluator &evaluator, const OpaqueTypeDecl *decl) const {
  // Typechecking the body of a function that is associated with the naming
  // declaration of an opaque type declaration will have the side-effect of
  // setting UniqueUnderlyingType on the opaque type declaration.
  auto typecheckBodyIfNeeded = [](AbstractFunctionDecl *afd) {
    auto shouldTypecheckFunctionBody = [](AbstractFunctionDecl *afd) -> bool {
      auto mod = afd->getModuleContext();
      if (!mod->isMainModule())
        return true;

      // If the main module has no primary source files then the compilation is
      // a whole module build and all source files can be typechecked.
      if (mod->getPrimarySourceFiles().size() == 0)
        return true;

      auto sf = afd->getParentSourceFile();
      if (!sf)
        return true;

      if (sf->isPrimary())
        return true;

      switch (sf->Kind) {
      case SourceFileKind::Interface:
      case SourceFileKind::MacroExpansion:
      case SourceFileKind::DefaultArgument:
      case SourceFileKind::SIL:
        return true;
      case SourceFileKind::Main:
      case SourceFileKind::Library:
        // Don't typecheck bodies in auxiliary source files.
        return false;
      }

      llvm_unreachable("bad SourceFileKind");
    };

    if (shouldTypecheckFunctionBody(afd))
      (void)afd->getTypecheckedBody();
  };

  auto namingDecl = decl->getNamingDecl();
  if (auto afd = dyn_cast<AbstractFunctionDecl>(namingDecl)) {
    typecheckBodyIfNeeded(afd);

    return decl->UniqueUnderlyingType;
  }

  if (auto asd = dyn_cast<AbstractStorageDecl>(namingDecl)) {
    asd->visitParsedAccessors([&](AccessorDecl *accessor) {
      typecheckBodyIfNeeded(accessor);
    });

    return decl->UniqueUnderlyingType;
  }

  assert(false && "Unexpected kind of naming decl");
  return llvm::None;
}

llvm::Optional<llvm::Optional<SubstitutionMap>>
UniqueUnderlyingTypeSubstitutionsRequest::getCachedResult() const {
  auto decl = std::get<0>(getStorage());
  if (decl->LazySemanticInfo.UniqueUnderlyingTypeComputed)
    return decl->UniqueUnderlyingType;
  return llvm::None;
}

void UniqueUnderlyingTypeSubstitutionsRequest::cacheResult(
    llvm::Optional<SubstitutionMap> subs) const {
  auto decl = std::get<0>(getStorage());
  assert(subs == decl->UniqueUnderlyingType);
  const_cast<OpaqueTypeDecl *>(decl)
      ->LazySemanticInfo.UniqueUnderlyingTypeComputed = true;
}

void ExpandPreambleMacroRequest::diagnoseCycle(DiagnosticEngine &diags) const {
  auto decl = std::get<0>(getStorage());
  diags.diagnose(decl->getLoc(),
                 diag::macro_expand_circular_reference_entity,
                 "preamble",
                 decl->getName());
}

void ExpandPreambleMacroRequest::noteCycleStep(DiagnosticEngine &diags) const {
  auto decl = std::get<0>(getStorage());
  diags.diagnose(decl->getLoc(),
                 diag::macro_expand_circular_reference_entity_through,
                 "preamble",
                 decl->getName());
}

void ExpandBodyMacroRequest::diagnoseCycle(DiagnosticEngine &diags) const {
  auto decl = std::get<0>(getStorage());
  diags.diagnose(decl->getLoc(),
                 diag::macro_expand_circular_reference_entity,
                 "body",
                 decl->getName());
}

void ExpandBodyMacroRequest::noteCycleStep(DiagnosticEngine &diags) const {
  auto decl = std::get<0>(getStorage());
  diags.diagnose(decl->getLoc(),
                 diag::macro_expand_circular_reference_entity_through,
                 "body",
                 decl->getName());
}<|MERGE_RESOLUTION|>--- conflicted
+++ resolved
@@ -314,32 +314,6 @@
 }
 
 //----------------------------------------------------------------------------//
-<<<<<<< HEAD
-// isMoveOnly computation.
-//----------------------------------------------------------------------------//
-
-llvm::Optional<bool> IsMoveOnlyRequest::getCachedResult() const {
-  auto decl = std::get<0>(getStorage());
-  if (decl->LazySemanticInfo.isMoveOnlyComputed)
-    return static_cast<bool>(decl->LazySemanticInfo.isMoveOnly);
-
-  return llvm::None;
-}
-
-void IsMoveOnlyRequest::cacheResult(bool value) const {
-  auto decl = std::get<0>(getStorage());
-  decl->LazySemanticInfo.isMoveOnlyComputed = true;
-  decl->LazySemanticInfo.isMoveOnly = value;
-
-  // Add an attribute for printing
-  if (value && !decl->getAttrs().hasAttribute<MoveOnlyAttr>())
-    decl->getAttrs().add(new (decl->getASTContext())
-                             MoveOnlyAttr(/*Implicit=*/true));
-}
-
-//----------------------------------------------------------------------------//
-=======
->>>>>>> 5a904306
 // isDynamic computation.
 //----------------------------------------------------------------------------//
 
