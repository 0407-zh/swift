--- conflicted
+++ resolved
@@ -362,16 +362,12 @@
   NO_REFERENCE(ObjCSelector);
   NO_REFERENCE(KeyPath);
   NO_REFERENCE(KeyPathDot);
-<<<<<<< HEAD
+  NO_REFERENCE(Tap);
   // SWIFT_ENABLE_TENSORFLOW
   NO_REFERENCE(Gradient);
   NO_REFERENCE(ChainableGradient);
   NO_REFERENCE(ValueAndGradient);
   NO_REFERENCE(Adjoint);
-  NO_REFERENCE(PoundAssert);
-=======
-  NO_REFERENCE(Tap);
->>>>>>> a820992c
 
 #undef SIMPLE_REFERENCE
 #undef NO_REFERENCE
