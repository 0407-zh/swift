--- conflicted
+++ resolved
@@ -3518,23 +3518,14 @@
     }
   }
 
-<<<<<<< HEAD
-  // SWIFT_ENABLE_TENSORFLOW
-  // Make sure that NotDifferentiable parameters only exist on differentiable
-=======
   // Check that `@noDerivative` parameters only exist on `@differentiable`
->>>>>>> 509ffb3b
   // functions.
   if (!ext.isDifferentiable())
     for (auto param : getParameters())
       assert(param.getDifferentiability() ==
                  SILParameterDifferentiability::DifferentiableOrNotApplicable &&
-<<<<<<< HEAD
-             "non-differentiable function has NotDifferentiable parameter");
-=======
              "non-`@differentiable` function should not have NotDifferentiable "
              "parameter");
->>>>>>> 509ffb3b
 #endif
 }
 
