//===--- Frontend.cpp - frontend utility methods --------------------------===//
//
// This source file is part of the Swift.org open source project
//
// Copyright (c) 2014 - 2020 Apple Inc. and the Swift project authors
// Licensed under Apache License v2.0 with Runtime Library Exception
//
// See https://swift.org/LICENSE.txt for license information
// See https://swift.org/CONTRIBUTORS.txt for the list of Swift project authors
//
//===----------------------------------------------------------------------===//
//
// This file contains utility methods for parsing and performing semantic
// on modules.
//
//===----------------------------------------------------------------------===//

#include "swift/Frontend/Frontend.h"
#include "swift/AST/ASTContext.h"
#include "swift/AST/DiagnosticsFrontend.h"
#include "swift/AST/DiagnosticsSema.h"
#include "swift/AST/FileSystem.h"
#include "swift/AST/Module.h"
#include "swift/AST/TypeCheckRequests.h"
#include "swift/Basic/FileTypes.h"
#include "swift/Basic/SourceManager.h"
#include "swift/Basic/Statistic.h"
#include "swift/Frontend/ModuleInterfaceLoader.h"
#include "swift/Parse/Lexer.h"
#include "swift/SIL/SILModule.h"
#include "swift/SILOptimizer/PassManager/Passes.h"
#include "swift/SILOptimizer/Utils/Generics.h"
#include "swift/Serialization/SerializationOptions.h"
#include "swift/Serialization/SerializedModuleLoader.h"
#include "swift/Serialization/ModuleDependencyScanner.h"
#include "swift/Strings.h"
#include "swift/Subsystems.h"
#include "clang/AST/ASTContext.h"
#include "llvm/ADT/Hashing.h"
#include "llvm/ADT/SmallVector.h"
#include "llvm/ADT/Triple.h"
#include "llvm/Support/CommandLine.h"
#include "llvm/Support/Error.h"
#include "llvm/Support/MemoryBuffer.h"
#include "llvm/Support/Path.h"
#include "llvm/Support/Process.h"

using namespace swift;

CompilerInstance::CompilerInstance() = default;
CompilerInstance::~CompilerInstance() = default;

std::string CompilerInvocation::getPCHHash() const {
  using llvm::hash_combine;

  auto Code = hash_combine(LangOpts.getPCHHashComponents(),
                           FrontendOpts.getPCHHashComponents(),
                           ClangImporterOpts.getPCHHashComponents(),
                           SearchPathOpts.getPCHHashComponents(),
                           DiagnosticOpts.getPCHHashComponents(),
                           SILOpts.getPCHHashComponents(),
                           IRGenOpts.getPCHHashComponents());

  return llvm::APInt(64, Code).toString(36, /*Signed=*/false);
}

const PrimarySpecificPaths &
CompilerInvocation::getPrimarySpecificPathsForAtMostOnePrimary() const {
  return getFrontendOptions().getPrimarySpecificPathsForAtMostOnePrimary();
}

const PrimarySpecificPaths &
CompilerInvocation::getPrimarySpecificPathsForPrimary(
    StringRef filename) const {
  return getFrontendOptions().getPrimarySpecificPathsForPrimary(filename);
}

const PrimarySpecificPaths &
CompilerInvocation::getPrimarySpecificPathsForSourceFile(
    const SourceFile &SF) const {
  return getPrimarySpecificPathsForPrimary(SF.getFilename());
}

std::string CompilerInvocation::getOutputFilenameForAtMostOnePrimary() const {
  return getPrimarySpecificPathsForAtMostOnePrimary().OutputFilename;
}
std::string
CompilerInvocation::getMainInputFilenameForDebugInfoForAtMostOnePrimary()
    const {
  return getPrimarySpecificPathsForAtMostOnePrimary()
      .MainInputFilenameForDebugInfo;
}
std::string
CompilerInvocation::getObjCHeaderOutputPathForAtMostOnePrimary() const {
  return getPrimarySpecificPathsForAtMostOnePrimary()
      .SupplementaryOutputs.ObjCHeaderOutputPath;
}
std::string CompilerInvocation::getModuleOutputPathForAtMostOnePrimary() const {
  return getPrimarySpecificPathsForAtMostOnePrimary()
      .SupplementaryOutputs.ModuleOutputPath;
}
std::string CompilerInvocation::getReferenceDependenciesFilePathForPrimary(
    StringRef filename) const {
  return getPrimarySpecificPathsForPrimary(filename)
      .SupplementaryOutputs.ReferenceDependenciesFilePath;
}
std::string
CompilerInvocation::getSerializedDiagnosticsPathForAtMostOnePrimary() const {
  return getPrimarySpecificPathsForAtMostOnePrimary()
      .SupplementaryOutputs.SerializedDiagnosticsPath;
}
std::string CompilerInvocation::getTBDPathForWholeModule() const {
  assert(getFrontendOptions().InputsAndOutputs.isWholeModule() &&
         "TBDPath only makes sense when the whole module can be seen");
  return getPrimarySpecificPathsForAtMostOnePrimary()
      .SupplementaryOutputs.TBDPath;
}

std::string
CompilerInvocation::getLdAddCFileOutputPathForWholeModule() const {
  assert(getFrontendOptions().InputsAndOutputs.isWholeModule() &&
         "LdAdd cfile only makes sense when the whole module can be seen");
  return getPrimarySpecificPathsForAtMostOnePrimary()
    .SupplementaryOutputs.LdAddCFilePath;
}

std::string
CompilerInvocation::getModuleInterfaceOutputPathForWholeModule() const {
  assert(getFrontendOptions().InputsAndOutputs.isWholeModule() &&
         "ModuleInterfaceOutputPath only makes sense when the whole module "
         "can be seen");
  return getPrimarySpecificPathsForAtMostOnePrimary()
      .SupplementaryOutputs.ModuleInterfaceOutputPath;
}

std::string
CompilerInvocation::getPrivateModuleInterfaceOutputPathForWholeModule() const {
  assert(getFrontendOptions().InputsAndOutputs.isWholeModule() &&
         "PrivateModuleInterfaceOutputPath only makes sense when the whole "
         "module can be seen");
  return getPrimarySpecificPathsForAtMostOnePrimary()
      .SupplementaryOutputs.PrivateModuleInterfaceOutputPath;
}

SerializationOptions CompilerInvocation::computeSerializationOptions(
    const SupplementaryOutputPaths &outs, const ModuleDecl *module) const {
  const FrontendOptions &opts = getFrontendOptions();

  SerializationOptions serializationOpts;
  serializationOpts.OutputPath = outs.ModuleOutputPath.c_str();
  serializationOpts.DocOutputPath = outs.ModuleDocOutputPath.c_str();
  serializationOpts.SourceInfoOutputPath = outs.ModuleSourceInfoOutputPath.c_str();
  serializationOpts.GroupInfoPath = opts.GroupInfoPath.c_str();
  if (opts.SerializeBridgingHeader && !outs.ModuleOutputPath.empty())
    serializationOpts.ImportedHeader = opts.ImplicitObjCHeaderPath;
  serializationOpts.ModuleLinkName = opts.ModuleLinkName;
  serializationOpts.ExtraClangOptions = getClangImporterOptions().ExtraArgs;
  
  if (opts.EmitSymbolGraph) {
    if (!opts.SymbolGraphOutputDir.empty()) {
      serializationOpts.SymbolGraphOutputDir = opts.SymbolGraphOutputDir;
    } else {
      serializationOpts.SymbolGraphOutputDir = serializationOpts.OutputPath;
    }
    SmallString<256> OutputDir(serializationOpts.SymbolGraphOutputDir);
    llvm::sys::fs::make_absolute(OutputDir);
    serializationOpts.SymbolGraphOutputDir = OutputDir.str().str();
  }
  serializationOpts.SkipSymbolGraphInheritedDocs = opts.SkipInheritedDocs;
  
  if (!getIRGenOptions().ForceLoadSymbolName.empty())
    serializationOpts.AutolinkForceLoad = true;

  // Options contain information about the developer's computer,
  // so only serialize them if the module isn't going to be shipped to
  // the public.
  serializationOpts.SerializeOptionsForDebugging =
      opts.SerializeOptionsForDebugging.getValueOr(
          !isModuleExternallyConsumed(module));

  serializationOpts.DisableCrossModuleIncrementalInfo =
      opts.DisableCrossModuleIncrementalBuild;

  return serializationOpts;
}

Lowering::TypeConverter &CompilerInstance::getSILTypes() {
  if (auto *tc = TheSILTypes.get())
    return *tc;
  
  auto *tc = new Lowering::TypeConverter(*getMainModule());
  TheSILTypes.reset(tc);
  return *tc;
}

void CompilerInstance::recordPrimaryInputBuffer(unsigned BufID) {
  PrimaryBufferIDs.insert(BufID);
}

bool CompilerInstance::setUpASTContextIfNeeded() {
  if (Invocation.getFrontendOptions().RequestedAction ==
          FrontendOptions::ActionType::CompileModuleFromInterface ||
      Invocation.getFrontendOptions().RequestedAction ==
          FrontendOptions::ActionType::TypecheckModuleFromInterface) {
    // Compiling a module interface from source uses its own CompilerInstance
    // with options read from the input file. Don't bother setting up an
    // ASTContext at this level.
    return false;
  }

  // For the time being, we only need to record dependencies in batch mode
  // and single file builds.
  Invocation.getLangOptions().RecordRequestReferences
    = !isWholeModuleCompilation();

  Context.reset(ASTContext::get(
      Invocation.getLangOptions(), Invocation.getTypeCheckerOptions(),
      Invocation.getSearchPathOptions(),
      Invocation.getClangImporterOptions(),
      SourceMgr, Diagnostics));
  registerParseRequestFunctions(Context->evaluator);
  registerTypeCheckerRequestFunctions(Context->evaluator);
  registerSILGenRequestFunctions(Context->evaluator);
  registerSILOptimizerRequestFunctions(Context->evaluator);
  registerTBDGenRequestFunctions(Context->evaluator);
  registerIRGenRequestFunctions(Context->evaluator);
  
  // Migrator, indexing and typo correction need some IDE requests.
  // The integrated REPL needs IDE requests for completion.
  if (Invocation.getMigratorOptions().shouldRunMigrator() ||
      !Invocation.getFrontendOptions().IndexStorePath.empty() ||
      Invocation.getLangOptions().TypoCorrectionLimit ||
      Invocation.getFrontendOptions().RequestedAction ==
          FrontendOptions::ActionType::REPL) {
    registerIDERequestFunctions(Context->evaluator);
  }

  registerIRGenSILTransforms(*Context);

  if (setUpModuleLoaders())
    return true;

  return false;
}

void CompilerInstance::setupStatsReporter() {
  const auto &Invok = getInvocation();
  const std::string &StatsOutputDir =
      Invok.getFrontendOptions().StatsOutputDir;
  if (StatsOutputDir.empty())
    return;

  auto silOptModeArgStr = [](OptimizationMode mode) -> StringRef {
    switch (mode) {
    case OptimizationMode::ForSpeed:
      return "O";
    case OptimizationMode::ForSize:
      return "Osize";
    default:
      return "Onone";
    }
  };

  auto getClangSourceManager = [](ASTContext &Ctx) -> clang::SourceManager * {
    if (auto *clangImporter = static_cast<ClangImporter *>(
            Ctx.getClangModuleLoader())) {
      return &clangImporter->getClangASTContext().getSourceManager();
    }
    return nullptr;
  };

  const auto &FEOpts = Invok.getFrontendOptions();
  const auto &LangOpts = Invok.getLangOptions();
  const auto &SILOpts = Invok.getSILOptions();
  const std::string &OutFile =
      FEOpts.InputsAndOutputs.lastInputProducingOutput().outputFilename();
  auto Reporter = std::make_unique<UnifiedStatsReporter>(
      "swift-frontend",
      FEOpts.ModuleName,
      FEOpts.InputsAndOutputs.getStatsFileMangledInputName(),
      LangOpts.Target.normalize(),
      llvm::sys::path::extension(OutFile),
      silOptModeArgStr(SILOpts.OptMode),
      StatsOutputDir,
      &getSourceMgr(),
      getClangSourceManager(getASTContext()),
      Invok.getFrontendOptions().TraceStats,
      Invok.getFrontendOptions().ProfileEvents,
      Invok.getFrontendOptions().ProfileEntities);
  // Hand the stats reporter down to the ASTContext so the rest of the compiler
  // can use it.
  getASTContext().setStatsReporter(Reporter.get());
  Stats = std::move(Reporter);
}

bool CompilerInstance::setupDiagnosticVerifierIfNeeded() {
  auto &diagOpts = Invocation.getDiagnosticOptions();
  bool hadError = false;

  if (diagOpts.VerifyMode != DiagnosticOptions::NoVerify) {
    DiagVerifier = std::make_unique<DiagnosticVerifier>(
        SourceMgr, InputSourceCodeBufferIDs,
        diagOpts.VerifyMode == DiagnosticOptions::VerifyAndApplyFixes,
        diagOpts.VerifyIgnoreUnknown);
    for (const auto &filename : diagOpts.AdditionalVerifierFiles) {
      auto result = getFileSystem().getBufferForFile(filename);
      if (!result) {
        Diagnostics.diagnose(SourceLoc(), diag::error_open_input_file,
                             filename, result.getError().message());
        hadError |= true;
        continue;
      }

      auto bufferID = SourceMgr.addNewSourceBuffer(std::move(result.get()));
      DiagVerifier->appendAdditionalBufferID(bufferID);
    }

    addDiagnosticConsumer(DiagVerifier.get());
  }

  return hadError;
}

void CompilerInstance::setupDependencyTrackerIfNeeded() {
  assert(!Context && "Must be called before the ASTContext is created");

  const auto &Invocation = getInvocation();
  const auto &opts = Invocation.getFrontendOptions();

  // Note that we may track dependencies even when we don't need to write them
  // directly; in particular, -track-system-dependencies affects how module
  // interfaces get loaded, and so we need to be consistently tracking system
  // dependencies throughout the compiler.
  auto collectionMode = opts.IntermoduleDependencyTracking;
  if (!collectionMode) {
    // If we have an output path specified, but no other tracking options,
    // default to non-system dependency tracking.
    if (opts.InputsAndOutputs.hasDependencyTrackerPath() ||
        !opts.IndexStorePath.empty()) {
      collectionMode = IntermoduleDepTrackingMode::ExcludeSystem;
    }
  }
  if (!collectionMode)
    return;

  DepTracker = std::make_unique<DependencyTracker>(*collectionMode);
}

bool CompilerInstance::setup(const CompilerInvocation &Invok) {
  Invocation = Invok;

  setupDependencyTrackerIfNeeded();

  // If initializing the overlay file system fails there's no sense in
  // continuing because the compiler will read the wrong files.
  if (setUpVirtualFileSystemOverlays())
    return true;
  setUpLLVMArguments();
  setUpDiagnosticOptions();

  assert(Lexer::isIdentifier(Invocation.getModuleName()));

  if (setUpInputs())
    return true;

  if (setUpASTContextIfNeeded())
    return true;

  setupStatsReporter();

  if (setupDiagnosticVerifierIfNeeded())
    return true;

  return false;
}

static bool loadAndValidateVFSOverlay(
    const std::string &File,
    const llvm::IntrusiveRefCntPtr<llvm::vfs::FileSystem> &BaseFS,
    const llvm::IntrusiveRefCntPtr<llvm::vfs::OverlayFileSystem> &OverlayFS,
    DiagnosticEngine &Diag) {
  auto Buffer = BaseFS->getBufferForFile(File);
  if (!Buffer) {
    Diag.diagnose(SourceLoc(), diag::cannot_open_file, File,
                         Buffer.getError().message());
    return true;
  }

  auto VFS = llvm::vfs::getVFSFromYAML(std::move(Buffer.get()),
                                        nullptr, File);
  if (!VFS) {
    Diag.diagnose(SourceLoc(), diag::invalid_vfs_overlay_file, File);
    return true;
  }
  OverlayFS->pushOverlay(std::move(VFS));
  return false;
}

bool CompilerInstance::setUpVirtualFileSystemOverlays() {
  auto BaseFS = SourceMgr.getFileSystem();
  auto OverlayFS = llvm::IntrusiveRefCntPtr<llvm::vfs::OverlayFileSystem>(
                    new llvm::vfs::OverlayFileSystem(BaseFS));
  bool hadAnyFailure = false;
  bool hasOverlays = false;
  for (const auto &File : Invocation.getSearchPathOptions().VFSOverlayFiles) {
    hasOverlays = true;
    hadAnyFailure |=
        loadAndValidateVFSOverlay(File, BaseFS, OverlayFS, Diagnostics);
  }

  // If we successfully loaded all the overlays, let the source manager and
  // diagnostic engine take advantage of the overlay file system.
  if (!hadAnyFailure && hasOverlays) {
    SourceMgr.setFileSystem(OverlayFS);
  }

  return hadAnyFailure;
}

void CompilerInstance::setUpLLVMArguments() {
  // Honor -Xllvm.
  if (!Invocation.getFrontendOptions().LLVMArgs.empty()) {
    llvm::SmallVector<const char *, 4> Args;
    Args.push_back("swift (LLVM option parsing)");
    for (unsigned i = 0, e = Invocation.getFrontendOptions().LLVMArgs.size();
         i != e; ++i)
      Args.push_back(Invocation.getFrontendOptions().LLVMArgs[i].c_str());
    Args.push_back(nullptr);
    llvm::cl::ParseCommandLineOptions(Args.size()-1, Args.data());
  }
}

void CompilerInstance::setUpDiagnosticOptions() {
  if (Invocation.getDiagnosticOptions().ShowDiagnosticsAfterFatalError) {
    Diagnostics.setShowDiagnosticsAfterFatalError();
  }
  if (Invocation.getDiagnosticOptions().SuppressWarnings) {
    Diagnostics.setSuppressWarnings(true);
  }
  if (Invocation.getDiagnosticOptions().WarningsAsErrors) {
    Diagnostics.setWarningsAsErrors(true);
  }
  if (Invocation.getDiagnosticOptions().PrintDiagnosticNames) {
    Diagnostics.setPrintDiagnosticNames(true);
  }
  Diagnostics.setDiagnosticDocumentationPath(
      Invocation.getDiagnosticOptions().DiagnosticDocumentationPath);
  if (!Invocation.getDiagnosticOptions().LocalizationCode.empty()) {
    Diagnostics.setLocalization(
        Invocation.getDiagnosticOptions().LocalizationCode,
        Invocation.getDiagnosticOptions().LocalizationPath);
  }
}

// The ordering of ModuleLoaders is important!
//
// 1. SourceLoader: This is a hack and only the compiler's tests are using it,
//    to avoid writing repetitive code involving generating modules/interfaces.
//    Ideally, we'd get rid of it.
// 2. MemoryBufferSerializedModuleLoader: This is used by LLDB, because it might
//    already have the module available in memory.
// 3. ExplicitSwiftModuleLoader: Loads a serialized module if it can, provided
//    this modules was specified as an explicit input to the compiler.
// 4. ModuleInterfaceLoader: Tries to find an up-to-date swiftmodule. If it
//    succeeds, it issues a particular "error" (see
//    [NOTE: ModuleInterfaceLoader-defer-to-ImplicitSerializedModuleLoader]),
//    which is interpreted by the overarching loader as a command to use the
//    ImplicitSerializedModuleLoader. If we failed to find a .swiftmodule,
//    this falls back to using an interface. Actual errors lead to diagnostics.
// 5. ImplicitSerializedModuleLoader: Loads a serialized module if it can.
//    Used for implicit loading of modules from the compiler's search paths.
// 6. ClangImporter: This must come after all the Swift module loaders because
//    in the presence of overlays and mixed-source frameworks, we want to prefer
//    the overlay or framework module over the underlying Clang module.
bool CompilerInstance::setUpModuleLoaders() {
  if (hasSourceImport()) {
    bool enableLibraryEvolution =
      Invocation.getFrontendOptions().EnableLibraryEvolution;
    Context->addModuleLoader(SourceLoader::create(*Context,
                                                  enableLibraryEvolution,
                                                  getDependencyTracker()));
  }
  auto MLM = ModuleLoadingMode::PreferSerialized;
  if (auto forceModuleLoadingMode =
      llvm::sys::Process::GetEnv("SWIFT_FORCE_MODULE_LOADING")) {
    if (*forceModuleLoadingMode == "prefer-interface" ||
        *forceModuleLoadingMode == "prefer-parseable")
      MLM = ModuleLoadingMode::PreferInterface;
    else if (*forceModuleLoadingMode == "prefer-serialized")
      MLM = ModuleLoadingMode::PreferSerialized;
    else if (*forceModuleLoadingMode == "only-interface" ||
             *forceModuleLoadingMode == "only-parseable")
      MLM = ModuleLoadingMode::OnlyInterface;
    else if (*forceModuleLoadingMode == "only-serialized")
      MLM = ModuleLoadingMode::OnlySerialized;
    else {
      Diagnostics.diagnose(SourceLoc(),
                           diag::unknown_forced_module_loading_mode,
                           *forceModuleLoadingMode);
      return true;
    }
  }
  auto IgnoreSourceInfoFile =
    Invocation.getFrontendOptions().IgnoreSwiftSourceInfo;
  if (Invocation.getLangOptions().EnableMemoryBufferImporter) {
    auto MemoryBufferLoader = MemoryBufferSerializedModuleLoader::create(
        *Context, getDependencyTracker(), MLM, IgnoreSourceInfoFile);
    this->MemoryBufferLoader = MemoryBufferLoader.get();
    Context->addModuleLoader(std::move(MemoryBufferLoader));
  }

  // Wire up the Clang importer. If the user has specified an SDK, use it.
  // Otherwise, we just keep it around as our interface to Clang's ABI
  // knowledge.
  std::unique_ptr<ClangImporter> clangImporter =
    ClangImporter::create(*Context, Invocation.getPCHHash(),
                          getDependencyTracker());
  if (!clangImporter) {
    Diagnostics.diagnose(SourceLoc(), diag::error_clang_importer_create_fail);
    return true;
  }

  // Configure ModuleInterfaceChecker for the ASTContext.
  auto const &Clang = clangImporter->getClangInstance();
  std::string ModuleCachePath = getModuleCachePathFromClang(Clang);
  auto &FEOpts = Invocation.getFrontendOptions();
  ModuleInterfaceLoaderOptions LoaderOpts(FEOpts);
  Context->addModuleInterfaceChecker(
      std::make_unique<ModuleInterfaceCheckerImpl>(
          *Context, ModuleCachePath, FEOpts.PrebuiltModuleCachePath, LoaderOpts,
          RequireOSSAModules_t(Invocation.getSILOptions())));
  // If implicit modules are disabled, we need to install an explicit module
  // loader.
  bool ExplicitModuleBuild = Invocation.getFrontendOptions().DisableImplicitModules;
  if (ExplicitModuleBuild) {
    auto ESML = ExplicitSwiftModuleLoader::create(
        *Context,
        getDependencyTracker(), MLM,
        Invocation.getSearchPathOptions().ExplicitSwiftModules,
        Invocation.getSearchPathOptions().ExplicitSwiftModuleMap,
        IgnoreSourceInfoFile);
    this->DefaultSerializedLoader = ESML.get();
    Context->addModuleLoader(std::move(ESML));
  } else {
    if (MLM != ModuleLoadingMode::OnlySerialized) {
      // We only need ModuleInterfaceLoader for implicit modules.
      auto PIML = ModuleInterfaceLoader::create(
          *Context, *static_cast<ModuleInterfaceCheckerImpl*>(Context
            ->getModuleInterfaceChecker()), getDependencyTracker(), MLM,
          FEOpts.PreferInterfaceForModules, IgnoreSourceInfoFile);
      Context->addModuleLoader(std::move(PIML), false, false, true);
    }
    std::unique_ptr<ImplicitSerializedModuleLoader> ISML =
    ImplicitSerializedModuleLoader::create(*Context, getDependencyTracker(), MLM,
                                   IgnoreSourceInfoFile);
    this->DefaultSerializedLoader = ISML.get();
    Context->addModuleLoader(std::move(ISML));
  }

  Context->addModuleLoader(std::move(clangImporter), /*isClang*/ true);

  // When scanning for dependencies, we must add the scanner loaders in order to handle
  // ASTContext operations such as canImportModule
  if (Invocation.getFrontendOptions().RequestedAction ==
      FrontendOptions::ActionType::ScanDependencies) {
    auto ModuleCachePath = getModuleCachePathFromClang(Context
                                                       ->getClangModuleLoader()->getClangInstance());
    auto &FEOpts = Invocation.getFrontendOptions();
    ModuleInterfaceLoaderOptions LoaderOpts(FEOpts);
    InterfaceSubContextDelegateImpl ASTDelegate(
        Context->SourceMgr, Context->Diags, Context->SearchPathOpts,
        Context->LangOpts, Context->ClangImporterOpts, LoaderOpts,
        /*buildModuleCacheDirIfAbsent*/ false, ModuleCachePath,
        FEOpts.PrebuiltModuleCachePath,
        FEOpts.SerializeModuleInterfaceDependencyHashes,
        FEOpts.shouldTrackSystemDependencies(),
        RequireOSSAModules_t(Invocation.getSILOptions()));
    auto mainModuleName = Context->getIdentifier(FEOpts.ModuleName);
    std::unique_ptr<PlaceholderSwiftModuleScanner> PSMS =
      std::make_unique<PlaceholderSwiftModuleScanner>(*Context,
                                                      MLM,
                                                      mainModuleName,
                                                      Context->SearchPathOpts.PlaceholderDependencyModuleMap,
                                                      ASTDelegate);
    Context->addModuleLoader(std::move(PSMS));
  }

  return false;
}

Optional<unsigned> CompilerInstance::setUpCodeCompletionBuffer() {
  Optional<unsigned> codeCompletionBufferID;
  auto codeCompletePoint = Invocation.getCodeCompletionPoint();
  if (codeCompletePoint.first) {
    auto memBuf = codeCompletePoint.first;
    // CompilerInvocation doesn't own the buffers, copy to a new buffer.
    codeCompletionBufferID = SourceMgr.addMemBufferCopy(memBuf);
    InputSourceCodeBufferIDs.push_back(*codeCompletionBufferID);
    SourceMgr.setCodeCompletionPoint(*codeCompletionBufferID,
                                     codeCompletePoint.second);
  }
  return codeCompletionBufferID;
}

SourceFile *CompilerInstance::getCodeCompletionFile() const {
  auto *mod = getMainModule();
  auto &eval = mod->getASTContext().evaluator;
  return evaluateOrDefault(eval, CodeCompletionFileRequest{mod}, nullptr);
}

bool CompilerInstance::setUpInputs() {
  // Adds to InputSourceCodeBufferIDs, so may need to happen before the
  // per-input setup.
  const Optional<unsigned> codeCompletionBufferID = setUpCodeCompletionBuffer();

  const auto &Inputs =
      Invocation.getFrontendOptions().InputsAndOutputs.getAllInputs();
  const bool shouldRecover = Invocation.getFrontendOptions()
                                 .InputsAndOutputs.shouldRecoverMissingInputs();

  bool hasFailed = false;
  for (const InputFile &input : Inputs) {
    bool failed = false;
    Optional<unsigned> bufferID =
        getRecordedBufferID(input, shouldRecover, failed);
    hasFailed |= failed;

    if (!bufferID.hasValue() || !input.isPrimary())
      continue;

    recordPrimaryInputBuffer(*bufferID);
  }
  if (hasFailed)
    return true;

  // Set the primary file to the code-completion point if one exists.
  if (codeCompletionBufferID.hasValue() &&
      !isPrimaryInput(*codeCompletionBufferID)) {
    assert(PrimaryBufferIDs.empty() && "re-setting PrimaryBufferID");
    recordPrimaryInputBuffer(*codeCompletionBufferID);
  }

  return false;
}

Optional<unsigned>
CompilerInstance::getRecordedBufferID(const InputFile &input,
                                      const bool shouldRecover, bool &failed) {
  if (!input.getBuffer()) {
    if (Optional<unsigned> existingBufferID =
            SourceMgr.getIDForBufferIdentifier(input.getFileName())) {
      return existingBufferID;
    }
  }
  auto buffers = getInputBuffersIfPresent(input);

  // Recover by dummy buffer if requested.
  if (!buffers.hasValue() && shouldRecover &&
      input.getType() == file_types::TY_Swift) {
    buffers = ModuleBuffers(llvm::MemoryBuffer::getMemBuffer(
        "// missing file\n", input.getFileName()));
  }

  if (!buffers.hasValue()) {
    failed = true;
    return None;
  }

  // FIXME: The fact that this test happens twice, for some cases,
  // suggests that setupInputs could use another round of refactoring.
  if (serialization::isSerializedAST(buffers->ModuleBuffer->getBuffer())) {
    PartialModules.push_back(std::move(*buffers));
    return None;
  }
  assert(buffers->ModuleDocBuffer.get() == nullptr);
  assert(buffers->ModuleSourceInfoBuffer.get() == nullptr);
  // Transfer ownership of the MemoryBuffer to the SourceMgr.
  unsigned bufferID = SourceMgr.addNewSourceBuffer(std::move(buffers->ModuleBuffer));

  InputSourceCodeBufferIDs.push_back(bufferID);
  return bufferID;
}

Optional<ModuleBuffers> CompilerInstance::getInputBuffersIfPresent(
    const InputFile &input) {
  if (auto b = input.getBuffer()) {
    return ModuleBuffers(llvm::MemoryBuffer::getMemBufferCopy(b->getBuffer(),
                                                              b->getBufferIdentifier()));
  }
  // FIXME: Working with filenames is fragile, maybe use the real path
  // or have some kind of FileManager.
  using FileOrError = llvm::ErrorOr<std::unique_ptr<llvm::MemoryBuffer>>;
  FileOrError inputFileOrErr =
    swift::vfs::getFileOrSTDIN(getFileSystem(), input.getFileName(),
                              /*FileSize*/-1,
                              /*RequiresNullTerminator*/true,
                              /*IsVolatile*/false,
      /*Bad File Descriptor Retry*/getInvocation().getFrontendOptions()
                               .BadFileDescriptorRetryCount);
  if (!inputFileOrErr) {
    Diagnostics.diagnose(SourceLoc(), diag::error_open_input_file,
                         input.getFileName(),
                         inputFileOrErr.getError().message());
    return None;
  }
  if (!serialization::isSerializedAST((*inputFileOrErr)->getBuffer()))
    return ModuleBuffers(std::move(*inputFileOrErr));

  auto swiftdoc = openModuleDoc(input);
  auto sourceinfo = openModuleSourceInfo(input);
  return ModuleBuffers(std::move(*inputFileOrErr),
                       swiftdoc.hasValue() ? std::move(swiftdoc.getValue()) : nullptr,
                       sourceinfo.hasValue() ? std::move(sourceinfo.getValue()) : nullptr);
}

Optional<std::unique_ptr<llvm::MemoryBuffer>>
CompilerInstance::openModuleSourceInfo(const InputFile &input) {
  llvm::SmallString<128> pathWithoutProjectDir(input.getFileName());
  llvm::sys::path::replace_extension(pathWithoutProjectDir,
                  file_types::getExtension(file_types::TY_SwiftSourceInfoFile));
  llvm::SmallString<128> pathWithProjectDir = pathWithoutProjectDir.str();
  StringRef fileName = llvm::sys::path::filename(pathWithoutProjectDir);
  llvm::sys::path::remove_filename(pathWithProjectDir);
  llvm::sys::path::append(pathWithProjectDir, "Project");
  llvm::sys::path::append(pathWithProjectDir, fileName);
  if (auto sourceInfoFileOrErr = swift::vfs::getFileOrSTDIN(getFileSystem(),
                                                            pathWithProjectDir))
    return std::move(*sourceInfoFileOrErr);
  if (auto sourceInfoFileOrErr = swift::vfs::getFileOrSTDIN(getFileSystem(),
                                                            pathWithoutProjectDir))
    return std::move(*sourceInfoFileOrErr);
  return None;
}

Optional<std::unique_ptr<llvm::MemoryBuffer>>
CompilerInstance::openModuleDoc(const InputFile &input) {
  llvm::SmallString<128> moduleDocFilePath(input.getFileName());
  llvm::sys::path::replace_extension(
      moduleDocFilePath,
      file_types::getExtension(file_types::TY_SwiftModuleDocFile));
  using FileOrError = llvm::ErrorOr<std::unique_ptr<llvm::MemoryBuffer>>;
  FileOrError moduleDocFileOrErr =
      swift::vfs::getFileOrSTDIN(getFileSystem(), moduleDocFilePath);
  if (moduleDocFileOrErr)
    return std::move(*moduleDocFileOrErr);

  if (moduleDocFileOrErr.getError() == std::errc::no_such_file_or_directory)
    return std::unique_ptr<llvm::MemoryBuffer>();

  Diagnostics.diagnose(SourceLoc(), diag::error_open_input_file,
                       moduleDocFilePath,
                       moduleDocFileOrErr.getError().message());
  return None;
}

/// Enable Swift concurrency on a per-target basis
static bool shouldImportConcurrencyByDefault(const llvm::Triple &target) {
  if (target.isOSDarwin())
    return true;
  if (target.isOSWindows())
    return true;
  if (target.isOSLinux())
    return true;
<<<<<<< HEAD
  if (target.isOSWASI())
    return true;
=======
#if SWIFT_ENABLE_EXPERIMENTAL_CONCURRENCY
  if (target.isOSOpenBSD())
    return true;
#endif
>>>>>>> 5900a0fd
  return false;
}

bool CompilerInvocation::shouldImportSwiftConcurrency() const {
  return shouldImportConcurrencyByDefault(getLangOptions().Target) &&
      !getLangOptions().DisableImplicitConcurrencyModuleImport &&
      getFrontendOptions().InputMode !=
        FrontendOptions::ParseInputMode::SwiftModuleInterface;
}

/// Implicitly import the SwiftOnoneSupport module in non-optimized
/// builds. This allows for use of popular specialized functions
/// from the standard library, which makes the non-optimized builds
/// execute much faster.
bool CompilerInvocation::shouldImportSwiftONoneSupport() const {
  if (getImplicitStdlibKind() != ImplicitStdlibKind::Stdlib)
    return false;
  if (getSILOptions().shouldOptimize())
    return false;

  // If we are not executing an action that has a dependency on
  // SwiftOnoneSupport, don't load it.
  //
  // FIXME: Knowledge of SwiftOnoneSupport loading in the Frontend is a layering
  // violation. However, SIL currently does not have a way to express this
  // dependency itself for the benefit of autolinking.  In the mean time, we
  // will be conservative and say that actions like -emit-silgen and
  // -emit-sibgen - that don't really involve the optimizer - have a
  // strict dependency on SwiftOnoneSupport.
  //
  // This optimization is disabled by -track-system-dependencies to preserve
  // the explicit dependency.
  const auto &options = getFrontendOptions();
  return options.shouldTrackSystemDependencies() ||
         FrontendOptions::doesActionGenerateSIL(options.RequestedAction);
}

void CompilerInstance::verifyImplicitConcurrencyImport() {
  if (Invocation.shouldImportSwiftConcurrency() &&
      !canImportSwiftConcurrency()) {
    Diagnostics.diagnose(SourceLoc(),
                         diag::warn_implicit_concurrency_import_failed);
  }
}

bool CompilerInstance::canImportSwiftConcurrency() const {
  return getASTContext().canImportModule(
      {getASTContext().getIdentifier(SWIFT_CONCURRENCY_NAME), SourceLoc()});
}

ImplicitImportInfo CompilerInstance::getImplicitImportInfo() const {
  auto &frontendOpts = Invocation.getFrontendOptions();

  ImplicitImportInfo imports;
  imports.StdlibKind = Invocation.getImplicitStdlibKind();

  auto pushImport = [&](StringRef moduleStr,
                        ImportOptions options = ImportOptions()) {
    ImportPath::Builder importPath(Context->getIdentifier(moduleStr));
    UnloadedImportedModule import(importPath.copyTo(*Context),
                                  /*isScoped=*/false);
    imports.AdditionalUnloadedImports.emplace_back(import, options);
  };

  for (auto &moduleStrAndTestable : frontendOpts.getImplicitImportModuleNames()) {
    pushImport(moduleStrAndTestable.first,
               moduleStrAndTestable.second ? ImportFlags::Testable
                                           : ImportOptions());
  }

  if (Invocation.shouldImportSwiftONoneSupport()) {
    pushImport(SWIFT_ONONE_SUPPORT);
  }

  // FIXME: The canImport check is required for compatibility
  // with older SDKs. Longer term solution is to have the driver make
  // the decision on the implicit import: rdar://76996377
  if (Invocation.shouldImportSwiftConcurrency()) {
    switch (imports.StdlibKind) {
    case ImplicitStdlibKind::Builtin:
    case ImplicitStdlibKind::None:
      break;

    case ImplicitStdlibKind::Stdlib:
      if (canImportSwiftConcurrency())
        pushImport(SWIFT_CONCURRENCY_NAME);
      break;
    }
  }

  imports.ShouldImportUnderlyingModule = frontendOpts.ImportUnderlyingModule;
  imports.BridgingHeaderPath = frontendOpts.ImplicitObjCHeaderPath;
  return imports;
}

static Optional<SourceFileKind>
tryMatchInputModeToSourceFileKind(FrontendOptions::ParseInputMode mode) {
  switch (mode) {
  case FrontendOptions::ParseInputMode::SwiftLibrary:
      // A Swift file in -parse-as-library mode is a library file.
    return SourceFileKind::Library;
  case FrontendOptions::ParseInputMode::SIL:
      // A Swift file in -parse-sil mode is a SIL file.
    return SourceFileKind::SIL;
  case FrontendOptions::ParseInputMode::SwiftModuleInterface:
    return SourceFileKind::Interface;
  case FrontendOptions::ParseInputMode::Swift:
    return SourceFileKind::Main;
  }
  llvm::outs() << (unsigned)mode;
  llvm_unreachable("Unhandled input parsing mode!");
}

SourceFile *
CompilerInstance::computeMainSourceFileForModule(ModuleDecl *mod) const {
  // Swift libraries cannot have a 'main'.
  const auto &FOpts = getInvocation().getFrontendOptions();
  const auto &Inputs = FOpts.InputsAndOutputs.getAllInputs();
  if (FOpts.InputMode == FrontendOptions::ParseInputMode::SwiftLibrary) {
    return nullptr;
  }

  // Try to pull out a file called 'main.swift'.
  auto MainInputIter =
      std::find_if(Inputs.begin(), Inputs.end(), [](const InputFile &input) {
        return input.getType() == file_types::TY_Swift &&
               llvm::sys::path::filename(input.getFileName()) == "main.swift";
      });

  Optional<unsigned> MainBufferID = None;
  if (MainInputIter != Inputs.end()) {
    MainBufferID =
        getSourceMgr().getIDForBufferIdentifier(MainInputIter->getFileName());
  } else if (InputSourceCodeBufferIDs.size() == 1) {
    // Barring that, just nominate a single Swift file as the main file.
    MainBufferID.emplace(InputSourceCodeBufferIDs.front());
  }

  if (!MainBufferID.hasValue()) {
    return nullptr;
  }

  auto SFK = tryMatchInputModeToSourceFileKind(FOpts.InputMode);
  if (!SFK.hasValue()) {
    return nullptr;
  }

  return createSourceFileForMainModule(mod, *SFK,
                                       *MainBufferID, /*isMainBuffer*/true);
}

bool CompilerInstance::createFilesForMainModule(
    ModuleDecl *mod, SmallVectorImpl<FileUnit *> &files) const {
  // Try to pull out the main source file, if any. This ensures that it
  // is at the start of the list of files.
  Optional<unsigned> MainBufferID = None;
  if (SourceFile *mainSourceFile = computeMainSourceFileForModule(mod)) {
    MainBufferID = mainSourceFile->getBufferID();
    files.push_back(mainSourceFile);
  }

  // If we have partial modules to load, do so now, bailing if any failed to
  // load.
  if (!PartialModules.empty()) {
    if (loadPartialModulesAndImplicitImports(mod, files))
      return true;
  }

  // Finally add the library files.
  // FIXME: This is the only demand point for InputSourceCodeBufferIDs. We
  // should compute this list of source files lazily.
  for (auto BufferID : InputSourceCodeBufferIDs) {
    // Skip the main buffer, we've already handled it.
    if (BufferID == MainBufferID)
      continue;

    auto *libraryFile =
        createSourceFileForMainModule(mod, SourceFileKind::Library, BufferID);
    files.push_back(libraryFile);
  }
  return false;
}

ModuleDecl *CompilerInstance::getMainModule() const {
  if (!MainModule) {
    Identifier ID = Context->getIdentifier(Invocation.getModuleName());
    MainModule = ModuleDecl::createMainModule(*Context, ID,
                                              getImplicitImportInfo());
    if (Invocation.getFrontendOptions().EnableTesting)
      MainModule->setTestingEnabled();
    if (Invocation.getFrontendOptions().EnablePrivateImports)
      MainModule->setPrivateImportsEnabled();
    if (Invocation.getFrontendOptions().EnableImplicitDynamic)
      MainModule->setImplicitDynamicEnabled();
    if (!Invocation.getFrontendOptions().ModuleABIName.empty()) {
      MainModule->setABIName(getASTContext().getIdentifier(
          Invocation.getFrontendOptions().ModuleABIName));
    }
    if (Invocation.getFrontendOptions().EnableLibraryEvolution)
      MainModule->setResilienceStrategy(ResilienceStrategy::Resilient);

    // Register the main module with the AST context.
    Context->addLoadedModule(MainModule);

    // Create and add the module's files.
    SmallVector<FileUnit *, 16> files;
    if (!createFilesForMainModule(MainModule, files)) {
      for (auto *file : files)
        MainModule->addFile(*file);
    } else {
      // If we failed to load a partial module, mark the main module as having
      // "failed to load", as it will contain no files. Note that we don't try
      // to add any of the successfully loaded partial modules. This ensures
      // that we don't encounter cases where we try to resolve a cross-reference
      // into a partial module that failed to load.
      MainModule->setFailedToLoad();
    }
  }
  return MainModule;
}

void CompilerInstance::setMainModule(ModuleDecl *newMod) {
  assert(newMod->isMainModule());
  MainModule = newMod;
  Context->addLoadedModule(newMod);
}

bool CompilerInstance::performParseAndResolveImportsOnly() {
  FrontendStatsTracer tracer(getStatsReporter(), "parse-and-resolve-imports");

  auto *mainModule = getMainModule();

  // Load access notes.
  if (!Invocation.getFrontendOptions().AccessNotesPath.empty()) {
    auto accessNotesPath = Invocation.getFrontendOptions().AccessNotesPath;

    auto bufferOrError =
        swift::vfs::getFileOrSTDIN(getFileSystem(), accessNotesPath);
    if (bufferOrError) {
      int sourceID =
          SourceMgr.addNewSourceBuffer(std::move(bufferOrError.get()));
      auto buffer =
          SourceMgr.getLLVMSourceMgr().getMemoryBuffer(sourceID);

      if (auto accessNotesFile = AccessNotesFile::load(*Context, buffer))
        mainModule->getAccessNotes() = *accessNotesFile;
    }
    else {
      Diagnostics.diagnose(SourceLoc(), diag::access_notes_file_io_error,
                           accessNotesPath, bufferOrError.getError().message());
    }
  }

  // Resolve imports for all the source files.
  for (auto *file : mainModule->getFiles()) {
    if (auto *SF = dyn_cast<SourceFile>(file))
      performImportResolution(*SF);
  }

  assert(llvm::all_of(mainModule->getFiles(), [](const FileUnit *File) -> bool {
    auto *SF = dyn_cast<SourceFile>(File);
    if (!SF)
      return true;
    return SF->ASTStage >= SourceFile::ImportsResolved;
  }) && "some files have not yet had their imports resolved");
  mainModule->setHasResolvedImports();

  bindExtensions(*mainModule);
  return Context->hadError();
}

void CompilerInstance::performSema() {
  performParseAndResolveImportsOnly();

  FrontendStatsTracer tracer(getStatsReporter(), "perform-sema");

  forEachFileToTypeCheck([&](SourceFile &SF) {
    performTypeChecking(SF);
  });

  finishTypeChecking();
}

bool CompilerInstance::loadStdlibIfNeeded() {
  // If we aren't expecting an implicit stdlib import, there's nothing to do.
  if (getImplicitImportInfo().StdlibKind != ImplicitStdlibKind::Stdlib)
    return false;

  FrontendStatsTracer tracer(getStatsReporter(), "load-stdlib");
  ModuleDecl *M = Context->getStdlibModule(/*loadIfAbsent*/ true);

  if (!M) {
    Diagnostics.diagnose(SourceLoc(), diag::error_stdlib_not_found,
                         Invocation.getTargetTriple());
    return true;
  }

  verifyImplicitConcurrencyImport();

  // If we failed to load, we should have already diagnosed.
  if (M->failedToLoad()) {
    assert(Diagnostics.hadAnyError() &&
           "Module failed to load but nothing was diagnosed?");
    return true;
  }
  return false;
}

bool CompilerInstance::loadPartialModulesAndImplicitImports(
    ModuleDecl *mod, SmallVectorImpl<FileUnit *> &partialModules) const {
  assert(DefaultSerializedLoader && "Expected module loader in Compiler Instance");
  FrontendStatsTracer tracer(getStatsReporter(),
                             "load-partial-modules-and-implicit-imports");
  // Force loading implicit imports. This is currently needed to allow
  // deserialization to resolve cross references into bridging headers.
  // FIXME: Once deserialization loads all the modules it needs for cross
  // references, this can be removed.
  (void)mod->getImplicitImports();

  // Load in the partial modules.
  bool hadLoadError = false;
  for (auto &PM : PartialModules) {
    assert(PM.ModuleBuffer);
    auto *file =
      DefaultSerializedLoader->loadAST(*mod, /*diagLoc*/ SourceLoc(), /*moduleInterfacePath*/ "",
                     std::move(PM.ModuleBuffer), std::move(PM.ModuleDocBuffer),
                     std::move(PM.ModuleSourceInfoBuffer),
                     /*isFramework*/ false);
    if (file) {
      partialModules.push_back(file);
    } else {
      hadLoadError = true;
    }
  }
  return hadLoadError;
}

void CompilerInstance::forEachFileToTypeCheck(
    llvm::function_ref<void(SourceFile &)> fn) {
  if (isWholeModuleCompilation()) {
    for (auto fileName : getMainModule()->getFiles()) {
      auto *SF = dyn_cast<SourceFile>(fileName);
      if (!SF) {
        continue;
      }
      fn(*SF);
    }
  } else {
    for (auto *SF : getPrimarySourceFiles()) {
      fn(*SF);
    }
  }
}

void CompilerInstance::finishTypeChecking() {
  forEachFileToTypeCheck([](SourceFile &SF) {
    performWholeModuleTypeChecking(SF);
  });
}

SourceFile::ParsingOptions
CompilerInstance::getSourceFileParsingOptions(bool forPrimary) const {
  const auto &frontendOpts = Invocation.getFrontendOptions();
  const auto action = frontendOpts.RequestedAction;

  auto opts = SourceFile::getDefaultParsingOptions(getASTContext().LangOpts);
  if (FrontendOptions::shouldActionOnlyParse(action)) {
    // Generally in a parse-only invocation, we want to disable #if evaluation.
    // However, there are a couple of modes where we need to know which clauses
    // are active.
    if (action != FrontendOptions::ActionType::EmitImportedModules &&
        action != FrontendOptions::ActionType::ScanDependencies) {
      opts |= SourceFile::ParsingFlags::DisablePoundIfEvaluation;
    }

    // If we need to dump the parse tree, disable delayed bodies as we want to
    // show everything.
    if (action == FrontendOptions::ActionType::DumpParse)
      opts |= SourceFile::ParsingFlags::DisableDelayedBodies;
  }

  if (forPrimary || isWholeModuleCompilation()) {
    // Disable delayed body parsing for primaries and in WMO, unless
    // forcefully skipping function bodies
    auto typeOpts = getASTContext().TypeCheckerOpts;
    if (typeOpts.SkipFunctionBodies == FunctionBodySkipping::None)
      opts |= SourceFile::ParsingFlags::DisableDelayedBodies;
  } else {
    // Suppress parse warnings for non-primaries, as they'll get parsed multiple
    // times.
    opts |= SourceFile::ParsingFlags::SuppressWarnings;
  }

  // Enable interface hash computation for primaries, but not in WMO, as it's
  // only currently needed for incremental mode.
  if (forPrimary) {
    opts |= SourceFile::ParsingFlags::EnableInterfaceHash;
  }
  return opts;
}

SourceFile *CompilerInstance::createSourceFileForMainModule(
    ModuleDecl *mod, SourceFileKind fileKind,
    Optional<unsigned> bufferID, bool isMainBuffer) const {
  auto isPrimary = bufferID && isPrimaryInput(*bufferID);
  auto opts = getSourceFileParsingOptions(isPrimary);

  auto *inputFile = new (*Context)
      SourceFile(*mod, fileKind, bufferID, opts, isPrimary);

  if (isMainBuffer)
    inputFile->SyntaxParsingCache = Invocation.getMainFileSyntaxParsingCache();

  return inputFile;
}

void CompilerInstance::freeASTContext() {
  TheSILTypes.reset();
  Context.reset();
  MainModule = nullptr;
  DefaultSerializedLoader = nullptr;
  MemoryBufferLoader = nullptr;
  PrimaryBufferIDs.clear();
}

/// Perform "stable" optimizations that are invariant across compiler versions.
static bool performMandatorySILPasses(CompilerInvocation &Invocation,
                                      SILModule *SM) {
  // Don't run diagnostic passes at all when merging modules.
  if (Invocation.getFrontendOptions().RequestedAction ==
      FrontendOptions::ActionType::MergeModules) {
    return false;
  }
  if (Invocation.getDiagnosticOptions().SkipDiagnosticPasses) {
    // Even if we are not supposed to run the diagnostic passes, we still need
    // to run the ownership evaluator.
    return runSILOwnershipEliminatorPass(*SM);
  }
  return runSILDiagnosticPasses(*SM);
}

/// Perform SIL optimization passes if optimizations haven't been disabled.
/// These may change across compiler versions.
static void performSILOptimizations(CompilerInvocation &Invocation,
                                    SILModule *SM) {
  FrontendStatsTracer tracer(SM->getASTContext().Stats,
                             "SIL optimization");
  if (Invocation.getFrontendOptions().RequestedAction ==
      FrontendOptions::ActionType::MergeModules ||
      !Invocation.getSILOptions().shouldOptimize()) {
    runSILPassesForOnone(*SM);
    return;
  }
  StringRef CustomPipelinePath =
  Invocation.getSILOptions().ExternalPassPipelineFilename;
  if (!CustomPipelinePath.empty()) {
    runSILOptimizationPassesWithFileSpecification(*SM, CustomPipelinePath);
  } else {
    runSILOptimizationPasses(*SM);
  }
  // When building SwiftOnoneSupport.o verify all expected ABI symbols.
  if (Invocation.getFrontendOptions().CheckOnoneSupportCompleteness
       // TODO: handle non-ObjC based stdlib builds, e.g. on linux.
      && Invocation.getLangOptions().EnableObjCInterop
      && Invocation.getFrontendOptions().RequestedAction
             == FrontendOptions::ActionType::EmitObject) {
    checkCompletenessOfPrespecializations(*SM);
  }
}

static void countStatsPostSILOpt(UnifiedStatsReporter &Stats,
                                 const SILModule& Module) {
  auto &C = Stats.getFrontendCounters();
  // FIXME: calculate these in constant time, via the dense maps.
  C.NumSILOptFunctions += Module.getFunctionList().size();
  C.NumSILOptVtables += Module.getVTables().size();
  C.NumSILOptWitnessTables += Module.getWitnessTableList().size();
  C.NumSILOptDefaultWitnessTables += Module.getDefaultWitnessTableList().size();
  C.NumSILOptGlobalVariables += Module.getSILGlobalList().size();
}

bool CompilerInstance::performSILProcessing(SILModule *silModule) {

  if (!silModule->getOptions().ModuleSummaryPath.empty()) {
    return runSILCrossModuleEliminatorPass(*silModule);
  }

  if (performMandatorySILPasses(Invocation, silModule) &&
      !Invocation.getFrontendOptions().AllowModuleWithCompilerErrors)
    return true;

  {
    FrontendStatsTracer tracer(silModule->getASTContext().Stats,
                               "SIL verification, pre-optimization");
    silModule->verify();
  }

  performSILOptimizations(Invocation, silModule);

  if (auto *stats = getStatsReporter())
    countStatsPostSILOpt(*stats, *silModule);

  {
    FrontendStatsTracer tracer(silModule->getASTContext().Stats,
                               "SIL verification, post-optimization");
    silModule->verify();
  }

  performSILInstCountIfNeeded(silModule);
  return false;
}


const PrimarySpecificPaths &
CompilerInstance::getPrimarySpecificPathsForWholeModuleOptimizationMode()
    const {
  return getPrimarySpecificPathsForAtMostOnePrimary();
}
const PrimarySpecificPaths &
CompilerInstance::getPrimarySpecificPathsForAtMostOnePrimary() const {
  return Invocation.getPrimarySpecificPathsForAtMostOnePrimary();
}
const PrimarySpecificPaths &
CompilerInstance::getPrimarySpecificPathsForPrimary(StringRef filename) const {
  return Invocation.getPrimarySpecificPathsForPrimary(filename);
}
const PrimarySpecificPaths &
CompilerInstance::getPrimarySpecificPathsForSourceFile(
    const SourceFile &SF) const {
  return Invocation.getPrimarySpecificPathsForSourceFile(SF);
}<|MERGE_RESOLUTION|>--- conflicted
+++ resolved
@@ -761,15 +761,12 @@
     return true;
   if (target.isOSLinux())
     return true;
-<<<<<<< HEAD
+#if SWIFT_ENABLE_EXPERIMENTAL_CONCURRENCY
   if (target.isOSWASI())
     return true;
-=======
-#if SWIFT_ENABLE_EXPERIMENTAL_CONCURRENCY
   if (target.isOSOpenBSD())
     return true;
 #endif
->>>>>>> 5900a0fd
   return false;
 }
 
