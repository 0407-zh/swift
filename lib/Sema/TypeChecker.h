//===--- TypeChecker.h - Type Checking Class --------------------*- C++ -*-===//
//
// This source file is part of the Swift.org open source project
//
// Copyright (c) 2014 - 2017 Apple Inc. and the Swift project authors
// Licensed under Apache License v2.0 with Runtime Library Exception
//
// See https://swift.org/LICENSE.txt for license information
// See https://swift.org/CONTRIBUTORS.txt for the list of Swift project authors
//
//===----------------------------------------------------------------------===//
//
//  This file defines the TypeChecking class.
//
//===----------------------------------------------------------------------===//

#ifndef TYPECHECKING_H
#define TYPECHECKING_H

#include "swift/AST/ASTContext.h"
#include "swift/AST/AccessScope.h"
#include "swift/AST/AnyFunctionRef.h"
#include "swift/AST/Availability.h"
#include "swift/AST/DiagnosticsSema.h"
#include "swift/AST/KnownProtocols.h"
#include "swift/AST/LazyResolver.h"
#include "swift/AST/NameLookup.h"
#include "swift/AST/TypeRefinementContext.h"
#include "swift/Parse/Lexer.h"
#include "swift/Basic/OptionSet.h"
#include "swift/Config.h"
#include "llvm/ADT/SetVector.h"
#include "llvm/ADT/TinyPtrVector.h"
#include <functional>

namespace swift {

class GenericSignatureBuilder;
class NominalTypeDecl;
class NormalProtocolConformance;
class TypeResolution;
class TypeResolutionOptions;
class TypoCorrectionResults;
class ExprPattern;
enum class TypeResolutionStage : uint8_t;

namespace constraints {
  enum class ConstraintKind : char;
  class ConstraintSystem;
  class Solution;
  class SolutionApplicationTarget;
  class SolutionResult;
}

/// Special-case type checking semantics for certain declarations.
enum class DeclTypeCheckingSemantics {
  /// A normal declaration.
  Normal,
  
  /// The type(of:) declaration, which performs a "dynamic type" operation,
  /// with different behavior for existential and non-existential arguments.
  TypeOf,
  
  /// The withoutActuallyEscaping(_:do:) declaration, which makes a nonescaping
  /// closure temporarily escapable.
  WithoutActuallyEscaping,

  /// The _openExistential(_:do:) declaration, which extracts the value inside
  /// an existential and passes it as a value of its own dynamic type.
  OpenExistential,
};

/// An individual result of a name lookup for a type.
struct LookupTypeResultEntry {
  TypeDecl *Member;
  Type MemberType;
  /// The associated type that the Member/MemberType were inferred for, but only
  /// if inference happened when creating this entry.
  AssociatedTypeDecl *InferredAssociatedType;
};

/// The result of name lookup for types.
class LookupTypeResult {
  /// The set of results found.
  SmallVector<LookupTypeResultEntry, 4> Results;

public:
  using iterator = SmallVectorImpl<LookupTypeResultEntry>::iterator;
  iterator begin() { return Results.begin(); }
  iterator end() { return Results.end(); }
  unsigned size() const { return Results.size(); }

  LookupTypeResultEntry operator[](unsigned index) const {
    return Results[index];
  }

  LookupTypeResultEntry front() const { return Results.front(); }
  LookupTypeResultEntry back() const { return Results.back(); }

  /// Add a result to the set of results.
  void addResult(LookupTypeResultEntry result) { Results.push_back(result); }

  /// Determine whether this result set is ambiguous.
  bool isAmbiguous() const {
    return Results.size() > 1;
  }

  /// Determine whether the result set is nonempty.
  explicit operator bool() const {
    return !Results.empty();
  }
};

/// This specifies the purpose of the contextual type, when specified to
/// typeCheckExpression.  This is used for diagnostic generation to produce more
/// specified error messages when the conversion fails.
///
enum ContextualTypePurpose {
  CTP_Unused,           ///< No contextual type is specified.
  CTP_Initialization,   ///< Pattern binding initialization.
  CTP_ReturnStmt,       ///< Value specified to a 'return' statement.
  CTP_ReturnSingleExpr, ///< Value implicitly returned from a function.
  CTP_YieldByValue,     ///< By-value yield operand.
  CTP_YieldByReference, ///< By-reference yield operand.
  CTP_ThrowStmt,        ///< Value specified to a 'throw' statement.
  CTP_EnumCaseRawValue, ///< Raw value specified for "case X = 42" in enum.
  CTP_DefaultParameter, ///< Default value in parameter 'foo(a : Int = 42)'.

  /// Default value in @autoclosure parameter
  /// 'foo(a : @autoclosure () -> Int = 42)'.
  CTP_AutoclosureDefaultParameter,

  CTP_CalleeResult,     ///< Constraint is placed on the result of a callee.
  CTP_CallArgument,     ///< Call to function or operator requires type.
  CTP_ClosureResult,    ///< Closure result expects a specific type.
  CTP_ArrayElement,     ///< ArrayExpr wants elements to have a specific type.
  CTP_DictionaryKey,    ///< DictionaryExpr keys should have a specific type.
  CTP_DictionaryValue,  ///< DictionaryExpr values should have a specific type.
  CTP_CoerceOperand,    ///< CoerceExpr operand coerced to specific type.
  CTP_AssignSource,     ///< AssignExpr source operand coerced to result type.
  CTP_SubscriptAssignSource, ///< AssignExpr source operand coerced to subscript
                             ///< result type.
  CTP_Condition,        ///< Condition expression of various statements e.g.
                        ///< `if`, `for`, `while` etc.
  CTP_ForEachStmt,      ///< "expression/sequence" associated with 'for-in' loop
                        ///< is expected to conform to 'Sequence' protocol.
  CTP_WrappedProperty,  ///< Property type expected to match 'wrappedValue' type
  CTP_ComposedPropertyWrapper, ///< Composed wrapper type expected to match
                               ///< former 'wrappedValue' type

  CTP_CannotFail,       ///< Conversion can never fail. abort() if it does.
};



/// Flags that can be used to control type checking.
enum class TypeCheckExprFlags {
  /// Whether we know that the result of the expression is discarded.  This
  /// disables constraints forcing an lvalue result to be loadable.
  IsDiscarded = 0x01,

  /// If set, the client wants a best-effort solution to the constraint system,
  /// but can tolerate a solution where all of the constraints are solved, but
  /// not all type variables have been determined.  In this case, the constraint
  /// system is not applied to the expression AST, but the ConstraintSystem is
  /// left in-tact.
  AllowUnresolvedTypeVariables = 0x02,

  /// If set, this expression isn't embedded in a larger expression or
  /// statement. This should only be used for syntactic restrictions, and should
  /// not affect type checking itself.
  IsExprStmt = 0x04,

  /// Don't try to type check closure expression bodies, and leave them
  /// unchecked. This is used by source tooling functionalities such as code
  /// completion.
  LeaveClosureBodyUnchecked = 0x08,
};

using TypeCheckExprOptions = OptionSet<TypeCheckExprFlags>;

inline TypeCheckExprOptions operator|(TypeCheckExprFlags flag1,
                                      TypeCheckExprFlags flag2) {
  return TypeCheckExprOptions(flag1) | flag2;
}

/// Flags that can be used to control name lookup.
enum class NameLookupFlags {
  /// Whether we know that this lookup is always a private dependency.
  KnownPrivate = 0x01,
  /// Whether to ignore access control for this lookup, allowing inaccessible
  /// results to be returned.
  IgnoreAccessControl = 0x10,
  /// Whether to include results from outside the innermost scope that has a
  /// result.
  IncludeOuterResults = 0x20,
};

/// A set of options that control name lookup.
using NameLookupOptions = OptionSet<NameLookupFlags>;

inline NameLookupOptions operator|(NameLookupFlags flag1,
                                   NameLookupFlags flag2) {
  return NameLookupOptions(flag1) | flag2;
}

/// Default options for member name lookup.
const NameLookupOptions defaultMemberLookupOptions;

/// Default options for member type lookup.
const NameLookupOptions defaultMemberTypeLookupOptions;

/// Default options for unqualified name lookup.
const NameLookupOptions defaultUnqualifiedLookupOptions;

/// Describes the result of comparing two entities, of which one may be better
/// or worse than the other, or they are unordered.
enum class Comparison {
  /// Neither entity is better than the other.
  Unordered,
  /// The first entity is better than the second.
  Better,
  /// The first entity is worse than the second.
  Worse
};

/// Specify how we handle the binding of underconstrained (free) type variables
/// within a solution to a constraint system.
enum class FreeTypeVariableBinding {
  /// Disallow any binding of such free type variables.
  Disallow,
  /// Allow the free type variables to persist in the solution.
  Allow,
  /// Bind the type variables to UnresolvedType to represent the ambiguity.
  UnresolvedType
};

/// A conditional conformance that implied some other requirements. That is, \c
/// ConformingType conforming to \c Protocol may have required additional
/// requirements to be satisfied.
///
/// This is designed to be used in a stack of such requirements, which can be
/// formatted with \c diagnoseConformanceStack.
struct ParentConditionalConformance {
  Type ConformingType;
  ProtocolType *Protocol;

  /// Format the stack \c conformances as a series of notes that trace a path of
  /// conditional conformances that lead to some other failing requirement (that
  /// is not in \c conformances).
  ///
  /// The end of \c conformances is the active end of the stack, i.e. \c
  /// conformances[0] is a conditional conformance that requires \c
  /// conformances[1], etc.
  static void
  diagnoseConformanceStack(DiagnosticEngine &diags, SourceLoc location,
                           ArrayRef<ParentConditionalConformance> conformances);
};

/// The result of `checkGenericRequirement`.
enum class RequirementCheckResult {
  Success, Failure, SubstitutionFailure
};

/// Describes the kind of checked cast operation being performed.
enum class CheckedCastContextKind {
  /// None: we're just establishing how to perform the checked cast. This
  /// is useful when we don't care to produce any diagnostics.
  None,
  /// A forced cast, with "as!".
  ForcedCast,
  /// A conditional cast, with "as?".
  ConditionalCast,
  /// An "is" expression.
  IsExpr,
  /// An "is" pattern.
  IsPattern,
  /// An enum-element pattern.
  EnumElementPattern,
  /// Coerce to checked cast. Used when we verify if it is possible to
  /// suggest to convert a coercion to a checked cast.
  Coercion,
};

namespace TypeChecker {
Type getArraySliceType(SourceLoc loc, Type elementType);
Type getOptionalType(SourceLoc loc, Type elementType);

/// Bind an UnresolvedDeclRefExpr by performing name lookup and
/// returning the resultant expression.  Context is the DeclContext used
/// for the lookup.
///
/// \param replaceInvalidRefsWithErrors Indicates whether it's allowed
/// to replace any discovered invalid member references with `ErrorExpr`.
Expr *resolveDeclRefExpr(UnresolvedDeclRefExpr *UDRE, DeclContext *Context,
                         bool replaceInvalidRefsWithErrors);

/// Check for unsupported protocol types in the given declaration.
void checkUnsupportedProtocolType(Decl *decl);

/// Check for unsupported protocol types in the given statement.
void checkUnsupportedProtocolType(ASTContext &ctx, Stmt *stmt);

/// Check for unsupported protocol types in the given generic requirement
/// list.
void checkUnsupportedProtocolType(ASTContext &ctx,
                                  TrailingWhereClause *whereClause);

/// Check for unsupported protocol types in the given generic requirement
/// list.
void checkUnsupportedProtocolType(ASTContext &ctx,
                                  GenericParamList *genericParams);

/// Resolve a reference to the given type declaration within a particular
/// context.
///
/// This routine aids unqualified name lookup for types by performing the
/// resolution necessary to rectify the declaration found by name lookup with
/// the declaration context from which name lookup started.
///
/// \param typeDecl The type declaration found by name lookup.
/// \param isSpecialized Whether the type will have generic arguments applied.
/// \param resolution The resolution to perform.
///
/// \returns the resolved type.
Type resolveTypeInContext(TypeDecl *typeDecl, DeclContext *foundDC,
                          TypeResolution resolution, bool isSpecialized);

/// Apply generic arguments to the unbound generic type represented by the
/// given declaration and parent type.
///
/// This function requires the correct number of generic arguments,
/// whereas applyGenericArguments emits diagnostics in those cases.
///
/// \param decl The declaration that the resulting bound generic type
/// shall reference.
/// \param parentTy The parent type.
/// \param loc The source location for diagnostic reporting.
/// \param resolution The type resolution.
/// \param genericArgs The list of generic arguments to apply.
///
/// \returns A BoundGenericType bound to the given arguments, or null on
/// error.
///
/// \see applyGenericArguments
Type applyUnboundGenericArguments(GenericTypeDecl *decl, Type parentTy,
                                  SourceLoc loc, TypeResolution resolution,
                                  ArrayRef<Type> genericArgs);

/// Substitute the given base type into the type of the given nested type,
/// producing the effective type that the nested type will have.
///
/// \param module The module in which the substitution will be performed.
/// \param member The member whose type projection is being computed.
/// \param baseTy The base type that will be substituted for the 'Self' of the
/// member.
/// \param useArchetypes Whether to use context archetypes for outer generic
/// parameters if the class is nested inside a generic function.
Type substMemberTypeWithBase(ModuleDecl *module, TypeDecl *member, Type baseTy,
                             bool useArchetypes = true);

/// Determine whether this is a "pass-through" typealias, which has the
/// same type parameters as the nominal type it references and specializes
/// the underlying nominal type with exactly those type parameters.
/// For example, the following typealias \c GX is a pass-through typealias:
///
/// \code
/// struct X<T, U> { }
/// typealias GX<A, B> = X<A, B>
/// \endcode
///
/// whereas \c GX2 and \c GX3 are not pass-through because \c GX2 has
/// different type parameters and \c GX3 doesn't pass its type parameters
/// directly through.
///
/// \code
/// typealias GX2<A> = X<A, A>
/// typealias GX3<A, B> = X<B, A>
/// \endcode
bool isPassThroughTypealias(TypeAliasDecl *typealias, Type underlyingType,
                            NominalTypeDecl *nominal);

/// Determine whether one type is a subtype of another.
///
/// \param t1 The potential subtype.
/// \param t2 The potential supertype.
/// \param dc The context of the check.
///
/// \returns true if \c t1 is a subtype of \c t2.
bool isSubtypeOf(Type t1, Type t2, DeclContext *dc);

/// Determine whether one type is implicitly convertible to another.
///
/// \param t1 The potential source type of the conversion.
///
/// \param t2 The potential destination type of the conversion.
///
/// \param dc The context of the conversion.
///
/// \param unwrappedIUO If non-null, will be set to indicate whether the
/// conversion force-unwrapped an implicitly-unwrapped optional.
///
/// \returns true if \c t1 can be implicitly converted to \c t2.
bool isConvertibleTo(Type t1, Type t2, DeclContext *dc,
                     bool *unwrappedIUO = nullptr);

/// Determine whether one type is explicitly convertible to another,
/// i.e. using an 'as' expression.
///
/// \param t1 The potential source type of the conversion.
///
/// \param t2 The potential destination type of the conversion.
///
/// \param dc The context of the conversion.
///
/// \returns true if \c t1 can be explicitly converted to \c t2.
bool isExplicitlyConvertibleTo(Type t1, Type t2, DeclContext *dc);

/// Determine whether one type is bridged to another type.
///
/// \param t1 The potential source type of the conversion.
///
/// \param t2 The potential destination type of the conversion.
///
/// \param dc The context of the conversion.
///
/// \param unwrappedIUO If non-null, will be set to indicate whether the
/// conversion force-unwrapped an implicitly-unwrapped optional.
///
/// \returns true if \c t1 can be explicitly converted to \c t2.
bool isObjCBridgedTo(Type t1, Type t2, DeclContext *dc,
                     bool *unwrappedIUO = nullptr);

/// Return true if performing a checked cast from one type to another
/// with the "as!" operator could possibly succeed.
///
/// \param t1 The potential source type of the cast.
///
/// \param t2 The potential destination type of the cast.
///
/// \param dc The context of the cast.
///
/// \returns true if a checked cast from \c t1 to \c t2 may succeed, and
/// false if it will certainly fail, e.g. because the types are unrelated.
bool checkedCastMaySucceed(Type t1, Type t2, DeclContext *dc);

/// Determine whether a constraint of the given kind can be satisfied
/// by the two types.
///
/// \param t1 The first type of the constraint.
///
/// \param t2 The second type of the constraint.
///
/// \param openArchetypes If true, archetypes are replaced with type
/// variables, and the result can be interpreted as whether or not the
/// two types can possibly equal at runtime.
///
/// \param dc The context of the conversion.
///
/// \param unwrappedIUO   If non-null, will be set to \c true if the coercion
/// or bridge operation force-unwraps an implicitly-unwrapped optional.
///
/// \returns true if \c t1 and \c t2 satisfy the constraint.
bool typesSatisfyConstraint(Type t1, Type t2, bool openArchetypes,
                            constraints::ConstraintKind kind, DeclContext *dc,
                            bool *unwrappedIUO = nullptr);

/// If the inputs to an apply expression use a consistent "sugar" type
/// (that is, a typealias or shorthand syntax) equivalent to the result type
/// of the function, set the result type of the expression to that sugar type.
Expr *substituteInputSugarTypeForResult(ApplyExpr *E);

void typeCheckASTNode(ASTNode &node, DeclContext *DC,
                      bool LeaveBodyUnchecked = false);

/// Try to apply the function builder transform of the given builder type
/// to the body of the function.
///
/// \returns \c None if the builder transformation cannot be applied at all,
/// e.g., because of a \c return statement. Otherwise, returns either the
/// fully type-checked body of the function (on success) or a \c nullptr
/// value if an error occurred while type checking the transformed body.
Optional<BraceStmt *> applyFunctionBuilderBodyTransform(FuncDecl *func,
                                                        Type builderType);

/// Find the return statements within the body of the given function.
std::vector<ReturnStmt *> findReturnStatements(AnyFunctionRef fn);

bool typeCheckClosureBody(ClosureExpr *closure);

bool typeCheckTapBody(TapExpr *expr, DeclContext *DC);

Type typeCheckParameterDefault(Expr *&defaultValue, DeclContext *DC,
                               Type paramType, bool isAutoClosure);

void typeCheckTopLevelCodeDecl(TopLevelCodeDecl *TLCD);

void typeCheckDecl(Decl *D);

void addImplicitDynamicAttribute(Decl *D);
void checkDeclAttributes(Decl *D);
void checkParameterAttributes(ParameterList *params);

Type checkReferenceOwnershipAttr(VarDecl *D, Type interfaceType,
                                 ReferenceOwnershipAttr *attr);

/// Infer default value witnesses for all requirements in the given protocol.
void inferDefaultWitnesses(ProtocolDecl *proto);

/// For a generic requirement in a protocol, make sure that the requirement
/// set didn't add any requirements to Self or its associated types.
void checkProtocolSelfRequirements(ValueDecl *decl);

/// All generic parameters of a generic function must be referenced in the
/// declaration's type, otherwise we have no way to infer them.
void checkReferencedGenericParams(GenericContext *dc);

/// Construct a new generic environment for the given declaration context.
///
/// \param paramSource The source of generic info: either a generic parameter
/// list or a generic context with a \c where clause dependent on outer
/// generic parameters.
///
/// \param dc The declaration context in which to perform the validation.
///
/// \param outerSignature The generic signature of the outer
/// context, if not available as part of the \c dc argument (used
/// for SIL parsing).
///
/// \param allowConcreteGenericParams Whether or not to allow
/// same-type constraints between generic parameters and concrete types.
///
/// \param additionalRequirements Additional requirements to add
/// directly to the GSB.
///
/// \param inferenceSources Additional types to infer requirements from.
///
/// \returns the resulting generic signature.
GenericSignature
checkGenericSignature(GenericParamSource paramSource, DeclContext *dc,
                      GenericSignature outerSignature,
                      bool allowConcreteGenericParams,
                      SmallVector<Requirement, 2> additionalRequirements = {},
                      SmallVector<TypeLoc, 2> inferenceSources = {});

/// Create a text string that describes the bindings of generic parameters
/// that are relevant to the given set of types, e.g.,
/// "[with T = Bar, U = Wibble]".
///
/// \param types The types that will be scanned for generic type parameters,
/// which will be used in the resulting type.
///
/// \param genericParams The generic parameters to use to resugar any
/// generic parameters that occur within the types.
///
/// \param substitutions The generic parameter -> generic argument
/// substitutions that will have been applied to these types.
/// These are used to produce the "parameter = argument" bindings in the test.
std::string gatherGenericParamBindingsText(
    ArrayRef<Type> types, TypeArrayView<GenericTypeParamType> genericParams,
    TypeSubstitutionFn substitutions);

/// Check the given set of generic arguments against the requirements in a
/// generic signature.
///
/// \param dc The context in which the generic arguments should be checked.
/// \param loc The location at which any diagnostics should be emitted.
/// \param noteLoc The location at which any notes will be printed.
/// \param owner The type that owns the generic signature.
/// \param genericParams The generic parameters being substituted.
/// \param requirements The requirements against which the generic arguments
/// should be checked.
/// \param substitutions Substitutions from interface types of the signature.
RequirementCheckResult checkGenericArguments(
    DeclContext *dc, SourceLoc loc, SourceLoc noteLoc, Type owner,
    TypeArrayView<GenericTypeParamType> genericParams,
    ArrayRef<Requirement> requirements, TypeSubstitutionFn substitutions,
    SubstOptions options = None);

bool checkContextualRequirements(GenericTypeDecl *decl,
                                 Type parentTy,
                                 SourceLoc loc,
                                 DeclContext *dc);

/// Add any implicitly-defined constructors required for the given
/// struct or class.
void addImplicitConstructors(NominalTypeDecl *typeDecl);

/// Fold the given sequence expression into an (unchecked) expression
/// tree.
Expr *foldSequence(SequenceExpr *expr, DeclContext *dc);

/// Given an pre-folded expression, find LHS from the expression if a binary
/// operator \c name appended to the expression.
Expr *findLHS(DeclContext *DC, Expr *E, Identifier name);

/// Type check the given expression.
///
/// \param expr The expression to type-check, which will be modified in
/// place.
///
/// \param convertTypePurpose When convertType is specified, this indicates
/// what the conversion is doing.  This allows diagnostics generation to
/// produce more specific and helpful error messages when the conversion fails
/// to be possible.
///
/// \param convertType The type that the expression is being converted to,
/// or null if the expression is standalone.
///
/// \param options Options that control how type checking is performed.
///
/// \returns The type of the top-level expression, or Type() if an
///          error occurred.
Type typeCheckExpression(Expr *&expr, DeclContext *dc,
                         Type convertType = Type(),
                         ContextualTypePurpose convertTypePurpose = CTP_Unused,
                         TypeCheckExprOptions options = TypeCheckExprOptions());

Optional<constraints::SolutionApplicationTarget>
typeCheckExpression(constraints::SolutionApplicationTarget &target,
                    TypeCheckExprOptions options = TypeCheckExprOptions());

/// Return the type of operator function for specified LHS, or a null
/// \c Type on error.
FunctionType *getTypeOfCompletionOperator(DeclContext *DC, Expr *LHS,
                                          Identifier opName,
                                          DeclRefKind refKind,
                                          ConcreteDeclRef &refdDecl);

/// Type check the given expression and provide results back to code completion
/// via specified callback.
///
/// This method is designed to be used for code completion which means that
/// it doesn't mutate given expression, even if there is a single valid
/// solution, and constraint solver is allowed to produce partially correct
/// solutions. Such solutions can have any number of holes in them.
///
/// \returns `true` if target was applicable and it was possible to infer
/// types for code completion, `false` othrewise.
bool typeCheckForCodeCompletion(
    constraints::SolutionApplicationTarget &target,
    llvm::function_ref<void(const constraints::Solution &)> callback);

/// Check the key-path expression.
///
/// Returns the type of the last component of the key-path.
Optional<Type> checkObjCKeyPathExpr(DeclContext *dc, KeyPathExpr *expr,
                                    bool requireResultType = false);

/// Type check whether the given type declaration includes members of
/// unsupported recursive value types.
///
/// \param decl The declaration to be type-checked. This process will not
/// modify the declaration.
void checkDeclCircularity(NominalTypeDecl *decl);

/// Type check whether the given switch statement exhaustively covers
/// its domain.
///
/// \param stmt The switch statement to be type-checked.  No modification of
/// the statement occurs.
/// \param DC The decl context containing \p stmt.
/// \param limitChecking The checking process relies on the switch statement
/// being well-formed.  If it is not, pass true to this flag to run a limited
/// form of analysis.
void checkSwitchExhaustiveness(const SwitchStmt *stmt, const DeclContext *DC,
                               bool limitChecking);

/// Type check the given expression as a condition, which converts
/// it to a logic value.
///
/// \param expr The expression to type-check, which will be modified in place
/// to return a logic value (builtin i1).
///
/// \returns true if an error occurred, false otherwise.
bool typeCheckCondition(Expr *&expr, DeclContext *dc);

/// Determine the semantics of a checked cast operation.
///
/// \param fromType       The source type of the cast.
/// \param toType         The destination type of the cast.
/// \param dc             The context of the cast.
/// \param diagLoc        The location at which to report diagnostics.
/// \param fromExpr       The expression describing the input operand.
/// \param diagToRange    The source range of the destination type.
///
/// \returns a CheckedCastKind indicating the semantics of the cast. If the
/// cast is invalid, Unresolved is returned. If the cast represents an implicit
/// conversion, Coercion is returned.
CheckedCastKind typeCheckCheckedCast(Type fromType, Type toType,
                                     CheckedCastContextKind ctxKind,
                                     DeclContext *dc, SourceLoc diagLoc,
                                     Expr *fromExpr, SourceRange diagToRange);

/// Find the Objective-C class that bridges between a value of the given
/// dynamic type and the given value type.
///
/// \param dc The declaration context from which we will look for
/// bridging.
///
/// \param dynamicType A dynamic type from which we are bridging. Class and
/// Objective-C protocol types can be used for bridging.
///
/// \param valueType The value type being queried, e.g., String.
///
/// \returns the Objective-C class type that represents the value
/// type as an Objective-C class, e.g., \c NSString represents \c
/// String, or a null type if there is no such type or if the
/// dynamic type isn't something we can start from.
Type getDynamicBridgedThroughObjCClass(DeclContext *dc, Type dynamicType,
                                       Type valueType);

/// Resolve ambiguous pattern/expr productions inside a pattern using
/// name lookup information. Must be done before type-checking the pattern.
Pattern *resolvePattern(Pattern *P, DeclContext *dc, bool isStmtCondition);

/// Type check the given pattern.
///
/// \returns the type of the pattern, which may be an error type if an
/// unrecoverable error occurred. If the options permit it, the type may
/// involve \c UnresolvedType (for patterns with no type information) and
/// unbound generic types.
Type typeCheckPattern(ContextualPattern pattern);

bool typeCheckCatchPattern(CaseStmt *S, DeclContext *dc);

/// Coerce a pattern to the given type.
///
/// \param pattern The contextual pattern.
/// \param type the type to coerce the pattern to.
/// \param options Options that control the coercion.
///
/// \returns the coerced pattern, or nullptr if the coercion failed.
Pattern *coercePatternToType(ContextualPattern pattern, Type type,
                             TypeResolutionOptions options);
bool typeCheckExprPattern(ExprPattern *EP, DeclContext *DC, Type type);

/// Coerce the specified parameter list of a ClosureExpr to the specified
/// contextual type.
void coerceParameterListToType(ParameterList *P, ClosureExpr *CE,
                               AnyFunctionType *FN);

/// Type-check an initialized variable pattern declaration.
bool typeCheckBinding(Pattern *&P, Expr *&Init, DeclContext *DC,
                      Type patternType,
                      PatternBindingDecl *PBD = nullptr,
                      unsigned patternNumber = 0);
bool typeCheckPatternBinding(PatternBindingDecl *PBD, unsigned patternNumber,
                             Type patternType = Type());

/// Type-check a for-each loop's pattern binding and sequence together.
///
/// \returns true if a failure occurred.
bool typeCheckForEachBinding(DeclContext *dc, ForEachStmt *stmt);

/// Compute the set of captures for the given function or closure.
void computeCaptures(AnyFunctionRef AFR);

/// Check for invalid captures from stored property initializers.
void checkPatternBindingCaptures(IterableDeclContext *DC);

/// Change the context of closures in the given initializer
/// expression to the given context.
void contextualizeInitializer(Initializer *DC, Expr *init);
void contextualizeTopLevelCode(TopLevelCodeDecl *TLCD);

/// Retrieve the default type for the given protocol.
///
/// Some protocols, particularly those that correspond to literals, have
/// default types associated with them. This routine retrieves that default
/// type.
///
/// \returns the default type, or null if there is no default type for
/// this protocol.
Type getDefaultType(ProtocolDecl *protocol, DeclContext *dc);

/// Coerce the given expression to materializable type, if it
/// isn't already.
Expr *coerceToRValue(
    ASTContext &Context, Expr *expr,
    llvm::function_ref<Type(Expr *)> getType =
        [](Expr *expr) { return expr->getType(); },
    llvm::function_ref<void(Expr *, Type)> setType =
        [](Expr *expr, Type type) { expr->setType(type); });

/// Add implicit load expression to given AST, this is sometimes
/// more complicated than simplify wrapping given root in newly created
/// `LoadExpr`, because `ForceValueExpr` and `ParenExpr` supposed to appear
/// only at certain positions in AST.
Expr *addImplicitLoadExpr(
    ASTContext &Context, Expr *expr,
    std::function<Type(Expr *)> getType = [](Expr *E) { return E->getType(); },
    std::function<void(Expr *, Type)> setType =
        [](Expr *E, Type type) { E->setType(type); });

/// Determine whether the given type contains the given protocol.
///
/// \param DC The context in which to check conformance. This affects, for
/// example, extension visibility.
///
/// \returns the conformance, if \c T conforms to the protocol \c Proto, or
/// an empty optional.
ProtocolConformanceRef containsProtocol(Type T, ProtocolDecl *Proto,
                                        DeclContext *DC,
                                        bool skipConditionalRequirements=false);

/// Determine whether the given type conforms to the given protocol.
///
/// Unlike subTypeOfProtocol(), this will return false for existentials of
/// non-self conforming protocols.
///
/// \param DC The context in which to check conformance. This affects, for
/// example, extension visibility.
///
/// \param ComplainLoc If valid, then this function will emit diagnostics if
/// T does not conform to the given protocol. The primary diagnostic will
/// be placed at this location, with notes for each of the protocol
/// requirements not satisfied.
///
/// \returns The protocol conformance, if \c T conforms to the
/// protocol \c Proto, or \c None.
ProtocolConformanceRef conformsToProtocol(Type T, ProtocolDecl *Proto,
                                          DeclContext *DC,
                                          SourceLoc ComplainLoc = SourceLoc());

/// This is similar to \c conformsToProtocol, but returns \c true for cases where
/// the type \p T could be dynamically cast to \p Proto protocol, such as a non-final
/// class where a subclass conforms to \p Proto.
///
/// \param DC The context in which to check conformance. This affects, for
/// example, extension visibility.
///
///
/// \returns True if \p T conforms to the protocol \p Proto, false otherwise.
bool couldDynamicallyConformToProtocol(Type T, ProtocolDecl *Proto,
                                       DeclContext *DC);
/// Completely check the given conformance.
void checkConformance(NormalProtocolConformance *conformance);

/// Check all of the conformances in the given context.
void checkConformancesInContext(IterableDeclContext *idc);

/// Check that the type of the given property conforms to NSCopying.
ProtocolConformanceRef checkConformanceToNSCopying(VarDecl *var);

/// Derive an implicit declaration to satisfy a requirement of a derived
/// protocol conformance.
///
/// \param DC           The declaration context where the conformance was
///                     defined, either the type itself or an extension
/// \param TypeDecl     The type for which the requirement is being derived.
/// \param Requirement  The protocol requirement.
///
/// \returns nullptr if the derivation failed, or the derived declaration
///          if it succeeded. If successful, the derived declaration is added
///          to TypeDecl's body.
ValueDecl *deriveProtocolRequirement(DeclContext *DC,
                                     NominalTypeDecl *TypeDecl,
                                     ValueDecl *Requirement);

/// Derive an implicit type witness for the given associated type in
/// the conformance of the given nominal type to some known
/// protocol.
std::pair<Type, TypeDecl *>
deriveTypeWitness(DeclContext *DC, NominalTypeDecl *nominal,
                  AssociatedTypeDecl *assocType);

/// \name Name lookup
///
/// Routines that perform name lookup.
///
/// @{

/// Perform unqualified name lookup at the given source location
/// within a particular declaration context.
///
/// \param dc The declaration context in which to perform name lookup.
/// \param name The name of the entity to look for.
/// \param loc The source location at which name lookup occurs.
/// \param options Options that control name lookup.
LookupResult lookupUnqualified(
    DeclContext *dc, DeclNameRef name, SourceLoc loc,
    NameLookupOptions options = defaultUnqualifiedLookupOptions);

/// Perform unqualified type lookup at the given source location
/// within a particular declaration context.
///
/// \param dc The declaration context in which to perform name lookup.
/// \param name The name of the entity to look for.
/// \param loc The source location at which name lookup occurs.
/// \param options Options that control name lookup.
LookupResult lookupUnqualifiedType(
    DeclContext *dc, DeclNameRef name, SourceLoc loc,
    NameLookupOptions options = defaultUnqualifiedLookupOptions);

/// Lookup a member in the given type.
///
/// \param dc The context that needs the member.
/// \param type The type in which we will look for a member.
/// \param name The name of the member to look for.
/// \param options Options that control name lookup.
///
/// \returns The result of name lookup.
LookupResult
lookupMember(DeclContext *dc, Type type, DeclNameRef name,
             NameLookupOptions options = defaultMemberLookupOptions);

/// Look up a member type within the given type.
///
/// This routine looks for member types with the given name within the
/// given type.
///
/// \param dc The context that needs the member.
/// \param type The type in which we will look for a member type.
/// \param name The name of the member to look for.
/// \param options Options that control name lookup.
///
/// \returns The result of name lookup.
LookupTypeResult
lookupMemberType(DeclContext *dc, Type type, DeclNameRef name,
                 NameLookupOptions options = defaultMemberTypeLookupOptions);

/// Given an expression that's known to be an infix operator,
/// look up its precedence group.
PrecedenceGroupDecl *lookupPrecedenceGroupForInfixOperator(DeclContext *dc,
                                                           Expr *op);

PrecedenceGroupLookupResult
lookupPrecedenceGroup(DeclContext *dc, Identifier name, SourceLoc nameLoc);

enum class UnsupportedMemberTypeAccessKind : uint8_t {
  None,
  TypeAliasOfUnboundGeneric,
  TypeAliasOfExistential,
  AssociatedTypeOfUnboundGeneric,
  AssociatedTypeOfExistential
};

/// Check whether the given declaration can be written as a
/// member of the given base type.
UnsupportedMemberTypeAccessKind
isUnsupportedMemberTypeAccess(Type type, TypeDecl *typeDecl);

/// @}

/// \name Overload resolution
///
/// Routines that perform overload resolution or provide diagnostics related
/// to overload resolution.
/// @{

/// Compare two declarations to determine whether one is more specialized
/// than the other.
///
/// A declaration is more specialized than another declaration if its type
/// is a subtype of the other declaration's type (ignoring the 'self'
/// parameter of function declarations) and if
Comparison compareDeclarations(DeclContext *dc, ValueDecl *decl1,
                               ValueDecl *decl2);

/// Build a type-checked reference to the given value.
Expr *buildCheckedRefExpr(VarDecl *D, DeclContext *UseDC, DeclNameLoc nameLoc,
                          bool Implicit);

/// Build a reference to a declaration, where name lookup returned
/// the given set of declarations.
Expr *buildRefExpr(ArrayRef<ValueDecl *> Decls, DeclContext *UseDC,
                   DeclNameLoc NameLoc, bool Implicit,
                   FunctionRefKind functionRefKind);
/// @}

/// Retrieve a specific, known protocol.
///
/// \param loc The location at which we need to look for the protocol.
/// \param kind The known protocol we're looking for.
///
/// \returns null if the protocol is not available. This represents a
/// problem with the Standard Library.
ProtocolDecl *getProtocol(ASTContext &ctx, SourceLoc loc,
                          KnownProtocolKind kind);

/// Retrieve the literal protocol for the given expression.
///
/// \returns the literal protocol, if known and available, or null if the
/// expression does not have an associated literal protocol.
ProtocolDecl *getLiteralProtocol(ASTContext &ctx, Expr *expr);

DeclName getObjectLiteralConstructorName(ASTContext &ctx,
                                         ObjectLiteralExpr *expr);

/// Get the module appropriate for looking up standard library types.
///
/// This is "Swift", if that module is imported, or the current module if
/// we're parsing the standard library.
ModuleDecl *getStdlibModule(const DeclContext *dc);

/// \name Resilience diagnostics
bool diagnoseInlinableDeclRef(SourceLoc loc, ConcreteDeclRef declRef,
                              const DeclContext *DC, FragileFunctionKind Kind);

Expr *buildDefaultInitializer(Type type);

bool diagnoseInlinableDeclRefAccess(SourceLoc loc, const ValueDecl *D,
                                    const DeclContext *DC,
                                    FragileFunctionKind Kind);

/// Given that a declaration is used from a particular context which
/// exposes it in the interface of the current module, diagnose if it cannot
/// reasonably be shared.
bool diagnoseDeclRefExportability(SourceLoc loc, ConcreteDeclRef declRef,
                                  const DeclContext *DC,
                                  FragileFunctionKind fragileKind);

/// Given that a type is used from a particular context which
/// exposes it in the interface of the current module, diagnose if its
/// generic arguments require the use of conformances that cannot reasonably
/// be shared.
///
/// This method \e only checks how generic arguments are used; it is assumed
/// that the declarations involved have already been checked elsewhere.
void diagnoseGenericTypeExportability(SourceLoc loc, Type type,
                                      const DeclContext *DC);

/// \name Availability checking
///
/// Routines that perform API availability checking and type checking of
/// potentially unavailable API elements
/// @{

/// Returns true if the availability of the witness
/// is sufficient to safely conform to the requirement in the context
/// the provided conformance. On return, requiredAvailability holds th
/// availability levels required for conformance.
bool
isAvailabilitySafeForConformance(ProtocolDecl *proto, ValueDecl *requirement,
                                 ValueDecl *witness, DeclContext *dc,
                                 AvailabilityContext &requiredAvailability);

/// Returns an over-approximation of the range of operating system versions
/// that could the passed-in location could be executing upon for
/// the target platform. If MostRefined != nullptr, set to the most-refined
/// TRC found while approximating.
AvailabilityContext overApproximateAvailabilityAtLocation(
    SourceLoc loc, const DeclContext *DC,
    const TypeRefinementContext **MostRefined = nullptr);

/// Walk the AST to build the hierarchy of TypeRefinementContexts
void buildTypeRefinementContextHierarchy(SourceFile &SF);

/// Build the hierarchy of TypeRefinementContexts for the entire
/// source file, if it has not already been built. Returns the root
/// TypeRefinementContext for the source file.
TypeRefinementContext *getOrBuildTypeRefinementContext(SourceFile *SF);

/// Returns a diagnostic indicating why the declaration cannot be annotated
/// with an @available() attribute indicating it is potentially unavailable
/// or None if this is allowed.
Optional<Diag<>>
diagnosticIfDeclCannotBePotentiallyUnavailable(const Decl *D);

/// Checks whether a declaration is available when referred to at the given
/// location (this reference location must be in the passed-in
/// reference DeclContext).
/// If the declaration is available, return true.
/// If the declaration is not available, return false and write the
/// declaration's availability info to the out parameter
/// \p OutAvailableRange.
bool isDeclAvailable(const Decl *D, SourceLoc referenceLoc,
                     const DeclContext *referenceDC,
                     AvailabilityContext &OutAvailableRange);

/// Checks whether a declaration should be considered unavailable when
/// referred to at the given location and, if so, returns the reason why the
/// declaration is unavailable. Returns None is the declaration is
/// definitely available.
Optional<UnavailabilityReason>
checkDeclarationAvailability(const Decl *D, SourceLoc referenceLoc,
                             const DeclContext *referenceDC);

/// Checks an "ignored" expression to see if it's okay for it to be ignored.
///
/// An ignored expression is one that is not nested within a larger
/// expression or statement.
void checkIgnoredExpr(Expr *E);

// Emits a diagnostic, if necessary, for a reference to a declaration
// that is potentially unavailable at the given source location.
void diagnosePotentialUnavailability(const ValueDecl *D,
                                     SourceRange ReferenceRange,
                                     const DeclContext *ReferenceDC,
                                     const UnavailabilityReason &Reason);

// Emits a diagnostic, if necessary, for a reference to a declaration
// that is potentially unavailable at the given source location, using
// Name as the diagnostic name.
void diagnosePotentialUnavailability(const Decl *D, DeclName Name,
                                     SourceRange ReferenceRange,
                                     const DeclContext *ReferenceDC,
                                     const UnavailabilityReason &Reason);

void
diagnosePotentialOpaqueTypeUnavailability(SourceRange ReferenceRange,
                                          const DeclContext *ReferenceDC,
                                          const UnavailabilityReason &Reason);

/// Emits a diagnostic for a reference to a storage accessor that is
/// potentially unavailable.
void diagnosePotentialAccessorUnavailability(
    const AccessorDecl *Accessor, SourceRange ReferenceRange,
    const DeclContext *ReferenceDC, const UnavailabilityReason &Reason,
    bool ForInout);

/// Returns the availability attribute indicating deprecation if the
/// declaration is deprecated or null otherwise.
const AvailableAttr *getDeprecated(const Decl *D);

/// Emits a diagnostic for a reference to a declaration that is deprecated.
/// Callers can provide a lambda that adds additional information (such as a
/// fixit hint) to the deprecation diagnostic, if it is emitted.
void diagnoseIfDeprecated(SourceRange SourceRange,
                          const DeclContext *ReferenceDC,
                          const ValueDecl *DeprecatedDecl,
                          const ApplyExpr *Call);
/// @}

/// If LangOptions::DebugForbidTypecheckPrefix is set and the given decl
/// name starts with that prefix, an llvm fatal_error is triggered.
/// This is for testing purposes.
void checkForForbiddenPrefix(ASTContext &C, DeclBaseName Name);

/// Check error handling in the given type-checked top-level code.
void checkTopLevelEffects(TopLevelCodeDecl *D);
void checkFunctionEffects(AbstractFunctionDecl *D);
void checkInitializerEffects(Initializer *I, Expr *E);
void checkEnumElementEffects(EnumElementDecl *D, Expr *expr);
<<<<<<< HEAD
void checkPropertyWrapperEffects(PatternBindingDecl *binding,
                                       Expr *expr);
void checkFunctionBodyCompilerEvaluable(AbstractFunctionDecl *D);
=======
void checkPropertyWrapperEffects(PatternBindingDecl *binding, Expr *expr);
>>>>>>> 76a71600

/// If an expression references 'self.init' or 'super.init' in an
/// initializer context, returns the implicit 'self' decl of the constructor.
/// Otherwise, return nil.
VarDecl *getSelfForInitDelegationInConstructor(DeclContext *DC,
                                               UnresolvedDotExpr *UDE);

/// Diagnose assigning variable to itself.
bool diagnoseSelfAssignment(const Expr *E);

/// Builds a string representing a "default" generic argument list for
/// \p typeDecl. In general, this means taking the bound of each generic
/// parameter. The \p getPreferredType callback can be used to provide a
/// different type from the bound.
///
/// It may not always be possible to find a single appropriate type for a
/// particular parameter (say, if it has two bounds). In this case, an
/// Xcode-style placeholder will be used instead.
///
/// Returns true if the arguments list could be constructed, false if for
/// some reason it could not.
bool getDefaultGenericArgumentsString(
    SmallVectorImpl<char> &buf, const GenericTypeDecl *typeDecl,
    llvm::function_ref<Type(const GenericTypeParamDecl *)> getPreferredType =
        [](const GenericTypeParamDecl *) { return Type(); });

/// Attempt to omit needless words from the name of the given declaration.
Optional<DeclName> omitNeedlessWords(AbstractFunctionDecl *afd);

/// Attempt to omit needless words from the name of the given declaration.
Optional<Identifier> omitNeedlessWords(VarDecl *var);

/// Calculate edit distance between declaration names.
unsigned getCallEditDistance(DeclNameRef writtenName, DeclName correctedName,
                             unsigned maxEditDistance);

enum : unsigned {
  /// Never consider a candidate that's this distance away or worse.
  UnreasonableCallEditDistance = 8,

  /// Don't consider candidates that score worse than the given distance
  /// from the best candidate.
  MaxCallEditDistanceFromBestCandidate = 1
};

/// Check for a typo correction.
void performTypoCorrection(DeclContext *DC, DeclRefKind refKind,
                           Type baseTypeOrNull,
                           NameLookupOptions lookupOptions,
                           TypoCorrectionResults &corrections,
                           GenericSignatureBuilder *gsb = nullptr,
                           unsigned maxResults = 4);

/// Check if the given decl has a @_semantics attribute that gives it
/// special case type-checking behavior.
DeclTypeCheckingSemantics getDeclTypeCheckingSemantics(ValueDecl *decl);

/// Infers the differentiability parameter indices for the given
/// original or derivative `AbstractFunctionDecl`.
///
/// The differentiability parameters are inferred to be:
/// - All parameters of the function that conform to `Differentiable`.
/// - If the function result type is a function type (i.e. the function has
///   a curried method type), then also all parameters of the function result
///   type that conform to `Differentiable`.
///
/// Used by `@differentiable` and `@derivative` attribute type-checking.
IndexSubset *
inferDifferentiabilityParameters(AbstractFunctionDecl *AFD,
                                 GenericEnvironment *derivativeGenEnv);

/// Require that the library intrinsics for working with Optional<T>
/// exist.
bool requireOptionalIntrinsics(ASTContext &ctx, SourceLoc loc);

/// Require that the library intrinsics for working with
/// UnsafeMutablePointer<T> exist.
bool requirePointerArgumentIntrinsics(ASTContext &ctx, SourceLoc loc);

/// Require that the library intrinsics for creating
/// array literals exist.
bool requireArrayLiteralIntrinsics(ASTContext &ctx, SourceLoc loc);

/// Gets the \c UnresolvedMemberExpr at the base of a chain of member accesses.
/// If \c expr is not part of a member chain or the base is something other than
/// an \c UnresolvedMemberExpr, \c nullptr is returned.
UnresolvedMemberExpr *getUnresolvedMemberChainBase(Expr *expr);

/// Checks whether a function builder type has a well-formed function builder
/// method with the given name. If provided and non-empty, the argument labels
/// are verified against any candidates.
bool typeSupportsBuilderOp(Type builderType, DeclContext *dc, Identifier fnName,
                           ArrayRef<Identifier> argLabels = {},
                           SmallVectorImpl<ValueDecl *> *allResults = nullptr);
}; // namespace TypeChecker

/// Temporary on-stack storage and unescaping for encoded diagnostic
/// messages.
///
///
class EncodedDiagnosticMessage {
  llvm::SmallString<128> Buf;

public:
  /// \param S A string with an encoded message
  EncodedDiagnosticMessage(StringRef S)
      : Message(Lexer::getEncodedStringSegment(S, Buf, true, true, ~0U)) {}

  /// The unescaped message to display to the user.
  const StringRef Message;
};

/// Returns the protocol requirement kind of the given declaration.
/// Used in diagnostics.
///
/// Asserts that the given declaration is a protocol requirement.
diag::RequirementKind getProtocolRequirementKind(ValueDecl *Requirement);

/// Returns true if the given method is an valid implementation of a
/// @dynamicCallable attribute requirement. The method is given to be defined
/// as one of the following: `dynamicallyCall(withArguments:)` or
/// `dynamicallyCall(withKeywordArguments:)`.
bool isValidDynamicCallableMethod(FuncDecl *decl, DeclContext *DC,
                                  bool hasKeywordArguments);

/// Returns true if the given subscript method is an valid implementation of
/// the `subscript(dynamicMember:)` requirement for @dynamicMemberLookup.
/// The method is given to be defined as `subscript(dynamicMember:)`.
bool isValidDynamicMemberLookupSubscript(SubscriptDecl *decl, DeclContext *DC,
                                         bool ignoreLabel = false);

/// Returns true if the given subscript method is an valid implementation of
/// the `subscript(dynamicMember:)` requirement for @dynamicMemberLookup.
/// The method is given to be defined as `subscript(dynamicMember:)` which
/// takes a single non-variadic parameter that conforms to
/// `ExpressibleByStringLiteral` protocol.
bool isValidStringDynamicMemberLookup(SubscriptDecl *decl, DeclContext *DC,
                                      bool ignoreLabel = false);

/// Returns true if the given subscript method is an valid implementation of
/// the `subscript(dynamicMember: {Writable}KeyPath<...>)` requirement for
/// @dynamicMemberLookup.
/// The method is given to be defined as `subscript(dynamicMember:)` which
/// takes a single non-variadic parameter of `{Writable}KeyPath<T, U>` type.
bool isValidKeyPathDynamicMemberLookup(SubscriptDecl *decl,
                                       bool ignoreLabel = false);

/// Compute the wrapped value type for the given property that has attached
/// property wrappers, when the backing storage is known to have the given type.
///
/// \param var A property that has attached property wrappers.
/// \param backingStorageType The type of the backing storage property.
/// \param limit How many levels of unwrapping to perform, where 0 means to return the
/// \c backingStorageType directly and the maximum is the number of attached property wrappers
/// (which will produce the original property type). If not specified, defaults to the maximum.
Type computeWrappedValueType(VarDecl *var, Type backingStorageType,
                             Optional<unsigned> limit = None);

/// Build a call to the init(wrappedValue:) initializers of the property
/// wrappers, filling in the given \c value as the original value. Optionally
/// pass a callback that will get invoked with the innermost init(wrappedValue:)
/// call.
Expr *buildPropertyWrapperWrappedValueCall(
    VarDecl *var, Type backingStorageType, Expr *value, bool ignoreAttributeArgs,
    llvm::function_ref<void(ApplyExpr *)> callback = [](ApplyExpr *) {});

/// Whether an overriding declaration requires the 'override' keyword.
enum class OverrideRequiresKeyword {
  /// The keyword is never required.
  Never,
  /// The keyword is always required.
  Always,
  /// The keyword can be implicit; it is not required.
  Implicit,
};

/// Determine whether overriding the given declaration requires a keyword.
OverrideRequiresKeyword overrideRequiresKeyword(ValueDecl *overridden);

/// Compute the type of a member that will be used for comparison when
/// performing override checking.
Type getMemberTypeForComparison(const ValueDecl *member,
                                const ValueDecl *derivedDecl = nullptr);

/// Determine whether the given declaration is an override by comparing type
/// information.
bool isOverrideBasedOnType(const ValueDecl *decl, Type declTy,
                           const ValueDecl *parentDecl, Type parentDeclTy);

/// Determine whether the given declaration is an operator defined in a
/// protocol. If \p type is not null, check specifically whether \p decl
/// could fulfill a protocol requirement for it.
bool isMemberOperator(FuncDecl *decl, Type type);

/// Returns `true` iff `AdditiveArithmetic` derived conformances are enabled.
bool isAdditiveArithmeticConformanceDerivationEnabled(SourceFile &SF);

/// Diagnose any Objective-C method overrides that aren't reflected
/// as overrides in Swift.
bool diagnoseUnintendedObjCMethodOverrides(SourceFile &sf);

/// Diagnose all conflicts between members that have the same
/// Objective-C selector in the same class.
///
/// \param sf The source file for which we are diagnosing conflicts.
///
/// \returns true if there were any conflicts diagnosed.
bool diagnoseObjCMethodConflicts(SourceFile &sf);

/// Diagnose any unsatisfied @objc optional requirements of
/// protocols that conflict with methods.
bool diagnoseObjCUnsatisfiedOptReqConflicts(SourceFile &sf);

/// Retrieve information about the given Objective-C method for
/// diagnostic purposes, to be used with OBJC_DIAG_SELECT in
/// DiagnosticsSema.def.
std::pair<unsigned, DeclName> getObjCMethodDiagInfo(
                                AbstractFunctionDecl *method);

bool areGenericRequirementsSatisfied(const DeclContext *DC,
                                     GenericSignature sig,
                                     SubstitutionMap Substitutions,
                                     bool isExtension);

/// Check for restrictions on the use of the @unknown attribute on a
/// case statement.
void checkUnknownAttrRestrictions(
    ASTContext &ctx, CaseStmt *caseBlock, bool &limitExhaustivityChecks);

/// Bind all of the pattern variables that occur within a case statement and
/// all of its case items to their "parent" pattern variables, forming chains
/// of variables with the same name.
///
/// Given a case such as:
/// \code
/// case .a(let x), .b(let x), .c(let x):
/// \endcode
///
/// Each case item contains a (different) pattern variable named.
/// "x". This function will set the "parent" variable of the
/// second and third "x" variables to the "x" variable immediately
/// to its left. A fourth "x" will be the body case variable,
/// whose parent will be set to the "x" within the final case
/// item.
///
/// Each of the "x" variables must eventually have the same type, and agree on
/// let vs. var. This function does not perform any of that validation, leaving
/// it to later stages.
void bindSwitchCasePatternVars(DeclContext *dc, CaseStmt *stmt);

/// Add notes suggesting the addition of 'async' or '@asyncHandler', as
/// appropriate, to a diagnostic for a function that isn't an async context.
void addAsyncNotes(FuncDecl *func);

/// Check actor isolation rules.
void checkActorIsolation(const Expr *expr, const DeclContext *dc);

} // end namespace swift

#endif<|MERGE_RESOLUTION|>--- conflicted
+++ resolved
@@ -1133,13 +1133,8 @@
 void checkFunctionEffects(AbstractFunctionDecl *D);
 void checkInitializerEffects(Initializer *I, Expr *E);
 void checkEnumElementEffects(EnumElementDecl *D, Expr *expr);
-<<<<<<< HEAD
-void checkPropertyWrapperEffects(PatternBindingDecl *binding,
-                                       Expr *expr);
+void checkPropertyWrapperEffects(PatternBindingDecl *binding, Expr *expr);
 void checkFunctionBodyCompilerEvaluable(AbstractFunctionDecl *D);
-=======
-void checkPropertyWrapperEffects(PatternBindingDecl *binding, Expr *expr);
->>>>>>> 76a71600
 
 /// If an expression references 'self.init' or 'super.init' in an
 /// initializer context, returns the implicit 'self' decl of the constructor.
