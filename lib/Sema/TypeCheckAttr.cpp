//===--- TypeCheckAttr.cpp - Type Checking for Attributes -----------------===//
//
// This source file is part of the Swift.org open source project
//
// Copyright (c) 2014 - 2017 Apple Inc. and the Swift project authors
// Licensed under Apache License v2.0 with Runtime Library Exception
//
// See https://swift.org/LICENSE.txt for license information
// See https://swift.org/CONTRIBUTORS.txt for the list of Swift project authors
//
//===----------------------------------------------------------------------===//
//
// This file implements semantic analysis for attributes.
//
//===----------------------------------------------------------------------===//

#include "MiscDiagnostics.h"
#include "TypeCheckObjC.h"
#include "TypeCheckType.h"
#include "TypeChecker.h"
#include "swift/AST/ASTVisitor.h"
#include "swift/AST/ClangModuleLoader.h"
#include "swift/AST/DiagnosticsParse.h"
#include "swift/AST/GenericEnvironment.h"
#include "swift/AST/GenericSignatureBuilder.h"
#include "swift/AST/ModuleNameLookup.h"
#include "swift/AST/NameLookup.h"
#include "swift/AST/NameLookupRequests.h"
#include "swift/AST/ParameterList.h"
#include "swift/AST/PropertyWrappers.h"
#include "swift/AST/SourceFile.h"
#include "swift/AST/TypeCheckRequests.h"
#include "swift/AST/Types.h"
#include "swift/Parse/Lexer.h"
#include "swift/Sema/IDETypeChecking.h"
#include "clang/Basic/CharInfo.h"
#include "llvm/Support/Debug.h"

using namespace swift;

namespace {
  /// This emits a diagnostic with a fixit to remove the attribute.
  template<typename ...ArgTypes>
  void diagnoseAndRemoveAttr(DiagnosticEngine &Diags, Decl *D,
                             DeclAttribute *attr, ArgTypes &&...Args) {
    assert(!D->hasClangNode() && "Clang importer propagated a bogus attribute");
    if (!D->hasClangNode()) {
      SourceLoc loc = attr->getLocation();
      assert(loc.isValid() && "Diagnosing attribute with invalid location");
      if (loc.isInvalid()) {
        loc = D->getLoc();
      }
      if (loc.isValid()) {
        Diags.diagnose(loc, std::forward<ArgTypes>(Args)...)
          .fixItRemove(attr->getRangeWithAt());
      }
    }

    attr->setInvalid();
  }

/// This visits each attribute on a decl.  The visitor should return true if
/// the attribute is invalid and should be marked as such.
class AttributeChecker : public AttributeVisitor<AttributeChecker> {
  ASTContext &Ctx;
  Decl *D;

public:
  AttributeChecker(Decl *D) : Ctx(D->getASTContext()), D(D) {}

  /// This emits a diagnostic with a fixit to remove the attribute.
  template<typename ...ArgTypes>
  void diagnoseAndRemoveAttr(DeclAttribute *attr, ArgTypes &&...Args) {
    ::diagnoseAndRemoveAttr(Ctx.Diags, D, attr,
                            std::forward<ArgTypes>(Args)...);
  }

  template <typename... ArgTypes>
  InFlightDiagnostic diagnose(ArgTypes &&... Args) const {
    return Ctx.Diags.diagnose(std::forward<ArgTypes>(Args)...);
  }

  /// Deleting this ensures that all attributes are covered by the visitor
  /// below.
  bool visitDeclAttribute(DeclAttribute *A) = delete;

#define IGNORED_ATTR(X) void visit##X##Attr(X##Attr *) {}
  IGNORED_ATTR(AlwaysEmitIntoClient)
  IGNORED_ATTR(HasInitialValue)
  IGNORED_ATTR(ClangImporterSynthesizedType)
  IGNORED_ATTR(Convenience)
  IGNORED_ATTR(Effects)
  IGNORED_ATTR(Exported)
  IGNORED_ATTR(ForbidSerializingReference)
  IGNORED_ATTR(HasStorage)
  IGNORED_ATTR(Inline)
  IGNORED_ATTR(ObjCBridged)
  IGNORED_ATTR(ObjCNonLazyRealization)
  IGNORED_ATTR(ObjCRuntimeName)
  IGNORED_ATTR(RawDocComment)
  IGNORED_ATTR(RequiresStoredPropertyInits)
  IGNORED_ATTR(RestatedObjCConformance)
  IGNORED_ATTR(Semantics)
  IGNORED_ATTR(ShowInInterface)
  IGNORED_ATTR(SILGenName)
  IGNORED_ATTR(StaticInitializeObjCMetadata)
  IGNORED_ATTR(SynthesizedProtocol)
  IGNORED_ATTR(Testable)
  IGNORED_ATTR(WeakLinked)
  IGNORED_ATTR(PrivateImport)
  IGNORED_ATTR(DisfavoredOverload)
  IGNORED_ATTR(ProjectedValueProperty)
  IGNORED_ATTR(ReferenceOwnership)
  // SWIFT_ENABLE_TENSORFLOW
  // TODO(TF-715): Allow @quoted on more decls.
  IGNORED_ATTR(Quoted)
#undef IGNORED_ATTR

  void visitAlignmentAttr(AlignmentAttr *attr) {
    // Alignment must be a power of two.
    auto value = attr->getValue();
    if (value == 0 || (value & (value - 1)) != 0)
      diagnose(attr->getLocation(), diag::alignment_not_power_of_two);
  }

  void visitBorrowedAttr(BorrowedAttr *attr) {
    // These criteria are the same preconditions laid out by
    // AbstractStorageDecl::requiresOpaqueModifyCoroutine().

    assert(!D->hasClangNode() && "@_borrowed on imported declaration?");

    if (D->getAttrs().hasAttribute<DynamicAttr>()) {
      diagnose(attr->getLocation(), diag::borrowed_with_objc_dynamic,
               D->getDescriptiveKind())
        .fixItRemove(attr->getRange());
      D->getAttrs().removeAttribute(attr);
      return;
    }

    auto dc = D->getDeclContext();
    auto protoDecl = dyn_cast<ProtocolDecl>(dc);
    if (protoDecl && protoDecl->isObjC()) {
      diagnose(attr->getLocation(), diag::borrowed_on_objc_protocol_requirement,
               D->getDescriptiveKind())
        .fixItRemove(attr->getRange());
      D->getAttrs().removeAttribute(attr);
      return;
    }
  }

  void visitTransparentAttr(TransparentAttr *attr);
  void visitMutationAttr(DeclAttribute *attr);
  void visitMutatingAttr(MutatingAttr *attr) { visitMutationAttr(attr); }
  void visitNonMutatingAttr(NonMutatingAttr *attr) { visitMutationAttr(attr); }
  void visitConsumingAttr(ConsumingAttr *attr) { visitMutationAttr(attr); }
  void visitDynamicAttr(DynamicAttr *attr);

  void visitIndirectAttr(IndirectAttr *attr) {
    if (auto caseDecl = dyn_cast<EnumElementDecl>(D)) {
      // An indirect case should have a payload.
      if (!caseDecl->hasAssociatedValues())
        diagnose(attr->getLocation(), diag::indirect_case_without_payload,
                 caseDecl->getName());
      // If the enum is already indirect, its cases don't need to be.
      else if (caseDecl->getParentEnum()->getAttrs()
                 .hasAttribute<IndirectAttr>())
        diagnose(attr->getLocation(), diag::indirect_case_in_indirect_enum);
    }
  }

  void visitWarnUnqualifiedAccessAttr(WarnUnqualifiedAccessAttr *attr) {
    if (!D->getDeclContext()->isTypeContext()) {
      diagnoseAndRemoveAttr(attr, diag::attr_methods_only, attr);
    }
  }

  void visitFinalAttr(FinalAttr *attr);
  void visitIBActionAttr(IBActionAttr *attr);
  void visitIBSegueActionAttr(IBSegueActionAttr *attr);
  void visitLazyAttr(LazyAttr *attr);
  void visitIBDesignableAttr(IBDesignableAttr *attr);
  void visitIBInspectableAttr(IBInspectableAttr *attr);
  void visitGKInspectableAttr(GKInspectableAttr *attr);
  void visitIBOutletAttr(IBOutletAttr *attr);
  void visitLLDBDebuggerFunctionAttr(LLDBDebuggerFunctionAttr *attr);
  void visitNSManagedAttr(NSManagedAttr *attr);
  void visitOverrideAttr(OverrideAttr *attr);
  void visitNonOverrideAttr(NonOverrideAttr *attr);
  void visitAccessControlAttr(AccessControlAttr *attr);
  void visitSetterAccessAttr(SetterAccessAttr *attr);
  bool visitAbstractAccessControlAttr(AbstractAccessControlAttr *attr);

  void visitObjCAttr(ObjCAttr *attr);
  void visitNonObjCAttr(NonObjCAttr *attr);
  void visitObjCMembersAttr(ObjCMembersAttr *attr);

  void visitOptionalAttr(OptionalAttr *attr);

  void visitAvailableAttr(AvailableAttr *attr);

  void visitCDeclAttr(CDeclAttr *attr);

  void visitDynamicCallableAttr(DynamicCallableAttr *attr);

  void visitDynamicMemberLookupAttr(DynamicMemberLookupAttr *attr);

  void visitNSCopyingAttr(NSCopyingAttr *attr);
  void visitRequiredAttr(RequiredAttr *attr);
  void visitRethrowsAttr(RethrowsAttr *attr);

  void checkApplicationMainAttribute(DeclAttribute *attr,
                                     Identifier Id_ApplicationDelegate,
                                     Identifier Id_Kit,
                                     Identifier Id_ApplicationMain);

  void visitNSApplicationMainAttr(NSApplicationMainAttr *attr);
  void visitUIApplicationMainAttr(UIApplicationMainAttr *attr);

  void visitUnsafeNoObjCTaggedPointerAttr(UnsafeNoObjCTaggedPointerAttr *attr);
  void visitSwiftNativeObjCRuntimeBaseAttr(
                                         SwiftNativeObjCRuntimeBaseAttr *attr);

  void checkOperatorAttribute(DeclAttribute *attr);

  void visitInfixAttr(InfixAttr *attr) { checkOperatorAttribute(attr); }
  void visitPostfixAttr(PostfixAttr *attr) { checkOperatorAttribute(attr); }
  void visitPrefixAttr(PrefixAttr *attr) { checkOperatorAttribute(attr); }

  void visitSpecializeAttr(SpecializeAttr *attr);

  void visitFixedLayoutAttr(FixedLayoutAttr *attr);
  void visitUsableFromInlineAttr(UsableFromInlineAttr *attr);
  void visitInlinableAttr(InlinableAttr *attr);
  void visitOptimizeAttr(OptimizeAttr *attr);

  void visitDiscardableResultAttr(DiscardableResultAttr *attr);
  void visitDynamicReplacementAttr(DynamicReplacementAttr *attr);
  void visitImplementsAttr(ImplementsAttr *attr);

  void visitFrozenAttr(FrozenAttr *attr);

  void visitCustomAttr(CustomAttr *attr);
  void visitPropertyWrapperAttr(PropertyWrapperAttr *attr);
  void visitFunctionBuilderAttr(FunctionBuilderAttr *attr);

  void visitImplementationOnlyAttr(ImplementationOnlyAttr *attr);

  // SWIFT_ENABLE_TENSORFLOW
  void visitDifferentiableAttr(DifferentiableAttr *attr);
  void visitDifferentiatingAttr(DifferentiatingAttr *attr);
  void visitCompilerEvaluableAttr(CompilerEvaluableAttr *attr);
  void visitNoDerivativeAttr(NoDerivativeAttr *attr);
  void visitTransposingAttr(TransposingAttr *attr);
};
} // end anonymous namespace

void AttributeChecker::visitTransparentAttr(TransparentAttr *attr) {
  DeclContext *dc = D->getDeclContext();
  // Protocol declarations cannot be transparent.
  if (isa<ProtocolDecl>(dc))
    diagnoseAndRemoveAttr(attr, diag::transparent_in_protocols_not_supported);
  // Class declarations cannot be transparent.
<<<<<<< HEAD
  if (isa<ClassDecl>(Ctx)) {

=======
  if (isa<ClassDecl>(dc)) {
    
>>>>>>> 9742fef8
    // @transparent is always ok on implicitly generated accessors: they can
    // be dispatched (even in classes) when the references are within the
    // class themself.
    if (!(isa<AccessorDecl>(D) && D->isImplicit()))
      diagnoseAndRemoveAttr(attr, diag::transparent_in_classes_not_supported);
  }

  if (auto *VD = dyn_cast<VarDecl>(D)) {
    // Stored properties and variables can't be transparent.
    if (VD->hasStorage())
      diagnoseAndRemoveAttr(attr, diag::attribute_invalid_on_stored_property,
                            attr);
  }
}

void AttributeChecker::visitMutationAttr(DeclAttribute *attr) {
  FuncDecl *FD = cast<FuncDecl>(D);

  SelfAccessKind attrModifier;
  switch (attr->getKind()) {
  case DeclAttrKind::DAK_Consuming:
    attrModifier = SelfAccessKind::Consuming;
    break;
  case DeclAttrKind::DAK_Mutating:
    attrModifier = SelfAccessKind::Mutating;
    break;
  case DeclAttrKind::DAK_NonMutating:
    attrModifier = SelfAccessKind::NonMutating;
    break;
  default:
    llvm_unreachable("unhandled attribute kind");
  }

  // mutation attributes may only appear in type context.
  if (auto contextTy = FD->getDeclContext()->getDeclaredInterfaceType()) {
    // 'mutating' and 'nonmutating' are not valid on types
    // with reference semantics.
    if (contextTy->hasReferenceSemantics()) {
      if (attrModifier != SelfAccessKind::Consuming)
        diagnoseAndRemoveAttr(attr, diag::mutating_invalid_classes,
                              attrModifier);
    }
  } else {
    diagnoseAndRemoveAttr(attr, diag::mutating_invalid_global_scope,
                          attrModifier);
  }

  // Verify we don't have more than one of mutating, nonmutating,
  // and __consuming.
  if ((FD->getAttrs().hasAttribute<MutatingAttr>() +
          FD->getAttrs().hasAttribute<NonMutatingAttr>() +
          FD->getAttrs().hasAttribute<ConsumingAttr>()) > 1) {
    if (auto *NMA = FD->getAttrs().getAttribute<NonMutatingAttr>()) {
      if (attrModifier != SelfAccessKind::NonMutating) {
        diagnoseAndRemoveAttr(NMA, diag::functions_mutating_and_not,
                              SelfAccessKind::NonMutating, attrModifier);
      }
    }

    if (auto *MUA = FD->getAttrs().getAttribute<MutatingAttr>()) {
      if (attrModifier != SelfAccessKind::Mutating) {
        diagnoseAndRemoveAttr(MUA, diag::functions_mutating_and_not,
                                SelfAccessKind::Mutating, attrModifier);
      }
    }

    if (auto *CSA = FD->getAttrs().getAttribute<ConsumingAttr>()) {
      if (attrModifier != SelfAccessKind::Consuming) {
        diagnoseAndRemoveAttr(CSA, diag::functions_mutating_and_not,
                              SelfAccessKind::Consuming, attrModifier);
      }
    }
  }

  // Verify that we don't have a static function.
  if (FD->isStatic())
    diagnoseAndRemoveAttr(attr, diag::static_functions_not_mutating);
}

void AttributeChecker::visitDynamicAttr(DynamicAttr *attr) {
  // Members cannot be both dynamic and @_transparent.
  if (D->getAttrs().hasAttribute<TransparentAttr>())
    diagnoseAndRemoveAttr(attr, diag::dynamic_with_transparent);
  if (!D->getAttrs().hasAttribute<ObjCAttr>() &&
      D->getModuleContext()->isResilient())
    diagnoseAndRemoveAttr(attr,
                          diag::dynamic_and_library_evolution_not_supported);
}

static bool
validateIBActionSignature(ASTContext &ctx, DeclAttribute *attr,
                          const FuncDecl *FD, unsigned minParameters,
                          unsigned maxParameters, bool hasVoidResult = true) {
  bool valid = true;

  auto arity = FD->getParameters()->size();
  auto resultType = FD->getResultInterfaceType();

  if (arity < minParameters || arity > maxParameters) {
    auto diagID = diag::invalid_ibaction_argument_count;
    if (minParameters == maxParameters)
      diagID = diag::invalid_ibaction_argument_count_exact;
    else if (minParameters == 0)
      diagID = diag::invalid_ibaction_argument_count_max;
    ctx.Diags.diagnose(FD, diagID, attr->getAttrName(), minParameters,
                       maxParameters);
    valid = false;
  }

  if (resultType->isVoid() != hasVoidResult) {
    ctx.Diags.diagnose(FD, diag::invalid_ibaction_result, attr->getAttrName(),
                       hasVoidResult);
    valid = false;
  }

  // We don't need to check here that parameter or return types are
  // ObjC-representable; IsObjCRequest will validate that.

  if (!valid)
    attr->setInvalid();
  return valid;
}

static bool isiOS(ASTContext &ctx) {
  return ctx.LangOpts.Target.isiOS();
}

static bool iswatchOS(ASTContext &ctx) {
  return ctx.LangOpts.Target.isWatchOS();
}

static bool isRelaxedIBAction(ASTContext &ctx) {
  return isiOS(ctx) || iswatchOS(ctx);
}

void AttributeChecker::visitIBActionAttr(IBActionAttr *attr) {
  // Only instance methods can be IBActions.
  const FuncDecl *FD = cast<FuncDecl>(D);
  if (!FD->isPotentialIBActionTarget()) {
    diagnoseAndRemoveAttr(attr, diag::invalid_ibaction_decl,
                          attr->getAttrName());
    return;
  }

  if (isRelaxedIBAction(Ctx))
    // iOS, tvOS, and watchOS allow 0-2 parameters to an @IBAction method.
    validateIBActionSignature(Ctx, attr, FD, /*minParams=*/0, /*maxParams=*/2);
  else
    // macOS allows 1 parameter to an @IBAction method.
    validateIBActionSignature(Ctx, attr, FD, /*minParams=*/1, /*maxParams=*/1);
}

void AttributeChecker::visitIBSegueActionAttr(IBSegueActionAttr *attr) {
  // Only instance methods can be IBActions.
  const FuncDecl *FD = cast<FuncDecl>(D);
  if (!FD->isPotentialIBActionTarget())
    diagnoseAndRemoveAttr(attr, diag::invalid_ibaction_decl,
                          attr->getAttrName());

  if (!validateIBActionSignature(Ctx, attr, FD,
                                 /*minParams=*/1, /*maxParams=*/3,
                                 /*hasVoidResult=*/false))
    return;

  // If the IBSegueAction method's selector belongs to one of the ObjC method
  // families (like -newDocumentSegue: or -copyScreen), it would return the
  // object at +1, but the caller would expect it to be +0 and would therefore
  // leak it.
  //
  // To prevent that, diagnose if the selector belongs to one of the method
  // families and suggest that the user change the Swift name or Obj-C selector.
  auto currentSelector = FD->getObjCSelector();

  SmallString<32> prefix("make");

  switch (currentSelector.getSelectorFamily()) {
  case ObjCSelectorFamily::None:
    // No error--exit early.
    return;

  case ObjCSelectorFamily::Alloc:
  case ObjCSelectorFamily::Init:
  case ObjCSelectorFamily::New:
    // Fix-it will replace the "alloc"/"init"/"new" in the selector with "make".
    break;

  case ObjCSelectorFamily::Copy:
    // Fix-it will replace the "copy" in the selector with "makeCopy".
    prefix += "Copy";
    break;

  case ObjCSelectorFamily::MutableCopy:
    // Fix-it will replace the "mutable" in the selector with "makeMutable".
    prefix += "Mutable";
    break;
  }

  // Emit the actual error.
  diagnose(FD, diag::ibsegueaction_objc_method_family, attr->getAttrName(),
           currentSelector);

  // The rest of this is just fix-it generation.

  /// Replaces the first word of \c oldName with the prefix, where "word" is a
  /// sequence of lowercase characters.
  auto replacingPrefix = [&](Identifier oldName) -> Identifier {
    SmallString<32> scratch = prefix;
    scratch += oldName.str().drop_while(clang::isLowercase);
    return Ctx.getIdentifier(scratch);
  };

  // Suggest changing the Swift name of the method, unless there is already an
  // explicit selector.
  if (!FD->getAttrs().hasAttribute<ObjCAttr>() ||
      !FD->getAttrs().getAttribute<ObjCAttr>()->hasName()) {
    auto newSwiftBaseName = replacingPrefix(FD->getBaseName().getIdentifier());
    auto argumentNames = FD->getFullName().getArgumentNames();
    DeclName newSwiftName(Ctx, newSwiftBaseName, argumentNames);

    auto diag = diagnose(FD, diag::fixit_rename_in_swift, newSwiftName);
    fixDeclarationName(diag, FD, newSwiftName);
  }

  // Suggest changing just the selector to one with a different first piece.
  auto oldPieces = currentSelector.getSelectorPieces();
  SmallVector<Identifier, 4> newPieces(oldPieces.begin(), oldPieces.end());
  newPieces[0] = replacingPrefix(newPieces[0]);
  ObjCSelector newSelector(Ctx, currentSelector.getNumArgs(), newPieces);

  auto diag = diagnose(FD, diag::fixit_rename_in_objc, newSelector);
  fixDeclarationObjCName(diag, FD, currentSelector, newSelector);
}

void AttributeChecker::visitIBDesignableAttr(IBDesignableAttr *attr) {
  if (auto *ED = dyn_cast<ExtensionDecl>(D)) {
    if (auto nominalDecl = ED->getExtendedNominal()) {
      if (!isa<ClassDecl>(nominalDecl))
        diagnoseAndRemoveAttr(attr, diag::invalid_ibdesignable_extension);
    }
  }
}

void AttributeChecker::visitIBInspectableAttr(IBInspectableAttr *attr) {
  // Only instance properties can be 'IBInspectable'.
  auto *VD = cast<VarDecl>(D);
  if (!VD->getDeclContext()->getSelfClassDecl() || VD->isStatic())
    diagnoseAndRemoveAttr(attr, diag::invalid_ibinspectable,
                                 attr->getAttrName());
}

void AttributeChecker::visitGKInspectableAttr(GKInspectableAttr *attr) {
  // Only instance properties can be 'GKInspectable'.
  auto *VD = cast<VarDecl>(D);
  if (!VD->getDeclContext()->getSelfClassDecl() || VD->isStatic())
    diagnoseAndRemoveAttr(attr, diag::invalid_ibinspectable,
                                 attr->getAttrName());
}

static Optional<Diag<bool,Type>>
isAcceptableOutletType(Type type, bool &isArray, ASTContext &ctx) {
  if (type->isObjCExistentialType() || type->isAny())
    return None; // @objc existential types are okay

  auto nominal = type->getAnyNominal();

  if (auto classDecl = dyn_cast_or_null<ClassDecl>(nominal)) {
    if (classDecl->isObjC())
      return None; // @objc class types are okay.
    return diag::iboutlet_nonobjc_class;
  }

  if (nominal == ctx.getStringDecl()) {
    // String is okay because it is bridged to NSString.
    // FIXME: BridgesTypes.def is almost sufficient for this.
    return None;
  }

  if (nominal == ctx.getArrayDecl()) {
    // Arrays of arrays are not allowed.
    if (isArray)
      return diag::iboutlet_nonobject_type;

    isArray = true;

    // Handle Array<T>. T must be an Objective-C class or protocol.
    auto boundTy = type->castTo<BoundGenericStructType>();
    auto boundArgs = boundTy->getGenericArgs();
    assert(boundArgs.size() == 1 && "invalid Array declaration");
    Type elementTy = boundArgs.front();
    return isAcceptableOutletType(elementTy, isArray, ctx);
  }

  if (type->isExistentialType())
    return diag::iboutlet_nonobjc_protocol;

  // No other types are permitted.
  return diag::iboutlet_nonobject_type;
}


void AttributeChecker::visitIBOutletAttr(IBOutletAttr *attr) {
  // Only instance properties can be 'IBOutlet'.
  auto *VD = cast<VarDecl>(D);
  if (!VD->getDeclContext()->getSelfClassDecl() || VD->isStatic())
    diagnoseAndRemoveAttr(attr, diag::invalid_iboutlet);

  if (!VD->isSettable(nullptr)) {
    // Allow non-mutable IBOutlet properties in module interfaces,
    // as they may have been private(set)
    SourceFile *Parent = VD->getDeclContext()->getParentSourceFile();
    if (!Parent || Parent->Kind != SourceFileKind::Interface)
      diagnoseAndRemoveAttr(attr, diag::iboutlet_only_mutable);
  }

  // Verify that the field type is valid as an outlet.
  auto type = VD->getType();

  if (VD->isInvalid())
    return;

  // Look through ownership types, and optionals.
  type = type->getReferenceStorageReferent();
  bool wasOptional = false;
  if (Type underlying = type->getOptionalObjectType()) {
    type = underlying;
    wasOptional = true;
  }

  bool isArray = false;
  if (auto isError = isAcceptableOutletType(type, isArray, Ctx))
    diagnoseAndRemoveAttr(attr, isError.getValue(),
                                 /*array=*/isArray, type);

  // If the type wasn't optional, an array, or unowned, complain.
  if (!wasOptional && !isArray) {
    diagnose(attr->getLocation(), diag::iboutlet_non_optional, type);
    auto typeRange = VD->getTypeSourceRangeForDiagnostics();
    { // Only one diagnostic can be active at a time.
      auto diag = diagnose(typeRange.Start, diag::note_make_optional,
                           OptionalType::get(type));
      if (type->hasSimpleTypeRepr()) {
        diag.fixItInsertAfter(typeRange.End, "?");
      } else {
        diag.fixItInsert(typeRange.Start, "(")
          .fixItInsertAfter(typeRange.End, ")?");
      }
    }
    { // Only one diagnostic can be active at a time.
      auto diag = diagnose(typeRange.Start,
                           diag::note_make_implicitly_unwrapped_optional);
      if (type->hasSimpleTypeRepr()) {
        diag.fixItInsertAfter(typeRange.End, "!");
      } else {
        diag.fixItInsert(typeRange.Start, "(")
          .fixItInsertAfter(typeRange.End, ")!");
      }
    }
  }
}

void AttributeChecker::visitNSManagedAttr(NSManagedAttr *attr) {
  // @NSManaged only applies to instance methods and properties within a class.
  if (cast<ValueDecl>(D)->isStatic() ||
      !D->getDeclContext()->getSelfClassDecl()) {
    diagnoseAndRemoveAttr(attr, diag::attr_NSManaged_not_instance_member);
  }

  if (auto *method = dyn_cast<FuncDecl>(D)) {
    // Separate out the checks for methods.
    if (method->hasBody())
      diagnoseAndRemoveAttr(attr, diag::attr_NSManaged_method_body);

    return;
  }

  // Everything below deals with restrictions on @NSManaged properties.
  auto *VD = cast<VarDecl>(D);

  // @NSManaged properties cannot be @NSCopying
  if (auto *NSCopy = VD->getAttrs().getAttribute<NSCopyingAttr>())
    diagnoseAndRemoveAttr(NSCopy, diag::attr_NSManaged_NSCopying);

}

void AttributeChecker::
visitLLDBDebuggerFunctionAttr(LLDBDebuggerFunctionAttr *attr) {
  // This is only legal when debugger support is on.
  if (!D->getASTContext().LangOpts.DebuggerSupport)
    diagnoseAndRemoveAttr(attr, diag::attr_for_debugger_support_only);
}

void AttributeChecker::visitOverrideAttr(OverrideAttr *attr) {
  if (!isa<ClassDecl>(D->getDeclContext()) &&
      !isa<ProtocolDecl>(D->getDeclContext()) &&
      !isa<ExtensionDecl>(D->getDeclContext()))
    diagnoseAndRemoveAttr(attr, diag::override_nonclass_decl);
}

void AttributeChecker::visitNonOverrideAttr(NonOverrideAttr *attr) {
  if (auto overrideAttr = D->getAttrs().getAttribute<OverrideAttr>())
    diagnoseAndRemoveAttr(overrideAttr, diag::nonoverride_and_override_attr);

  if (!isa<ClassDecl>(D->getDeclContext()) &&
      !isa<ProtocolDecl>(D->getDeclContext()) &&
      !isa<ExtensionDecl>(D->getDeclContext())) {
    diagnoseAndRemoveAttr(attr, diag::nonoverride_wrong_decl_context);
  }
}

void AttributeChecker::visitLazyAttr(LazyAttr *attr) {
  // lazy may only be used on properties.
  auto *VD = cast<VarDecl>(D);

  auto attrs = VD->getAttrs();
  // 'lazy' is not allowed to have reference attributes
  if (auto *refAttr = attrs.getAttribute<ReferenceOwnershipAttr>())
    diagnoseAndRemoveAttr(attr, diag::lazy_not_strong, refAttr->get());

  auto varDC = VD->getDeclContext();

  // 'lazy' is not allowed on a global variable or on a static property (which
  // are already lazily initialized).
  // TODO: we can't currently support lazy properties on non-type-contexts.
  if (VD->isStatic() ||
      (varDC->isModuleScopeContext() &&
       !varDC->getParentSourceFile()->isScriptMode())) {
    diagnoseAndRemoveAttr(attr, diag::lazy_on_already_lazy_global);
  } else if (!VD->getDeclContext()->isTypeContext()) {
    diagnoseAndRemoveAttr(attr, diag::lazy_must_be_property);
  }
}

bool AttributeChecker::visitAbstractAccessControlAttr(
    AbstractAccessControlAttr *attr) {
  // Access control attr may only be used on value decls and extensions.
  if (!isa<ValueDecl>(D) && !isa<ExtensionDecl>(D)) {
    diagnoseAndRemoveAttr(attr, diag::invalid_decl_modifier, attr);
    return true;
  }

  if (auto extension = dyn_cast<ExtensionDecl>(D)) {
    if (!extension->getInherited().empty()) {
      diagnoseAndRemoveAttr(attr, diag::extension_access_with_conformances,
                            attr);
      return true;
    }
  }

  // And not on certain value decls.
  if (isa<DestructorDecl>(D) || isa<EnumElementDecl>(D)) {
    diagnoseAndRemoveAttr(attr, diag::invalid_decl_modifier, attr);
    return true;
  }

  // Or within protocols.
  if (isa<ProtocolDecl>(D->getDeclContext())) {
    diagnoseAndRemoveAttr(attr, diag::access_control_in_protocol, attr);
    diagnose(attr->getLocation(), diag::access_control_in_protocol_detail);
    return true;
  }

  return false;
}

void AttributeChecker::visitAccessControlAttr(AccessControlAttr *attr) {
  visitAbstractAccessControlAttr(attr);

  if (auto extension = dyn_cast<ExtensionDecl>(D)) {
    if (attr->getAccess() == AccessLevel::Open) {
      diagnose(attr->getLocation(), diag::access_control_extension_open)
        .fixItReplace(attr->getRange(), "public");
      attr->setInvalid();
      return;
    }

    NominalTypeDecl *nominal = extension->getExtendedNominal();

    // Extension is ill-formed; suppress the attribute.
    if (!nominal) {
      attr->setInvalid();
      return;
    }

    AccessLevel typeAccess = nominal->getFormalAccess();
    if (attr->getAccess() > typeAccess) {
      diagnose(attr->getLocation(), diag::access_control_extension_more,
               typeAccess, nominal->getDescriptiveKind(), attr->getAccess())
        .fixItRemove(attr->getRange());
      attr->setInvalid();
      return;
    }

  } else if (auto extension = dyn_cast<ExtensionDecl>(D->getDeclContext())) {
    AccessLevel maxAccess = extension->getMaxAccessLevel();
    if (std::min(attr->getAccess(), AccessLevel::Public) > maxAccess) {
      // FIXME: It would be nice to say what part of the requirements actually
      // end up being problematic.
      auto diag = diagnose(attr->getLocation(),
                           diag::access_control_ext_requirement_member_more,
                           attr->getAccess(),
                           D->getDescriptiveKind(),
                           maxAccess);
      swift::fixItAccess(diag, cast<ValueDecl>(D), maxAccess);
      return;
    }

    if (auto extAttr =
        extension->getAttrs().getAttribute<AccessControlAttr>()) {
      AccessLevel defaultAccess = extension->getDefaultAccessLevel();
      if (attr->getAccess() > defaultAccess) {
        auto diag = diagnose(attr->getLocation(),
                             diag::access_control_ext_member_more,
                             attr->getAccess(),
                             extAttr->getAccess());
        // Don't try to fix this one; it's just a warning, and fixing it can
        // lead to diagnostic fights between this and "declaration must be at
        // least this accessible" checking for overrides and protocol
        // requirements.
      } else if (attr->getAccess() == defaultAccess) {
        diagnose(attr->getLocation(),
                 diag::access_control_ext_member_redundant,
                 attr->getAccess(),
                 D->getDescriptiveKind(),
                 extAttr->getAccess())
          .fixItRemove(attr->getRange());
      }
    }
  }

  if (attr->getAccess() == AccessLevel::Open) {
    if (!isa<ClassDecl>(D) && !D->isPotentiallyOverridable() &&
        !attr->isInvalid()) {
      diagnose(attr->getLocation(), diag::access_control_open_bad_decl)
        .fixItReplace(attr->getRange(), "public");
      attr->setInvalid();
    }
  }
}

void AttributeChecker::visitSetterAccessAttr(
    SetterAccessAttr *attr) {
  auto storage = dyn_cast<AbstractStorageDecl>(D);
  if (!storage)
    diagnoseAndRemoveAttr(attr, diag::access_control_setter, attr->getAccess());

  if (visitAbstractAccessControlAttr(attr))
    return;

  if (!storage->isSettable(storage->getDeclContext())) {
    // This must stay in sync with diag::access_control_setter_read_only.
    enum {
      SK_Constant = 0,
      SK_Variable,
      SK_Property,
      SK_Subscript
    } storageKind;
    if (isa<SubscriptDecl>(storage))
      storageKind = SK_Subscript;
    else if (storage->getDeclContext()->isTypeContext())
      storageKind = SK_Property;
    else if (cast<VarDecl>(storage)->isLet())
      storageKind = SK_Constant;
    else
      storageKind = SK_Variable;
    diagnoseAndRemoveAttr(attr, diag::access_control_setter_read_only,
                          attr->getAccess(), storageKind);
  }

  auto getterAccess = cast<ValueDecl>(D)->getFormalAccess();
  if (attr->getAccess() > getterAccess) {
    // This must stay in sync with diag::access_control_setter_more.
    enum {
      SK_Variable = 0,
      SK_Property,
      SK_Subscript
    } storageKind;
    if (isa<SubscriptDecl>(D))
      storageKind = SK_Subscript;
    else if (D->getDeclContext()->isTypeContext())
      storageKind = SK_Property;
    else
      storageKind = SK_Variable;
    diagnose(attr->getLocation(), diag::access_control_setter_more,
             getterAccess, storageKind, attr->getAccess());
    attr->setInvalid();
    return;

  } else if (attr->getAccess() == getterAccess) {
    diagnose(attr->getLocation(),
             diag::access_control_setter_redundant,
             attr->getAccess(),
             D->getDescriptiveKind(),
             getterAccess)
      .fixItRemove(attr->getRange());
    return;
  }
}

static bool checkObjCDeclContext(Decl *D) {
  DeclContext *DC = D->getDeclContext();
  if (DC->getSelfClassDecl())
    return true;
  if (auto *PD = dyn_cast<ProtocolDecl>(DC))
    if (PD->isObjC())
      return true;
  return false;
}

void AttributeChecker::visitObjCAttr(ObjCAttr *attr) {
  // Only certain decls can be ObjC.
  Optional<Diag<>> error;
  if (isa<ClassDecl>(D) ||
      isa<ProtocolDecl>(D)) {
    /* ok */
  } else if (auto Ext = dyn_cast<ExtensionDecl>(D)) {
    if (!Ext->getSelfClassDecl())
      error = diag::objc_extension_not_class;
  } else if (auto ED = dyn_cast<EnumDecl>(D)) {
    if (ED->isGenericContext())
      error = diag::objc_enum_generic;
  } else if (auto EED = dyn_cast<EnumElementDecl>(D)) {
    auto ED = EED->getParentEnum();
    if (!ED->getAttrs().hasAttribute<ObjCAttr>())
      error = diag::objc_enum_case_req_objc_enum;
    else if (attr->hasName() && EED->getParentCase()->getElements().size() > 1)
      error = diag::objc_enum_case_multi;
  } else if (auto *func = dyn_cast<FuncDecl>(D)) {
    if (!checkObjCDeclContext(D))
      error = diag::invalid_objc_decl_context;
    else if (auto accessor = dyn_cast<AccessorDecl>(func))
      if (!accessor->isGetterOrSetter())
        error = diag::objc_observing_accessor;
  } else if (isa<ConstructorDecl>(D) ||
             isa<DestructorDecl>(D) ||
             isa<SubscriptDecl>(D) ||
             isa<VarDecl>(D)) {
    if (!checkObjCDeclContext(D))
      error = diag::invalid_objc_decl_context;
    /* ok */
  } else {
    error = diag::invalid_objc_decl;
  }

  if (error) {
    diagnoseAndRemoveAttr(attr, *error);
    return;
  }

  // If there is a name, check whether the kind of name is
  // appropriate.
  if (auto objcName = attr->getName()) {
    if (isa<ClassDecl>(D) || isa<ProtocolDecl>(D) || isa<VarDecl>(D)
        || isa<EnumDecl>(D) || isa<EnumElementDecl>(D)
        || isa<ExtensionDecl>(D)) {
      // Types and properties can only have nullary
      // names. Complain and recover by chopping off everything
      // after the first name.
      if (objcName->getNumArgs() > 0) {
        SourceLoc firstNameLoc = attr->getNameLocs().front();
        SourceLoc afterFirstNameLoc =
          Lexer::getLocForEndOfToken(Ctx.SourceMgr, firstNameLoc);
        diagnose(firstNameLoc, diag::objc_name_req_nullary,
                 D->getDescriptiveKind())
          .fixItRemoveChars(afterFirstNameLoc, attr->getRParenLoc());
        const_cast<ObjCAttr *>(attr)->setName(
          ObjCSelector(Ctx, 0, objcName->getSelectorPieces()[0]),
          /*implicit=*/false);
      }
    } else if (isa<SubscriptDecl>(D) || isa<DestructorDecl>(D)) {
      diagnose(attr->getLParenLoc(),
               isa<SubscriptDecl>(D)
                 ? diag::objc_name_subscript
                 : diag::objc_name_deinit);
      const_cast<ObjCAttr *>(attr)->clearName();
    } else {
      // We have a function. Make sure that the number of parameters
      // matches the "number of colons" in the name.
      auto func = cast<AbstractFunctionDecl>(D);
      auto params = func->getParameters();
      unsigned numParameters = params->size();
      if (auto CD = dyn_cast<ConstructorDecl>(func))
        if (CD->isObjCZeroParameterWithLongSelector())
          numParameters = 0;  // Something like "init(foo: ())"

      // A throwing method has an error parameter.
      if (func->hasThrows())
        ++numParameters;

      unsigned numArgumentNames = objcName->getNumArgs();
      if (numArgumentNames != numParameters) {
        diagnose(attr->getNameLocs().front(),
                 diag::objc_name_func_mismatch,
                 isa<FuncDecl>(func),
                 numArgumentNames,
                 numArgumentNames != 1,
                 numParameters,
                 numParameters != 1,
                 func->hasThrows());
        D->getAttrs().add(
          ObjCAttr::createUnnamed(Ctx, attr->AtLoc,  attr->Range.Start));
        D->getAttrs().removeAttribute(attr);
      }
    }
  } else if (isa<EnumElementDecl>(D)) {
    // Enum elements require names.
    diagnoseAndRemoveAttr(attr, diag::objc_enum_case_req_name);
  }
}

void AttributeChecker::visitNonObjCAttr(NonObjCAttr *attr) {
  // Only extensions of classes; methods, properties, subscripts
  // and constructors can be NonObjC.
  // The last three are handled automatically by generic attribute
  // validation -- for the first one, we have to check FuncDecls
  // ourselves.
  auto func = dyn_cast<FuncDecl>(D);
  if (func &&
      (isa<DestructorDecl>(func) ||
       !checkObjCDeclContext(func) ||
       (isa<AccessorDecl>(func) &&
        !cast<AccessorDecl>(func)->isGetterOrSetter()))) {
    diagnoseAndRemoveAttr(attr, diag::invalid_nonobjc_decl);
  }

  if (auto ext = dyn_cast<ExtensionDecl>(D)) {
    if (!ext->getSelfClassDecl())
      diagnoseAndRemoveAttr(attr, diag::invalid_nonobjc_extension);
  }
}

void AttributeChecker::visitObjCMembersAttr(ObjCMembersAttr *attr) {
  if (!isa<ClassDecl>(D))
    diagnoseAndRemoveAttr(attr, diag::objcmembers_attribute_nonclass);
}

void AttributeChecker::visitOptionalAttr(OptionalAttr *attr) {
  if (!isa<ProtocolDecl>(D->getDeclContext())) {
    diagnoseAndRemoveAttr(attr, diag::optional_attribute_non_protocol);
  } else if (!cast<ProtocolDecl>(D->getDeclContext())->isObjC()) {
    diagnoseAndRemoveAttr(attr, diag::optional_attribute_non_objc_protocol);
  } else if (isa<ConstructorDecl>(D)) {
    diagnoseAndRemoveAttr(attr, diag::optional_attribute_initializer);
  } else {
    auto objcAttr = D->getAttrs().getAttribute<ObjCAttr>();
    if (!objcAttr || objcAttr->isImplicit()) {
      auto diag = diagnose(attr->getLocation(),
                           diag::optional_attribute_missing_explicit_objc);
      if (auto VD = dyn_cast<ValueDecl>(D))
        diag.fixItInsert(VD->getAttributeInsertionLoc(false), "@objc ");
    }
  }
}

void TypeChecker::checkDeclAttributes(Decl *D) {
  AttributeChecker Checker(D);
  for (auto attr : D->getAttrs()) {
    if (!attr->isValid()) continue;

    // If Attr.def says that the attribute cannot appear on this kind of
    // declaration, diagnose it and disable it.
    if (attr->canAppearOnDecl(D)) {
      // Otherwise, check it.
      Checker.visit(attr);
      continue;
    }

    // Otherwise, this attribute cannot be applied to this declaration.  If the
    // attribute is only valid on one kind of declaration (which is pretty
    // common) give a specific helpful error.
    auto PossibleDeclKinds = attr->getOptions() & DeclAttribute::OnAnyDecl;
    StringRef OnlyKind;
    switch (PossibleDeclKinds) {
    case DeclAttribute::OnAccessor:    OnlyKind = "accessor"; break;
    case DeclAttribute::OnClass:       OnlyKind = "class"; break;
    case DeclAttribute::OnConstructor: OnlyKind = "init"; break;
    case DeclAttribute::OnDestructor:  OnlyKind = "deinit"; break;
    case DeclAttribute::OnEnum:        OnlyKind = "enum"; break;
    case DeclAttribute::OnEnumCase:    OnlyKind = "case"; break;
    case DeclAttribute::OnFunc | DeclAttribute::OnAccessor: // FIXME
    case DeclAttribute::OnFunc:        OnlyKind = "func"; break;
    case DeclAttribute::OnImport:      OnlyKind = "import"; break;
    case DeclAttribute::OnModule:      OnlyKind = "module"; break;
    case DeclAttribute::OnParam:       OnlyKind = "parameter"; break;
    case DeclAttribute::OnProtocol:    OnlyKind = "protocol"; break;
    case DeclAttribute::OnStruct:      OnlyKind = "struct"; break;
    case DeclAttribute::OnSubscript:   OnlyKind = "subscript"; break;
    case DeclAttribute::OnTypeAlias:   OnlyKind = "typealias"; break;
    case DeclAttribute::OnVar:         OnlyKind = "var"; break;
    default: break;
    }

    if (!OnlyKind.empty())
      Checker.diagnoseAndRemoveAttr(attr, diag::attr_only_one_decl_kind,
                                    attr, OnlyKind);
    else if (attr->isDeclModifier())
      Checker.diagnoseAndRemoveAttr(attr, diag::invalid_decl_modifier, attr);
    else
      Checker.diagnoseAndRemoveAttr(attr, diag::invalid_decl_attribute, attr);
  }
}

// SWIFT_ENABLE_TENSORFLOW
// TODO(TF-789): Figure out the proper way to typecheck these.
void TypeChecker::checkDeclDifferentiableAttributes(Decl *D) {
  AttributeChecker Checker(*this, D);
  for (auto attr : D->getAttrs()) {
    if (!isa<DifferentiableAttr>(attr) || !attr->isValid() ||
        !attr->canAppearOnDecl(D))
      continue;
    Checker.visit(attr);
  }
}

/// Returns true if the given method is an valid implementation of a
/// @dynamicCallable attribute requirement. The method is given to be defined
/// as one of the following: `dynamicallyCall(withArguments:)` or
/// `dynamicallyCall(withKeywordArguments:)`.
bool swift::isValidDynamicCallableMethod(FuncDecl *decl, DeclContext *DC,
                                         bool hasKeywordArguments) {
  auto &ctx = decl->getASTContext();
  // There are two cases to check.
  // 1. `dynamicallyCall(withArguments:)`.
  //    In this case, the method is valid if the argument has type `A` where
  //    `A` conforms to `ExpressibleByArrayLiteral`.
  //    `A.ArrayLiteralElement` and the return type can be arbitrary.
  // 2. `dynamicallyCall(withKeywordArguments:)`
  //    In this case, the method is valid if the argument has type `D` where
  //    `D` conforms to `ExpressibleByDictionaryLiteral` and `D.Key` conforms to
  //    `ExpressibleByStringLiteral`.
  //    `D.Value` and the return type can be arbitrary.

  // FIXME(InterfaceTypeRequest): Remove this.
  (void)decl->getInterfaceType();
  auto paramList = decl->getParameters();
  if (paramList->size() != 1 || paramList->get(0)->isVariadic()) return false;
  auto argType = paramList->get(0)->getType();

  // If non-keyword (positional) arguments, check that argument type conforms to
  // `ExpressibleByArrayLiteral`.
  if (!hasKeywordArguments) {
    auto arrayLitProto =
      ctx.getProtocol(KnownProtocolKind::ExpressibleByArrayLiteral);
    return (bool)TypeChecker::conformsToProtocol(argType, arrayLitProto, DC,
                                                 ConformanceCheckOptions());
  }
  // If keyword arguments, check that argument type conforms to
  // `ExpressibleByDictionaryLiteral` and that the `Key` associated type
  // conforms to `ExpressibleByStringLiteral`.
  auto stringLitProtocol =
    ctx.getProtocol(KnownProtocolKind::ExpressibleByStringLiteral);
  auto dictLitProto =
    ctx.getProtocol(KnownProtocolKind::ExpressibleByDictionaryLiteral);
  auto dictConf = TypeChecker::conformsToProtocol(argType, dictLitProto, DC,
                                                  ConformanceCheckOptions());
  if (dictConf.isInvalid())
    return false;
  auto keyType = dictConf.getTypeWitnessByName(argType, ctx.Id_Key);
  return (bool)TypeChecker::conformsToProtocol(keyType, stringLitProtocol, DC,
                                               ConformanceCheckOptions());
}

/// Returns true if the given nominal type has a valid implementation of a
/// @dynamicCallable attribute requirement with the given argument name.
static bool hasValidDynamicCallableMethod(NominalTypeDecl *decl,
                                          Identifier argumentName,
                                          bool hasKeywordArgs) {
  auto &ctx = decl->getASTContext();
  auto declType = decl->getDeclaredType();
  auto methodName = DeclName(ctx, DeclBaseName(ctx.Id_dynamicallyCall),
                             { argumentName });
  auto candidates = TypeChecker::lookupMember(decl, declType, methodName);
  if (candidates.empty()) return false;

  // Filter valid candidates.
  candidates.filter([&](LookupResultEntry entry, bool isOuter) {
    auto candidate = cast<FuncDecl>(entry.getValueDecl());
    return isValidDynamicCallableMethod(candidate, decl, hasKeywordArgs);
  });

  // If there are no valid candidates, return false.
  if (candidates.size() == 0) return false;
  return true;
}

void AttributeChecker::
visitDynamicCallableAttr(DynamicCallableAttr *attr) {
  // This attribute is only allowed on nominal types.
  auto decl = cast<NominalTypeDecl>(D);
  auto type = decl->getDeclaredType();

  bool hasValidMethod = false;
  hasValidMethod |=
    hasValidDynamicCallableMethod(decl, Ctx.Id_withArguments,
                                  /*hasKeywordArgs*/ false);
  hasValidMethod |=
    hasValidDynamicCallableMethod(decl, Ctx.Id_withKeywordArguments,
                                  /*hasKeywordArgs*/ true);
  if (!hasValidMethod) {
    diagnose(attr->getLocation(), diag::invalid_dynamic_callable_type, type);
    attr->setInvalid();
  }
}

static bool hasSingleNonVariadicParam(SubscriptDecl *decl,
                                      Identifier expectedLabel,
                                      bool ignoreLabel = false) {
  auto *indices = decl->getIndices();
  if (decl->isInvalid() || indices->size() != 1)
    return false;

  auto *index = indices->get(0);
  if (index->isVariadic() || !index->hasInterfaceType())
    return false;

  if (ignoreLabel) {
    return true;
  }

  return index->getArgumentName() == expectedLabel;
}

/// Returns true if the given subscript method is an valid implementation of
/// the `subscript(dynamicMember:)` requirement for @dynamicMemberLookup.
/// The method is given to be defined as `subscript(dynamicMember:)`.
bool swift::isValidDynamicMemberLookupSubscript(SubscriptDecl *decl,
                                                DeclContext *DC,
                                                bool ignoreLabel) {
  // It could be
  // - `subscript(dynamicMember: {Writable}KeyPath<...>)`; or
  // - `subscript(dynamicMember: String*)`
  return isValidKeyPathDynamicMemberLookup(decl, ignoreLabel) ||
         isValidStringDynamicMemberLookup(decl, DC, ignoreLabel);
}

bool swift::isValidStringDynamicMemberLookup(SubscriptDecl *decl,
                                             DeclContext *DC,
                                             bool ignoreLabel) {
  auto &ctx = decl->getASTContext();
  // There are two requirements:
  // - The subscript method has exactly one, non-variadic parameter.
  // - The parameter type conforms to `ExpressibleByStringLiteral`.
  if (!hasSingleNonVariadicParam(decl, ctx.Id_dynamicMember,
                                 ignoreLabel))
    return false;

  const auto *param = decl->getIndices()->get(0);
  auto paramType = param->getType();

  auto stringLitProto =
    ctx.getProtocol(KnownProtocolKind::ExpressibleByStringLiteral);

  // If this is `subscript(dynamicMember: String*)`
  return (bool)TypeChecker::conformsToProtocol(paramType, stringLitProto, DC,
                                               ConformanceCheckOptions());
}

bool swift::isValidKeyPathDynamicMemberLookup(SubscriptDecl *decl,
                                              bool ignoreLabel) {
  auto &ctx = decl->getASTContext();
  if (!hasSingleNonVariadicParam(decl, ctx.Id_dynamicMember,
                                 ignoreLabel))
    return false;

  const auto *param = decl->getIndices()->get(0);
  if (auto NTD = param->getType()->getAnyNominal()) {
    return NTD == ctx.getKeyPathDecl() ||
           NTD == ctx.getWritableKeyPathDecl() ||
           NTD == ctx.getReferenceWritableKeyPathDecl();
  }
  return false;
}

/// The @dynamicMemberLookup attribute is only allowed on types that have at
/// least one subscript member declared like this:
///
/// subscript<KeywordType: ExpressibleByStringLiteral, LookupValue>
///   (dynamicMember name: KeywordType) -> LookupValue { get }
///
/// ... but doesn't care about the mutating'ness of the getter/setter.
/// We just manually check the requirements here.
void AttributeChecker::
visitDynamicMemberLookupAttr(DynamicMemberLookupAttr *attr) {
  // This attribute is only allowed on nominal types.
  auto decl = cast<NominalTypeDecl>(D);
  auto type = decl->getDeclaredType();
  auto &ctx = decl->getASTContext();

  auto emitInvalidTypeDiagnostic = [&](const SourceLoc loc) {
    diagnose(loc, diag::invalid_dynamic_member_lookup_type, type);
    attr->setInvalid();
  };

  // Look up `subscript(dynamicMember:)` candidates.
  auto subscriptName =
      DeclName(ctx, DeclBaseName::createSubscript(), ctx.Id_dynamicMember);
  auto candidates = TypeChecker::lookupMember(decl, type, subscriptName);

  if (!candidates.empty()) {
    // If no candidates are valid, then reject one.
    auto oneCandidate = candidates.front().getValueDecl();
    candidates.filter([&](LookupResultEntry entry, bool isOuter) -> bool {
      auto cand = cast<SubscriptDecl>(entry.getValueDecl());
      // FIXME(InterfaceTypeRequest): Remove this.
      (void)cand->getInterfaceType();
      return isValidDynamicMemberLookupSubscript(cand, decl);
    });

    if (candidates.empty()) {
      emitInvalidTypeDiagnostic(oneCandidate->getLoc());
    }

    return;
  }

  // If we couldn't find any candidates, it's likely because:
  //
  // 1. We don't have a subscript with `dynamicMember` label.
  // 2. We have a subscript with `dynamicMember` label, but no argument label.
  //
  // Let's do another lookup using just the base name.
  auto newCandidates =
      TypeChecker::lookupMember(decl, type, DeclBaseName::createSubscript());

  // Validate the candidates while ignoring the label.
  newCandidates.filter([&](const LookupResultEntry entry, bool isOuter) {
    auto cand = cast<SubscriptDecl>(entry.getValueDecl());
    // FIXME(InterfaceTypeRequest): Remove this.
    (void)cand->getInterfaceType();
    return isValidDynamicMemberLookupSubscript(cand, decl,
                                               /*ignoreLabel*/ true);
  });

  // If there were no potentially valid candidates, then throw an error.
  if (newCandidates.empty()) {
    emitInvalidTypeDiagnostic(attr->getLocation());
    return;
  }

  // For each candidate, emit a diagnostic. If we don't have an explicit
  // argument label, then emit a fix-it to suggest the user to add one.
  for (auto cand : newCandidates) {
    auto SD = cast<SubscriptDecl>(cand.getValueDecl());
    auto index = SD->getIndices()->get(0);
    diagnose(SD, diag::invalid_dynamic_member_lookup_type, type);

    // If we have something like `subscript(foo:)` then we want to insert
    // `dynamicMember` before `foo`.
    if (index->getParameterNameLoc().isValid() &&
        index->getArgumentNameLoc().isInvalid()) {
      diagnose(SD, diag::invalid_dynamic_member_subscript)
          .highlight(index->getSourceRange())
          .fixItInsert(index->getParameterNameLoc(), "dynamicMember ");
    }
  }

  attr->setInvalid();
  return;
}

/// Get the innermost enclosing declaration for a declaration.
static Decl *getEnclosingDeclForDecl(Decl *D) {
  // If the declaration is an accessor, treat its storage declaration
  // as the enclosing declaration.
  if (auto *accessor = dyn_cast<AccessorDecl>(D)) {
    return accessor->getStorage();
  }

  return D->getDeclContext()->getInnermostDeclarationDeclContext();
}

void AttributeChecker::visitAvailableAttr(AvailableAttr *attr) {
  if (Ctx.LangOpts.DisableAvailabilityChecking)
    return;

  if (auto *PD = dyn_cast<ProtocolDecl>(D->getDeclContext())) {
    if (auto *VD = dyn_cast<ValueDecl>(D)) {
      if (VD->isProtocolRequirement()) {
        if (attr->isActivePlatform(Ctx) ||
            attr->isLanguageVersionSpecific() ||
            attr->isPackageDescriptionVersionSpecific()) {
          auto versionAvailability = attr->getVersionAvailability(Ctx);
          if (attr->isUnconditionallyUnavailable() ||
              versionAvailability == AvailableVersionComparison::Obsoleted ||
              versionAvailability == AvailableVersionComparison::Unavailable) {
              if (!PD->isObjC()) {
                diagnoseAndRemoveAttr(attr, diag::unavailable_method_non_objc_protocol);
                return;
              }
            }
          }
        }
    }
  }

  if (!attr->hasPlatform() || !attr->isActivePlatform(Ctx) ||
      !attr->Introduced.hasValue()) {
    return;
  }

  SourceLoc attrLoc = attr->getLocation();

  Optional<Diag<>> MaybeNotAllowed =
      TypeChecker::diagnosticIfDeclCannotBePotentiallyUnavailable(D);
  if (MaybeNotAllowed.hasValue()) {
    diagnose(attrLoc, MaybeNotAllowed.getValue());
  }

  // Find the innermost enclosing declaration with an availability
  // range annotation and ensure that this attribute's available version range
  // is fully contained within that declaration's range. If there is no such
  // enclosing declaration, then there is nothing to check.
  Optional<AvailabilityContext> EnclosingAnnotatedRange;
  Decl *EnclosingDecl = getEnclosingDeclForDecl(D);

  while (EnclosingDecl) {
    EnclosingAnnotatedRange =
        AvailabilityInference::annotatedAvailableRange(EnclosingDecl, Ctx);

    if (EnclosingAnnotatedRange.hasValue())
      break;

    EnclosingDecl = getEnclosingDeclForDecl(EnclosingDecl);
  }

  if (!EnclosingDecl)
    return;

  AvailabilityContext AttrRange{
      VersionRange::allGTE(attr->Introduced.getValue())};

  if (!AttrRange.isContainedIn(EnclosingAnnotatedRange.getValue())) {
    diagnose(attr->getLocation(), diag::availability_decl_more_than_enclosing);
    diagnose(EnclosingDecl->getLoc(),
             diag::availability_decl_more_than_enclosing_enclosing_here);
  }
}

void AttributeChecker::visitCDeclAttr(CDeclAttr *attr) {
  // Only top-level func decls are currently supported.
  if (D->getDeclContext()->isTypeContext())
<<<<<<< HEAD
    TC.diagnose(attr->getLocation(),
                diag::cdecl_not_at_top_level);
=======
    diagnose(attr->getLocation(), diag::cdecl_not_at_top_level);
>>>>>>> 9742fef8

  // The name must not be empty.
  if (attr->Name.empty())
    diagnose(attr->getLocation(), diag::cdecl_empty_name);
}

void AttributeChecker::visitUnsafeNoObjCTaggedPointerAttr(
                                          UnsafeNoObjCTaggedPointerAttr *attr) {
  // Only class protocols can have the attribute.
  auto proto = dyn_cast<ProtocolDecl>(D);
  if (!proto) {
    diagnose(attr->getLocation(),
             diag::no_objc_tagged_pointer_not_class_protocol);
    attr->setInvalid();
  }

  if (!proto->requiresClass()
      && !proto->getAttrs().hasAttribute<ObjCAttr>()) {
<<<<<<< HEAD
    TC.diagnose(attr->getLocation(),
                diag::no_objc_tagged_pointer_not_class_protocol);
    attr->setInvalid();
=======
    diagnose(attr->getLocation(),
             diag::no_objc_tagged_pointer_not_class_protocol);
    attr->setInvalid();    
>>>>>>> 9742fef8
  }
}

void AttributeChecker::visitSwiftNativeObjCRuntimeBaseAttr(
                                         SwiftNativeObjCRuntimeBaseAttr *attr) {
  // Only root classes can have the attribute.
  auto theClass = dyn_cast<ClassDecl>(D);
  if (!theClass) {
    diagnose(attr->getLocation(),
             diag::swift_native_objc_runtime_base_not_on_root_class);
    attr->setInvalid();
    return;
  }

  if (theClass->hasSuperclass()) {
    diagnose(attr->getLocation(),
             diag::swift_native_objc_runtime_base_not_on_root_class);
    attr->setInvalid();
    return;
  }
}

void AttributeChecker::visitFinalAttr(FinalAttr *attr) {
  // Reject combining 'final' with 'open'.
  if (auto accessAttr = D->getAttrs().getAttribute<AccessControlAttr>()) {
    if (accessAttr->getAccess() == AccessLevel::Open) {
      diagnose(attr->getLocation(), diag::open_decl_cannot_be_final,
               D->getDescriptiveKind());
      return;
    }
  }

  if (isa<ClassDecl>(D))
    return;

  // 'final' only makes sense in the context of a class declaration.
  // Reject it on global functions, protocols, structs, enums, etc.
  if (!D->getDeclContext()->getSelfClassDecl()) {
    diagnose(attr->getLocation(), diag::member_cannot_be_final)
      .fixItRemove(attr->getRange());

    // Remove the attribute so child declarations are not flagged as final
    // and duplicate the error message.
    D->getAttrs().removeAttribute(attr);
    return;
  }

  // We currently only support final on var/let, func and subscript
  // declarations.
  if (!isa<VarDecl>(D) && !isa<FuncDecl>(D) && !isa<SubscriptDecl>(D)) {
    diagnose(attr->getLocation(), diag::final_not_allowed_here)
      .fixItRemove(attr->getRange());
    return;
  }

  if (auto *accessor = dyn_cast<AccessorDecl>(D)) {
    if (!attr->isImplicit()) {
      unsigned Kind = 2;
      if (auto *VD = dyn_cast<VarDecl>(accessor->getStorage()))
        Kind = VD->isLet() ? 1 : 0;
      diagnose(attr->getLocation(), diag::final_not_on_accessors, Kind)
        .fixItRemove(attr->getRange());
      return;
    }
  }
}

/// Return true if this is a builtin operator that cannot be defined in user
/// code.
static bool isBuiltinOperator(StringRef name, DeclAttribute *attr) {
  return ((isa<PrefixAttr>(attr)  && name == "&") ||   // lvalue to inout
          (isa<PostfixAttr>(attr) && name == "!") ||   // optional unwrapping
          (isa<PostfixAttr>(attr) && name == "?") ||   // optional chaining
          (isa<InfixAttr>(attr) && name == "?") ||     // ternary operator
          (isa<PostfixAttr>(attr) && name == ">") ||   // generic argument list
          (isa<PrefixAttr>(attr)  && name == "<"));    // generic argument list
}

void AttributeChecker::checkOperatorAttribute(DeclAttribute *attr) {
  // Check out the operator attributes.  They may be attached to an operator
  // declaration or a function.
  if (auto *OD = dyn_cast<OperatorDecl>(D)) {
    // Reject attempts to define builtin operators.
    if (isBuiltinOperator(OD->getName().str(), attr)) {
      diagnose(D->getStartLoc(), diag::redefining_builtin_operator,
               attr->getAttrName(), OD->getName().str());
      attr->setInvalid();
      return;
    }

    // Otherwise, the attribute is always ok on an operator.
    return;
  }

  // Operators implementations may only be defined as functions.
  auto *FD = dyn_cast<FuncDecl>(D);
  if (!FD) {
    diagnose(D->getLoc(), diag::operator_not_func);
    attr->setInvalid();
    return;
  }

  // Only functions with an operator identifier can be declared with as an
  // operator.
  if (!FD->isOperator()) {
    diagnose(D->getStartLoc(), diag::attribute_requires_operator_identifier,
             attr->getAttrName());
    attr->setInvalid();
    return;
  }

  // Reject attempts to define builtin operators.
  if (isBuiltinOperator(FD->getName().str(), attr)) {
    diagnose(D->getStartLoc(), diag::redefining_builtin_operator,
             attr->getAttrName(), FD->getName().str());
    attr->setInvalid();
    return;
  }

  // Otherwise, must be unary.
  if (!FD->isUnaryOperator()) {
    diagnose(attr->getLocation(), diag::attribute_requires_single_argument,
             attr->getAttrName());
    attr->setInvalid();
    return;
  }
}

void AttributeChecker::visitNSCopyingAttr(NSCopyingAttr *attr) {
  // The @NSCopying attribute is only allowed on stored properties.
  auto *VD = cast<VarDecl>(D);

  // It may only be used on class members.
  auto classDecl = D->getDeclContext()->getSelfClassDecl();
  if (!classDecl) {
    diagnose(attr->getLocation(), diag::nscopying_only_on_class_properties);
    attr->setInvalid();
    return;
  }

  if (!VD->isSettable(VD->getDeclContext())) {
    diagnose(attr->getLocation(), diag::nscopying_only_mutable);
    attr->setInvalid();
    return;
  }

  if (!VD->hasStorage()) {
    diagnose(attr->getLocation(), diag::nscopying_only_stored_property);
    attr->setInvalid();
    return;
  }

  if (VD->hasInterfaceType()) {
    if (TypeChecker::checkConformanceToNSCopying(VD).isInvalid()) {
      attr->setInvalid();
      return;
    }
  }

  assert(VD->getOverriddenDecl() == nullptr &&
         "Can't have value with storage that is an override");

  // Check the type.  It must be an [unchecked]optional, weak, a normal
  // class, AnyObject, or classbound protocol.
  // It must conform to the NSCopying protocol.

}

void AttributeChecker::checkApplicationMainAttribute(DeclAttribute *attr,
                                             Identifier Id_ApplicationDelegate,
                                             Identifier Id_Kit,
                                             Identifier Id_ApplicationMain) {
  // %select indexes for ApplicationMain diagnostics.
  enum : unsigned {
    UIApplicationMainClass,
    NSApplicationMainClass,
  };

  unsigned applicationMainKind;
  if (isa<UIApplicationMainAttr>(attr))
    applicationMainKind = UIApplicationMainClass;
  else if (isa<NSApplicationMainAttr>(attr))
    applicationMainKind = NSApplicationMainClass;
  else
    llvm_unreachable("not an ApplicationMain attr");

  auto *CD = dyn_cast<ClassDecl>(D);

  // The applicant not being a class should have been diagnosed by the early
  // checker.
  if (!CD) return;

  // The class cannot be generic.
  if (CD->isGenericContext()) {
    diagnose(attr->getLocation(),
             diag::attr_generic_ApplicationMain_not_supported,
             applicationMainKind);
    attr->setInvalid();
    return;
  }

  // @XXApplicationMain classes must conform to the XXApplicationDelegate
  // protocol.
  auto *SF = cast<SourceFile>(CD->getModuleScopeContext());
  auto &C = SF->getASTContext();

  auto KitModule = C.getLoadedModule(Id_Kit);
  ProtocolDecl *ApplicationDelegateProto = nullptr;
  if (KitModule) {
    SmallVector<ValueDecl *, 1> decls;
    namelookup::lookupInModule(KitModule, Id_ApplicationDelegate,
                               decls, NLKind::QualifiedLookup,
                               namelookup::ResolutionKind::TypesOnly,
                               SF);
    if (decls.size() == 1)
      ApplicationDelegateProto = dyn_cast<ProtocolDecl>(decls[0]);
  }

  if (!ApplicationDelegateProto ||
      !TypeChecker::conformsToProtocol(CD->getDeclaredType(),
                                       ApplicationDelegateProto, CD, None)) {
    diagnose(attr->getLocation(),
             diag::attr_ApplicationMain_not_ApplicationDelegate,
             applicationMainKind);
    attr->setInvalid();
  }

  if (attr->isInvalid())
    return;

  // Register the class as the main class in the module. If there are multiples
  // they will be diagnosed.
  if (SF->registerMainClass(CD, attr->getLocation()))
    attr->setInvalid();
}

void AttributeChecker::visitNSApplicationMainAttr(NSApplicationMainAttr *attr) {
  auto &C = D->getASTContext();
  checkApplicationMainAttribute(attr,
                                C.getIdentifier("NSApplicationDelegate"),
                                C.getIdentifier("AppKit"),
                                C.getIdentifier("NSApplicationMain"));
}
void AttributeChecker::visitUIApplicationMainAttr(UIApplicationMainAttr *attr) {
  auto &C = D->getASTContext();
  checkApplicationMainAttribute(attr,
                                C.getIdentifier("UIApplicationDelegate"),
                                C.getIdentifier("UIKit"),
                                C.getIdentifier("UIApplicationMain"));
}

/// Determine whether the given context is an extension to an Objective-C class
/// where the class is defined in the Objective-C module and the extension is
/// defined within its module.
static bool isObjCClassExtensionInOverlay(DeclContext *dc) {
  // Check whether we have an extension.
  auto ext = dyn_cast<ExtensionDecl>(dc);
  if (!ext)
    return false;

  // Find the extended class.
  auto classDecl = ext->getSelfClassDecl();
  if (!classDecl)
    return false;

  auto clangLoader = dc->getASTContext().getClangModuleLoader();
  if (!clangLoader) return false;
  return clangLoader->isInOverlayModuleForImportedModule(ext, classDecl);
}

void AttributeChecker::visitRequiredAttr(RequiredAttr *attr) {
  // The required attribute only applies to constructors.
  auto ctor = cast<ConstructorDecl>(D);
  auto parentTy = ctor->getDeclContext()->getDeclaredInterfaceType();
  if (!parentTy) {
    // Constructor outside of nominal type context; we've already complained
    // elsewhere.
    attr->setInvalid();
    return;
  }
  // Only classes can have required constructors.
  if (parentTy->getClassOrBoundGenericClass()) {
    // The constructor must be declared within the class itself.
    // FIXME: Allow an SDK overlay to add a required initializer to a class
    // defined in Objective-C
    if (!isa<ClassDecl>(ctor->getDeclContext()) &&
        !isObjCClassExtensionInOverlay(ctor->getDeclContext())) {
      diagnose(ctor, diag::required_initializer_in_extension, parentTy)
        .highlight(attr->getLocation());
      attr->setInvalid();
      return;
    }
  } else {
    if (!parentTy->hasError()) {
      diagnose(ctor, diag::required_initializer_nonclass, parentTy)
        .highlight(attr->getLocation());
    }
    attr->setInvalid();
    return;
  }
}

static bool hasThrowingFunctionParameter(CanType type) {
  // Only consider throwing function types.
  if (auto fnType = dyn_cast<AnyFunctionType>(type)) {
    return fnType->getExtInfo().throws();
  }

  // Look through tuples.
  if (auto tuple = dyn_cast<TupleType>(type)) {
    for (auto eltType : tuple.getElementTypes()) {
      if (hasThrowingFunctionParameter(eltType))
        return true;
    }
    return false;
  }

  // Suppress diagnostics in the presence of errors.
  if (type->hasError()) {
    return true;
  }

  return false;
}

void AttributeChecker::visitRethrowsAttr(RethrowsAttr *attr) {
  // 'rethrows' only applies to functions that take throwing functions
  // as parameters.
  auto fn = cast<AbstractFunctionDecl>(D);
  for (auto param : *fn->getParameters()) {
    if (hasThrowingFunctionParameter(param->getType()
            ->lookThroughAllOptionalTypes()
            ->getCanonicalType()))
      return;
  }

  diagnose(attr->getLocation(), diag::rethrows_without_throwing_parameter);
  attr->setInvalid();
}

/// Collect all used generic parameter types from a given type.
static void collectUsedGenericParameters(
    Type Ty, SmallPtrSetImpl<TypeBase *> &ConstrainedGenericParams) {
  if (!Ty)
    return;

  if (!Ty->hasTypeParameter())
    return;

  // Add used generic parameters/archetypes.
  Ty.visit([&](Type Ty) {
    if (auto GP = dyn_cast<GenericTypeParamType>(Ty->getCanonicalType())) {
      ConstrainedGenericParams.insert(GP);
    }
  });
}

/// Perform some sanity checks for the requirements provided by
/// the @_specialize attribute.
static void checkSpecializeAttrRequirements(
    SpecializeAttr *attr,
    AbstractFunctionDecl *FD,
    const SmallPtrSet<TypeBase *, 4> &constrainedGenericParams,
    ASTContext &ctx) {
  auto genericSig = FD->getGenericSignature();

  if (!attr->isFullSpecialization())
    return;

  if (constrainedGenericParams.size() == genericSig->getGenericParams().size())
    return;

  ctx.Diags.diagnose(
      attr->getLocation(), diag::specialize_attr_type_parameter_count_mismatch,
      genericSig->getGenericParams().size(), constrainedGenericParams.size(),
      constrainedGenericParams.size() < genericSig->getGenericParams().size());

  if (constrainedGenericParams.size() < genericSig->getGenericParams().size()) {
    // Figure out which archetypes are not constrained.
    for (auto gp : genericSig->getGenericParams()) {
      if (constrainedGenericParams.count(gp->getCanonicalType().getPointer()))
        continue;
      auto gpDecl = gp->getDecl();
      if (gpDecl) {
        ctx.Diags.diagnose(attr->getLocation(),
                           diag::specialize_attr_missing_constraint,
                           gpDecl->getFullName());
      }
    }
  }
}

/// Require that the given type either not involve type parameters or be
/// a type parameter.
static bool diagnoseIndirectGenericTypeParam(SourceLoc loc, Type type,
                                             TypeRepr *typeRepr) {
  if (type->hasTypeParameter() && !type->is<GenericTypeParamType>()) {
    type->getASTContext().Diags.diagnose(
        loc,
        diag::specialize_attr_only_generic_param_req)
      .highlight(typeRepr->getSourceRange());
    return true;
  }

  return false;
}

/// Type check that a set of requirements provided by @_specialize.
/// Store the set of requirements in the attribute.
void AttributeChecker::visitSpecializeAttr(SpecializeAttr *attr) {
  DeclContext *DC = D->getDeclContext();
  auto *FD = cast<AbstractFunctionDecl>(D);
  auto genericSig = FD->getGenericSignature();
  auto *trailingWhereClause = attr->getTrailingWhereClause();

  if (!trailingWhereClause) {
    // Report a missing "where" clause.
    diagnose(attr->getLocation(), diag::specialize_missing_where_clause);
    return;
  }

  if (trailingWhereClause->getRequirements().empty()) {
    // Report an empty "where" clause.
    diagnose(attr->getLocation(), diag::specialize_empty_where_clause);
    return;
  }

  if (!genericSig) {
    // Only generic functions are permitted to have trailing where clauses.
    diagnose(attr->getLocation(),
             diag::specialize_attr_nongeneric_trailing_where,
             FD->getFullName())
        .highlight(trailingWhereClause->getSourceRange());
    return;
  }

  // Form a new generic signature based on the old one.
  GenericSignatureBuilder Builder(D->getASTContext());

  // First, add the old generic signature.
  Builder.addGenericSignature(genericSig);

  // Set of generic parameters being constrained. It is used to
  // determine if a full specialization misses requirements for
  // some of the generic parameters.
  SmallPtrSet<TypeBase *, 4> constrainedGenericParams;

  // Go over the set of requirements, adding them to the builder.
  WhereClauseOwner(FD, attr).visitRequirements(TypeResolutionStage::Interface,
      [&](const Requirement &req, RequirementRepr *reqRepr) {
        // Collect all of the generic parameters used by these types.
        switch (req.getKind()) {
        case RequirementKind::Conformance:
        case RequirementKind::SameType:
        case RequirementKind::Superclass:
          collectUsedGenericParameters(req.getSecondType(),
                                       constrainedGenericParams);
          LLVM_FALLTHROUGH;

        case RequirementKind::Layout:
          collectUsedGenericParameters(req.getFirstType(),
                                       constrainedGenericParams);
          break;
        }

        // Check additional constraints.
        // FIXME: These likely aren't fundamental limitations.
        switch (req.getKind()) {
        case RequirementKind::SameType: {
          bool firstHasTypeParameter = req.getFirstType()->hasTypeParameter();
          bool secondHasTypeParameter = req.getSecondType()->hasTypeParameter();

          // Exactly one type can have a type parameter.
          if (firstHasTypeParameter == secondHasTypeParameter) {
            diagnose(attr->getLocation(),
                     firstHasTypeParameter
                       ? diag::specialize_attr_non_concrete_same_type_req
                       : diag::specialize_attr_only_one_concrete_same_type_req)
              .highlight(reqRepr->getSourceRange());
            return false;
          }

          // We either need a fully-concrete type or a generic type parameter.
          if (diagnoseIndirectGenericTypeParam(attr->getLocation(),
                                               req.getFirstType(),
                                               reqRepr->getFirstTypeRepr()) ||
              diagnoseIndirectGenericTypeParam(attr->getLocation(),
                                               req.getSecondType(),
                                               reqRepr->getSecondTypeRepr())) {
            return false;
          }
          break;
        }

        case RequirementKind::Superclass:
          diagnose(attr->getLocation(),
                   diag::specialize_attr_non_protocol_type_constraint_req)
            .highlight(reqRepr->getSourceRange());
          return false;

        case RequirementKind::Conformance:
          if (diagnoseIndirectGenericTypeParam(attr->getLocation(),
                                               req.getFirstType(),
                                               reqRepr->getSubjectRepr())) {
            return false;
          }

          if (!req.getSecondType()->is<ProtocolType>()) {
            diagnose(attr->getLocation(),
                     diag::specialize_attr_non_protocol_type_constraint_req)
              .highlight(reqRepr->getSourceRange());
            return false;
          }

          diagnose(attr->getLocation(),
                   diag::specialize_attr_unsupported_kind_of_req)
            .highlight(reqRepr->getSourceRange());

          return false;

        case RequirementKind::Layout:
          if (diagnoseIndirectGenericTypeParam(attr->getLocation(),
                                               req.getFirstType(),
                                               reqRepr->getSubjectRepr())) {
            return false;
          }
          break;
        }

        // Add the requirement to the generic signature builder.
        using FloatingRequirementSource =
          GenericSignatureBuilder::FloatingRequirementSource;
        Builder.addRequirement(req, reqRepr,
                               FloatingRequirementSource::forExplicit(reqRepr),
                               nullptr, DC->getParentModule());
        return false;
      });

  // Check the validity of provided requirements.
  checkSpecializeAttrRequirements(attr, FD, constrainedGenericParams, Ctx);

  // Check the result.
  auto specializedSig = std::move(Builder).computeGenericSignature(
      attr->getLocation(),
      /*allowConcreteGenericParams=*/true);
  attr->setSpecializedSignature(specializedSig);
}

void AttributeChecker::visitFixedLayoutAttr(FixedLayoutAttr *attr) {
  if (isa<StructDecl>(D)) {
    diagnose(attr->getLocation(), diag::fixed_layout_struct)
      .fixItReplace(attr->getRange(), "@frozen");
  }

  auto *VD = cast<ValueDecl>(D);

  if (VD->getFormalAccess() < AccessLevel::Public &&
      !VD->getAttrs().hasAttribute<UsableFromInlineAttr>()) {
    diagnoseAndRemoveAttr(attr, diag::fixed_layout_attr_on_internal_type,
                          VD->getFullName(), VD->getFormalAccess());
  }
}

void AttributeChecker::visitUsableFromInlineAttr(UsableFromInlineAttr *attr) {
  auto *VD = cast<ValueDecl>(D);

  // FIXME: Once protocols can contain nominal types, do we want to allow
  // these nominal types to have access control (and also @usableFromInline)?
  if (isa<ProtocolDecl>(VD->getDeclContext())) {
    diagnoseAndRemoveAttr(attr, diag::usable_from_inline_attr_in_protocol);
    return;
  }

  // @usableFromInline can only be applied to internal declarations.
  if (VD->getFormalAccess() != AccessLevel::Internal) {
    diagnoseAndRemoveAttr(attr,
                          diag::usable_from_inline_attr_with_explicit_access,
                          VD->getFullName(),
                          VD->getFormalAccess());
    return;
  }

  // On internal declarations, @inlinable implies @usableFromInline.
  if (VD->getAttrs().hasAttribute<InlinableAttr>()) {
    if (Ctx.isSwiftVersionAtLeast(4,2))
      diagnoseAndRemoveAttr(attr, diag::inlinable_implies_usable_from_inline);
    return;
  }
}

void AttributeChecker::visitInlinableAttr(InlinableAttr *attr) {
  // @inlinable cannot be applied to stored properties.
  //
  // If the type is fixed-layout, the accessors are inlinable anyway;
  // if the type is resilient, the accessors cannot be inlinable
  // because clients cannot directly access storage.
  if (auto *VD = dyn_cast<VarDecl>(D)) {
    if (VD->hasStorage() || VD->getAttrs().hasAttribute<LazyAttr>()) {
      diagnoseAndRemoveAttr(attr,
                            diag::attribute_invalid_on_stored_property,
                            attr);
      return;
    }
  }

  auto *VD = cast<ValueDecl>(D);

  // Calls to dynamically-dispatched declarations are never devirtualized,
  // so marking them as @inlinable does not make sense.
  if (VD->isDynamic()) {
    diagnoseAndRemoveAttr(attr, diag::inlinable_dynamic_not_supported);
    return;
  }

  // @inlinable can only be applied to public or internal declarations.
  auto access = VD->getFormalAccess();
  if (access < AccessLevel::Internal) {
    diagnoseAndRemoveAttr(attr, diag::inlinable_decl_not_public,
                          VD->getBaseName(),
                          access);
    return;
  }

  // @inlinable cannot be applied to deinitializers in resilient classes.
  if (auto *DD = dyn_cast<DestructorDecl>(D)) {
    if (auto *CD = dyn_cast<ClassDecl>(DD->getDeclContext())) {
      if (CD->isResilient()) {
        diagnoseAndRemoveAttr(attr, diag::inlinable_resilient_deinit);
        return;
      }
    }
  }
}

void AttributeChecker::visitOptimizeAttr(OptimizeAttr *attr) {
  if (auto *VD = dyn_cast<VarDecl>(D)) {
    if (VD->hasStorage()) {
      diagnoseAndRemoveAttr(attr,
                            diag::attribute_invalid_on_stored_property,
                            attr);
      return;
    }
  }
}

void AttributeChecker::visitDiscardableResultAttr(DiscardableResultAttr *attr) {
  if (auto *FD = dyn_cast<FuncDecl>(D)) {
    if (auto result = FD->getResultInterfaceType()) {
      auto resultIsVoid = result->isVoid();
      if (resultIsVoid || result->isUninhabited()) {
        diagnoseAndRemoveAttr(attr,
                              diag::discardable_result_on_void_never_function,
                              resultIsVoid);
      }
    }
  }
}

/// Lookup the replaced decl in the replacments scope.
void lookupReplacedDecl(DeclName replacedDeclName,
                        const DynamicReplacementAttr *attr,
                        const ValueDecl *replacement,
                        SmallVectorImpl<ValueDecl *> &results) {
  auto *declCtxt = replacement->getDeclContext();

  // Look at the accessors' storage's context.
  if (auto *accessor = dyn_cast<AccessorDecl>(replacement)) {
    auto *storage = accessor->getStorage();
    declCtxt = storage->getDeclContext();
  }

  auto *moduleScopeCtxt = declCtxt->getModuleScopeContext();
  if (isa<FileUnit>(declCtxt)) {
    UnqualifiedLookup lookup(replacedDeclName, moduleScopeCtxt,
                             attr->getLocation());
    if (lookup.isSuccess()) {
      for (auto entry : lookup.Results) {
        results.push_back(entry.getValueDecl());
      }
    }
    return;
  }

  assert(declCtxt->isTypeContext());
  auto typeCtx = dyn_cast<NominalTypeDecl>(declCtxt->getAsDecl());
  if (!typeCtx)
    typeCtx = cast<ExtensionDecl>(declCtxt->getAsDecl())->getExtendedNominal();

  if (typeCtx)
    moduleScopeCtxt->lookupQualified({typeCtx}, replacedDeclName,
                                     NL_QualifiedDefault, results);
}

/// Remove any argument labels from the interface type of the given value that
/// are extraneous from the type system's point of view, producing the
/// type to compare against for the purposes of dynamic replacement.
static Type getDynamicComparisonType(ValueDecl *value) {
  unsigned numArgumentLabels = 0;

  if (isa<AbstractFunctionDecl>(value)) {
    ++numArgumentLabels;

    if (value->getDeclContext()->isTypeContext())
      ++numArgumentLabels;
  } else if (isa<SubscriptDecl>(value)) {
    ++numArgumentLabels;
  }

  auto interfaceType = value->getInterfaceType();
  if (!interfaceType)
    return ErrorType::get(value->getASTContext());

  return interfaceType->removeArgumentLabels(numArgumentLabels);
}

static FuncDecl *findReplacedAccessor(DeclName replacedVarName,
                                      AccessorDecl *replacement,
                                      DynamicReplacementAttr *attr,
                                      ASTContext &ctx) {

  // Retrieve the replaced abstract storage decl.
  SmallVector<ValueDecl *, 4> results;
  lookupReplacedDecl(replacedVarName, attr, replacement, results);

  // Filter out any accessors that won't work.
  if (!results.empty()) {
    auto replacementStorage = replacement->getStorage();
    Type replacementStorageType = getDynamicComparisonType(replacementStorage);
    results.erase(std::remove_if(results.begin(), results.end(),
        [&](ValueDecl *result) {
          // Protocol requirements are not replaceable.
          if (isa<ProtocolDecl>(result->getDeclContext()))
            return true;
          // Check for static/instance mismatch.
          if (result->isStatic() != replacementStorage->isStatic())
            return true;

          // Check for type mismatch.
          auto resultType = getDynamicComparisonType(result);
          if (!resultType->isEqual(replacementStorageType) &&
              !resultType->matches(
                  replacementStorageType,
                  TypeMatchFlags::AllowCompatibleOpaqueTypeArchetypes)) {
            return true;
          }

          return false;
        }),
        results.end());
  }

  auto &Diags = ctx.Diags;
  if (results.empty()) {
    Diags.diagnose(attr->getLocation(),
                   diag::dynamic_replacement_accessor_not_found,
                   replacedVarName);
    attr->setInvalid();
    return nullptr;
  }

  if (results.size() > 1) {
    Diags.diagnose(attr->getLocation(),
                   diag::dynamic_replacement_accessor_ambiguous,
                   replacedVarName);
    for (auto result : results) {
      Diags.diagnose(result,
                     diag::dynamic_replacement_accessor_ambiguous_candidate,
                     result->getModuleContext()->getFullName());
    }
    attr->setInvalid();
    return nullptr;
  }

  assert(!isa<FuncDecl>(results[0]));
  
  // FIXME(InterfaceTypeRequest): Remove this.
  (void)results[0]->getInterfaceType();
  auto *origStorage = cast<AbstractStorageDecl>(results[0]);
  if (!origStorage->isDynamic()) {
    Diags.diagnose(attr->getLocation(),
                   diag::dynamic_replacement_accessor_not_dynamic,
                   replacedVarName);
    attr->setInvalid();
    return nullptr;
  }

  // Find the accessor in the replaced storage decl.
  auto *origAccessor = origStorage->getOpaqueAccessor(
      replacement->getAccessorKind());
  if (!origAccessor)
    return nullptr;

  // FIXME(InterfaceTypeRequest): Remove this.
  (void)origAccessor->getInterfaceType();
  if (origAccessor->isImplicit() &&
      !(origStorage->getReadImpl() == ReadImplKind::Stored &&
        origStorage->getWriteImpl() == WriteImplKind::Stored)) {
    Diags.diagnose(attr->getLocation(),
                   diag::dynamic_replacement_accessor_not_explicit,
                   (unsigned)origAccessor->getAccessorKind(), replacedVarName);
    attr->setInvalid();
    return nullptr;
  }

  return origAccessor;
}

static AbstractFunctionDecl *
findReplacedFunction(DeclName replacedFunctionName,
                     const AbstractFunctionDecl *replacement,
                     DynamicReplacementAttr *attr, DiagnosticEngine *Diags) {

  // Note: we might pass a constant attribute when typechecker is nullptr.
  // Any modification to attr must be guarded by a null check on TC.
  //
  SmallVector<ValueDecl *, 4> results;
  lookupReplacedDecl(replacedFunctionName, attr, replacement, results);

  for (auto *result : results) {
    // Protocol requirements are not replaceable.
    if (isa<ProtocolDecl>(result->getDeclContext()))
      continue;
    // Check for static/instance mismatch.
    if (result->isStatic() != replacement->isStatic())
      continue;
    
    TypeMatchOptions matchMode = TypeMatchFlags::AllowABICompatible;
    matchMode |= TypeMatchFlags::AllowCompatibleOpaqueTypeArchetypes;
    if (result->getInterfaceType()->getCanonicalType()->matches(
            replacement->getInterfaceType()->getCanonicalType(), matchMode)) {
      if (!result->isDynamic()) {
        if (Diags) {
          Diags->diagnose(attr->getLocation(),
                          diag::dynamic_replacement_function_not_dynamic,
                          replacedFunctionName);
          attr->setInvalid();
        }
        return nullptr;
      }
      return cast<AbstractFunctionDecl>(result);
    }
  }

  if (!Diags)
    return nullptr;

  if (results.empty()) {
    Diags->diagnose(attr->getLocation(),
                    diag::dynamic_replacement_function_not_found,
                    attr->getReplacedFunctionName());
  } else {
    Diags->diagnose(attr->getLocation(),
                    diag::dynamic_replacement_function_of_type_not_found,
                    attr->getReplacedFunctionName(),
                    replacement->getInterfaceType()->getCanonicalType());

    for (auto *result : results) {
      Diags->diagnose(SourceLoc(),
                      diag::dynamic_replacement_found_function_of_type,
                      attr->getReplacedFunctionName(),
                      result->getInterfaceType()->getCanonicalType());
    }
  }
  attr->setInvalid();
  return nullptr;
}

static AbstractStorageDecl *
findReplacedStorageDecl(DeclName replacedFunctionName,
                        const AbstractStorageDecl *replacement,
                        const DynamicReplacementAttr *attr) {

  SmallVector<ValueDecl *, 4> results;
  lookupReplacedDecl(replacedFunctionName, attr, replacement, results);

  for (auto *result : results) {
    // Check for static/instance mismatch.
    if (result->isStatic() != replacement->isStatic())
      continue;
    if (result->getInterfaceType()->getCanonicalType()->matches(
            replacement->getInterfaceType()->getCanonicalType(),
            TypeMatchFlags::AllowABICompatible)) {
      if (!result->isDynamic()) {
        return nullptr;
      }
      return cast<AbstractStorageDecl>(result);
    }
  }
  return nullptr;
}

ValueDecl *TypeChecker::findReplacedDynamicFunction(const ValueDecl *vd) {
  assert(isa<AbstractFunctionDecl>(vd) || isa<AbstractStorageDecl>(vd));
  if (isa<AccessorDecl>(vd))
    return nullptr;

  auto *attr = vd->getAttrs().getAttribute<DynamicReplacementAttr>();
  if (!attr)
    return nullptr;

  auto *afd = dyn_cast<AbstractFunctionDecl>(vd);
  if (afd) {
    // When we pass nullptr as the type checker argument attr is truely const.
    return findReplacedFunction(attr->getReplacedFunctionName(), afd,
                                const_cast<DynamicReplacementAttr *>(attr),
                                nullptr);
  }
  auto *storageDecl = dyn_cast<AbstractStorageDecl>(vd);
  if (!storageDecl)
    return nullptr;
  return findReplacedStorageDecl(attr->getReplacedFunctionName(), storageDecl, attr);
}

void AttributeChecker::visitDynamicReplacementAttr(DynamicReplacementAttr *attr) {
  assert(isa<AbstractFunctionDecl>(D) || isa<AbstractStorageDecl>(D));
  auto *VD = cast<ValueDecl>(D);

  if (!isa<ExtensionDecl>(VD->getDeclContext()) &&
      !VD->getDeclContext()->isModuleScopeContext()) {
    diagnose(attr->getLocation(), diag::dynamic_replacement_not_in_extension,
             VD->getBaseName());
    attr->setInvalid();
    return;
  }

  if (VD->isNativeDynamic()) {
    diagnose(attr->getLocation(), diag::dynamic_replacement_must_not_be_dynamic,
             VD->getBaseName());
    attr->setInvalid();
    return;
  }

  // Don't process a declaration twice. This will happen to accessor decls after
  // we have processed their var decls.
  if (attr->getReplacedFunction())
    return;

  SmallVector<AbstractFunctionDecl *, 4> replacements;
  SmallVector<AbstractFunctionDecl *, 4> origs;

  // Collect the accessor replacement mapping if this is an abstract storage.
  if (auto *var = dyn_cast<AbstractStorageDecl>(VD)) {
    var->visitParsedAccessors([&](AccessorDecl *accessor) {
      if (attr->isInvalid())
        return;

      // FIXME(InterfaceTypeRequest): Remove this.
      (void)accessor->getInterfaceType();
       auto *orig = findReplacedAccessor(attr->getReplacedFunctionName(),
                                         accessor, attr, Ctx);
       if (!orig)
         return;

       origs.push_back(orig);
       replacements.push_back(accessor);
     });
  } else {
    // Otherwise, find the matching function.
    auto *fun = cast<AbstractFunctionDecl>(VD);
    if (auto *orig = findReplacedFunction(attr->getReplacedFunctionName(), fun,
                                          attr, &Ctx.Diags)) {
      origs.push_back(orig);
      replacements.push_back(fun);
    } else
      return;
  }

  // Annotate the replacement with the original func decl.
  for (auto index : indices(replacements)) {
    if (auto *attr = replacements[index]
                         ->getAttrs()
                         .getAttribute<DynamicReplacementAttr>()) {
      auto *replacedFun = origs[index];
      auto *replacement = replacements[index];
      if (replacedFun->isObjC() && !replacement->isObjC()) {
        diagnose(attr->getLocation(),
                 diag::dynamic_replacement_replacement_not_objc_dynamic,
                 attr->getReplacedFunctionName());
        attr->setInvalid();
        return;
      }
      if (!replacedFun->isObjC() && replacement->isObjC()) {
        diagnose(attr->getLocation(),
                 diag::dynamic_replacement_replaced_not_objc_dynamic,
                 attr->getReplacedFunctionName());
        attr->setInvalid();
        return;
      }
      attr->setReplacedFunction(replacedFun);
      continue;
    }
    auto *newAttr = DynamicReplacementAttr::create(
        VD->getASTContext(), attr->getReplacedFunctionName(), origs[index]);
    DeclAttributes &attrs = replacements[index]->getAttrs();
    attrs.add(newAttr);
  }
  if (auto *CD = dyn_cast<ConstructorDecl>(VD)) {
    auto *attr = CD->getAttrs().getAttribute<DynamicReplacementAttr>();
    auto replacedIsConvenienceInit =
        cast<ConstructorDecl>(attr->getReplacedFunction())->isConvenienceInit();
    if (replacedIsConvenienceInit &&!CD->isConvenienceInit()) {
      diagnose(attr->getLocation(),
               diag::dynamic_replacement_replaced_constructor_is_convenience,
               attr->getReplacedFunctionName());
    } else if (!replacedIsConvenienceInit && CD->isConvenienceInit()) {
      diagnose(
          attr->getLocation(),
          diag::dynamic_replacement_replaced_constructor_is_not_convenience,
          attr->getReplacedFunctionName());
    }
  }


  // Remove the attribute on the abstract storage (we have moved it to the
  // accessor decl).
  if (!isa<AbstractStorageDecl>(VD))
    return;
  D->getAttrs().removeAttribute(attr);
}

void AttributeChecker::visitImplementsAttr(ImplementsAttr *attr) {
  TypeLoc &ProtoTypeLoc = attr->getProtocolType();

  DeclContext *DC = D->getDeclContext();

  Type T = ProtoTypeLoc.getType();
  if (!T && ProtoTypeLoc.getTypeRepr()) {
    TypeResolutionOptions options = None;
    options |= TypeResolutionFlags::AllowUnboundGenerics;

    auto resolution = TypeResolution::forContextual(DC);
    T = resolution.resolveType(ProtoTypeLoc.getTypeRepr(), options);
    ProtoTypeLoc.setType(T);
  }

  // Definite error-types were already diagnosed in resolveType.
  if (T->hasError())
    return;

  // Check that we got a ProtocolType.
  if (auto PT = T->getAs<ProtocolType>()) {
    ProtocolDecl *PD = PT->getDecl();

    // Check that the ProtocolType has the specified member.
    LookupResult R = TypeChecker::lookupMember(PD->getDeclContext(),
                                               PT, attr->getMemberName());
    if (!R) {
      diagnose(attr->getLocation(),
               diag::implements_attr_protocol_lacks_member,
               PD->getBaseName(), attr->getMemberName())
        .highlight(attr->getMemberNameLoc().getSourceRange());
    }

    // Check that the decl we're decorating is a member of a type that actually
    // conforms to the specified protocol.
    NominalTypeDecl *NTD = DC->getSelfNominalTypeDecl();
    SmallVector<ProtocolConformance *, 2> conformances;
    if (!NTD->lookupConformance(DC->getParentModule(), PD, conformances)) {
      diagnose(attr->getLocation(),
               diag::implements_attr_protocol_not_conformed_to,
               NTD->getFullName(), PD->getFullName())
        .highlight(ProtoTypeLoc.getTypeRepr()->getSourceRange());
    }

  } else {
    diagnose(attr->getLocation(), diag::implements_attr_non_protocol_type)
      .highlight(ProtoTypeLoc.getTypeRepr()->getSourceRange());
  }
}

void AttributeChecker::visitFrozenAttr(FrozenAttr *attr) {
  if (auto *ED = dyn_cast<EnumDecl>(D)) {
    if (!ED->getModuleContext()->isResilient()) {
      diagnoseAndRemoveAttr(attr, diag::enum_frozen_nonresilient, attr);
      return;
    }

    if (ED->getFormalAccess() < AccessLevel::Public &&
        !ED->getAttrs().hasAttribute<UsableFromInlineAttr>()) {
      diagnoseAndRemoveAttr(attr, diag::enum_frozen_nonpublic, attr);
      return;
    }
  }

  auto *VD = cast<ValueDecl>(D);

  if (VD->getFormalAccess() < AccessLevel::Public &&
      !VD->getAttrs().hasAttribute<UsableFromInlineAttr>()) {
    diagnoseAndRemoveAttr(attr, diag::frozen_attr_on_internal_type,
                          VD->getFullName(), VD->getFormalAccess());
  }
}

void AttributeChecker::visitCustomAttr(CustomAttr *attr) {
  auto dc = D->getInnermostDeclContext();

  // Figure out which nominal declaration this custom attribute refers to.
  auto nominal = evaluateOrDefault(
    Ctx.evaluator, CustomAttrNominalRequest{attr, dc}, nullptr);

  // If there is no nominal type with this name, complain about this being
  // an unknown attribute.
  if (!nominal) {
    std::string typeName;
    if (auto typeRepr = attr->getTypeLoc().getTypeRepr()) {
      llvm::raw_string_ostream out(typeName);
      typeRepr->print(out);
    } else {
      typeName = attr->getTypeLoc().getType().getString();
    }

    diagnose(attr->getLocation(), diag::unknown_attribute, typeName);
    attr->setInvalid();
    return;
  }

  // If the nominal type is a property wrapper type, we can be delegating
  // through a property.
  if (nominal->getPropertyWrapperTypeInfo()) {
    // property wrappers can only be applied to variables
    if (!isa<VarDecl>(D) || isa<ParamDecl>(D)) {
      diagnose(attr->getLocation(),
               diag::property_wrapper_attribute_not_on_property,
               nominal->getFullName());
      attr->setInvalid();
      return;
    }

    return;
  }

  // If the nominal type is a function builder type, verify that D is a
  // function, storage with an explicit getter, or parameter of function type.
  if (nominal->getAttrs().hasAttribute<FunctionBuilderAttr>()) {
    ValueDecl *decl;
    if (auto param = dyn_cast<ParamDecl>(D)) {
      decl = param;
    } else if (auto func = dyn_cast<FuncDecl>(D)) {
      decl = func;
    } else if (auto storage = dyn_cast<AbstractStorageDecl>(D)) {
      decl = storage;
      auto getter = storage->getParsedAccessor(AccessorKind::Get);
      if (!getter || !getter->hasBody()) {
        diagnose(attr->getLocation(),
                 diag::function_builder_attribute_on_storage_without_getter,
                 nominal->getFullName(),
                 isa<SubscriptDecl>(storage) ? 0
                   : storage->getDeclContext()->isTypeContext() ? 1
                   : cast<VarDecl>(storage)->isLet() ? 2 : 3);
        attr->setInvalid();
        return;
      }
    } else {
      diagnose(attr->getLocation(),
               diag::function_builder_attribute_not_allowed_here,
               nominal->getFullName());
      attr->setInvalid();
      return;
    }

    // Diagnose and ignore arguments.
    if (attr->getArg()) {
      diagnose(attr->getLocation(), diag::function_builder_arguments)
        .highlight(attr->getArg()->getSourceRange());
    }

    // Complain if this isn't the primary function-builder attribute.
    auto attached = decl->getAttachedFunctionBuilder();
    if (attached != attr) {
      diagnose(attr->getLocation(), diag::function_builder_multiple,
               isa<ParamDecl>(decl));
      diagnose(attached->getLocation(), diag::previous_function_builder_here);
      attr->setInvalid();
      return;
    } else {
      // Force any diagnostics associated with computing the function-builder
      // type.
      (void) decl->getFunctionBuilderType();
    }

    return;
  }

  diagnose(attr->getLocation(), diag::nominal_type_not_attribute,
           nominal->getDescriptiveKind(), nominal->getFullName());
  nominal->diagnose(diag::decl_declared_here, nominal->getFullName());
  attr->setInvalid();
}


void AttributeChecker::visitPropertyWrapperAttr(PropertyWrapperAttr *attr) {
  auto nominal = dyn_cast<NominalTypeDecl>(D);
  if (!nominal)
    return;

  // Force checking of the property wrapper type.
  (void)nominal->getPropertyWrapperTypeInfo();
}

void AttributeChecker::visitFunctionBuilderAttr(FunctionBuilderAttr *attr) {
  // TODO: check that the type at least provides a `sequence` factory?
  // Any other validation?
}

// SWIFT_ENABLE_TENSORFLOW
/// Returns true if the given type conforms to `Differentiable` in the given
/// module.
static bool conformsToDifferentiable(Type type, DeclContext *DC) {
  auto &ctx = type->getASTContext();
  auto *differentiableProto =
      ctx.getProtocol(KnownProtocolKind::Differentiable);
  auto conf = TypeChecker::conformsToProtocol(
      type, differentiableProto, DC, ConformanceCheckFlags::InExpression);
  if (!conf)
    return false;
  // Try to get the `TangentVector` type witness, in case the conformance has
  // not been fully checked and the type witness cannot be resolved.
  Type tanType = conf->getTypeWitnessByName(type, ctx.Id_TangentVector);
  return !tanType.isNull() && !tanType->hasError();
};

// SWIFT_ENABLE_TENSORFLOW
/// Returns true if the given type's `TangentVector` is equal to itself in the
/// given module.
static bool tangentVectorEqualSelf(Type type, DeclContext *DC) {
  assert(conformsToDifferentiable(type, DC));
  auto &ctx = type->getASTContext();
  auto *differentiableProto =
      ctx.getProtocol(KnownProtocolKind::Differentiable);
  auto conf = TypeChecker::conformsToProtocol(
                  type, differentiableProto, DC,
                  ConformanceCheckFlags::InExpression);
  auto tanType = conf->getTypeWitnessByName(type, ctx.Id_TangentVector);
  return type->getCanonicalType() == tanType->getCanonicalType();
};

// SWIFT_ENABLE_TENSORFLOW
/// Creates a `IndexSubset` for the given function type, representing
/// all inferred differentiation parameters.
/// The differentiation parameters are inferred to be:
/// - All parameters of the function type that conform to `Differentiable`.
/// - If the function type's result is a function type (i.e. it is a curried
///   method type), then also all parameters of the function result type that
///   conform to `Differentiable`.
IndexSubset *
TypeChecker::inferDifferentiableParameters(
    AbstractFunctionDecl *AFD, GenericEnvironment *derivativeGenEnv) {
  auto &ctx = AFD->getASTContext();
  auto *functionType = AFD->getInterfaceType()->castTo<AnyFunctionType>();
  auto numUncurriedParams = functionType->getNumParams();
  if (auto *resultFnType =
          functionType->getResult()->getAs<AnyFunctionType>()) {
    numUncurriedParams += resultFnType->getNumParams();
  }
  llvm::SmallBitVector parameterBits(numUncurriedParams);
  SmallVector<Type, 4> allParamTypes;

  // Returns true if the i-th parameter type is differentiable.
  auto isDifferentiableParam = [&](unsigned i) -> bool {
    if (i >= allParamTypes.size())
      return false;
    auto paramType = allParamTypes[i];
    if (derivativeGenEnv)
      paramType = derivativeGenEnv->mapTypeIntoContext(paramType);
    else
      paramType = AFD->mapTypeIntoContext(paramType);
    // Return false for existential types.
    if (paramType->isExistentialType())
      return false;
    // Return false for function types.
    if (paramType->is<AnyFunctionType>())
      return false;
    // Return true if the type conforms to `Differentiable`.
    return conformsToDifferentiable(paramType, AFD);
  };

  // Get all parameter types.
  // NOTE: To be robust, result function type parameters should be added only if
  // `functionType` comes from a static/instance method, and not a free function
  // returning a function type. In practice, this code path should not be
  // reachable for free functions returning a function type.
  if (auto resultFnType = functionType->getResult()->getAs<AnyFunctionType>())
    for (auto &param : resultFnType->getParams())
      allParamTypes.push_back(param.getPlainType());
  for (auto &param : functionType->getParams())
    allParamTypes.push_back(param.getPlainType());

  // Set differentiation parameters.
  for (unsigned i : range(parameterBits.size()))
    if (isDifferentiableParam(i))
      parameterBits.set(i);

  return IndexSubset::get(ctx, parameterBits);
}

// SWIFT_ENABLE_TENSORFLOW
static FuncDecl *resolveAutoDiffDerivativeFunction(
    TypeChecker &TC, DeclNameWithLoc specifier, AbstractFunctionDecl *original,
    Type expectedTy, std::function<bool(FuncDecl *)> isValid) {
  auto nameLoc = specifier.Loc.getBaseNameLoc();
  auto overloadDiagnostic = [&]() {
    TC.diagnose(nameLoc, diag::differentiable_attr_overload_not_found,
                specifier.Name, expectedTy);
  };
  auto ambiguousDiagnostic = [&]() {
    TC.diagnose(nameLoc,
                diag::differentiable_attr_ambiguous_function_identifier,
                specifier.Name);
  };
  auto notFunctionDiagnostic = [&]() {
    TC.diagnose(nameLoc, diag::differentiable_attr_specified_not_function,
                specifier.Name);
  };
  std::function<void()> invalidTypeContextDiagnostic = [&]() {
    TC.diagnose(nameLoc,
                diag::differentiable_attr_function_not_same_type_context,
                specifier.Name);
  };

  // Returns true if the original function and derivative function candidate are
  // defined in compatible type contexts. If the original function and the
  // derivative function have different parents, or if they both have no type
  // context and are in different modules, return false.
  std::function<bool(FuncDecl *)> hasValidTypeContext = [&](FuncDecl *func) {
    // Check if both functions are top-level.
    if (!original->getInnermostTypeContext() &&
        !func->getInnermostTypeContext() &&
        original->getParentModule() == func->getParentModule())
      return true;
    // Check if both functions are defined in the same type context.
    if (auto typeCtx1 = original->getInnermostTypeContext())
      if (auto typeCtx2 = func->getInnermostTypeContext())
        return typeCtx1->getSelfNominalTypeDecl() ==
            typeCtx2->getSelfNominalTypeDecl();
    return original->getParent() == func->getParent();
  };

  auto isABIPublic = [&](AbstractFunctionDecl *func) {
    return func->getFormalAccess() >= AccessLevel::Public ||
           func->getAttrs().hasAttribute<InlinableAttr>() ||
           func->getAttrs().hasAttribute<UsableFromInlineAttr>();
  };

  // If the original function is exported (i.e. it is public or
  // @usableFromInline), then the derivative functions must also be exported.
  // Returns true on error.
  auto checkAccessControl = [&](FuncDecl *func) {
    if (!isABIPublic(original))
      return false;
    if (isABIPublic(func))
      return false;
    TC.diagnose(nameLoc, diag::differentiable_attr_invalid_access,
                specifier.Name, original->getFullName());
    return true;
  };

  auto originalTypeCtx = original->getInnermostTypeContext();
  if (!originalTypeCtx) originalTypeCtx = original->getParent();
  assert(originalTypeCtx);

  // Set lookup options.
  auto lookupOptions = defaultMemberLookupOptions
      | NameLookupFlags::IgnoreAccessControl;

  auto candidate = TC.lookupFuncDecl(
      specifier.Name, nameLoc, /*baseType*/ Type(), originalTypeCtx, isValid,
      overloadDiagnostic, ambiguousDiagnostic, notFunctionDiagnostic,
      lookupOptions, hasValidTypeContext, invalidTypeContextDiagnostic);

  if (!candidate)
    return nullptr;

  if (checkAccessControl(candidate))
    return nullptr;

  // Derivatives of class members must be final.
  if (original->getDeclContext()->getSelfClassDecl() &&
      !candidate->isFinal()) {
    TC.diagnose(nameLoc,
                diag::differentiable_attr_class_derivative_not_final);
    return nullptr;
  }

  return candidate;
}

// SWIFT_ENABLE_TENSORFLOW
// Checks that the `candidate` function type equals the `required` function
// type, disregarding parameter labels and tuple result labels.
// `checkGenericSignature` is used to check generic signatures, if specified.
// Otherwise, generic signatures are checked for equality.
static bool checkFunctionSignature(
    CanAnyFunctionType required, CanType candidate,
    Optional<std::function<bool(GenericSignature, GenericSignature)>>
        checkGenericSignature = None) {
  // Check that candidate is actually a function.
  auto candidateFnTy = dyn_cast<AnyFunctionType>(candidate);
  if (!candidateFnTy)
    return false;

  // Erase dynamic self types.
  required = dyn_cast<AnyFunctionType>(required->getCanonicalType());
  candidateFnTy = dyn_cast<AnyFunctionType>(candidateFnTy->getCanonicalType());

  // Check that generic signatures match.
  auto requiredGenSig = required.getOptGenericSignature();
  auto candidateGenSig = candidateFnTy.getOptGenericSignature();
  // Call generic signature check function, if specified.
  // Otherwise, check that generic signatures are equal.
  if (!checkGenericSignature) {
    if (candidateGenSig != requiredGenSig)
      return false;
  } else if (!(*checkGenericSignature)(requiredGenSig, candidateGenSig)) {
    return false;
  }

  // Check that parameter types match, disregarding labels.
  if (required->getNumParams() != candidateFnTy->getNumParams())
    return false;
  if (!std::equal(required->getParams().begin(), required->getParams().end(),
                  candidateFnTy->getParams().begin(),
                  [](AnyFunctionType::Param x, AnyFunctionType::Param y) {
                    return x.getPlainType()->isEqual(y.getPlainType());
                  }))
    return false;

  // If required result type is not a function type, check that result types
  // match exactly.
  auto requiredResultFnTy = dyn_cast<AnyFunctionType>(required.getResult());
  if (!requiredResultFnTy) {
    auto requiredResultTupleTy = dyn_cast<TupleType>(required.getResult());
    auto candidateResultTupleTy =
        dyn_cast<TupleType>(candidateFnTy.getResult());
    if (!requiredResultTupleTy || !candidateResultTupleTy)
      return required.getResult()->isEqual(candidateFnTy.getResult());
    // If result types are tuple types, check that element types match,
    // ignoring labels.
    if (requiredResultTupleTy->getNumElements() !=
        candidateResultTupleTy->getNumElements())
      return false;
    return std::equal(requiredResultTupleTy.getElementTypes().begin(),
                      requiredResultTupleTy.getElementTypes().end(),
                      candidateResultTupleTy.getElementTypes().begin(),
                      [](CanType x, CanType y) { return x->isEqual(y); });
  }

  // Required result type is a function. Recurse.
  return checkFunctionSignature(requiredResultFnTy, candidateFnTy.getResult());
};

// SWIFT_ENABLE_TENSORFLOW
// Computes `IndexSubset` from the given parsed differentiation parameters
// (possibly empty) for the given function and derivative generic environment,
// then verifies that the parameter indices are valid.
// - If parsed parameters are empty, infer parameter indices.
// - Otherwise, build parameter indices from parsed parameters.
// The attribute name/location are used in diagnostics.
static IndexSubset *computeDifferentiationParameters(
    TypeChecker &TC, ArrayRef<ParsedAutoDiffParameter> parsedWrtParams,
    AbstractFunctionDecl *function, GenericEnvironment *derivativeGenEnv,
    StringRef attrName, SourceLoc attrLoc
) {
  // Get function type and parameters.
  auto *functionType = function->getInterfaceType()->castTo<AnyFunctionType>();
  auto &params = *function->getParameters();
  auto numParams = function->getParameters()->size();
  auto isInstanceMethod = function->isInstanceMember();

  // Diagnose if function has no parameters.
  if (params.size() == 0) {
    // If function is not an instance method, diagnose immediately.
    if (!isInstanceMethod) {
      TC.diagnose(attrLoc, diag::diff_function_no_parameters,
                  function->getFullName())
          .highlight(function->getSignatureSourceRange());
      return nullptr;
    }
    // If function is an instance method, diagnose only if `self` does not
    // conform to `Differentiable`.
    else {
      auto selfType = function->getImplicitSelfDecl()->getInterfaceType();
      if (derivativeGenEnv)
        selfType = derivativeGenEnv->mapTypeIntoContext(selfType);
      else
        selfType = function->mapTypeIntoContext(selfType);
      // FIXME(TF-568): `Differentiable`-conforming protocols cannot define
      // `@differentiable` computed properties because the check below returns
      // false.
      if (!conformsToDifferentiable(selfType, function)) {
        TC.diagnose(attrLoc, diag::diff_function_no_parameters,
                    function->getFullName())
            .highlight(function->getSignatureSourceRange());
        return nullptr;
      }
    }
  }

  // If parsed differentiation parameters are empty, infer parameter indices
  // from the function type.
  if (parsedWrtParams.empty())
    return TypeChecker::inferDifferentiableParameters(
        function, derivativeGenEnv);

  // Otherwise, build parameter indices from parsed differentiation parameters.
  auto numUncurriedParams = functionType->getNumParams();
  if (auto *resultFnType =
          functionType->getResult()->getAs<AnyFunctionType>()) {
    numUncurriedParams += resultFnType->getNumParams();
  }
  llvm::SmallBitVector parameterBits(numUncurriedParams);
  int lastIndex = -1;
  for (unsigned i : indices(parsedWrtParams)) {
    auto paramLoc = parsedWrtParams[i].getLoc();
    switch (parsedWrtParams[i].getKind()) {
      case ParsedAutoDiffParameter::Kind::Named: {
        auto nameIter =
            llvm::find_if(params.getArray(), [&](ParamDecl *param) {
              return param->getName() == parsedWrtParams[i].getName();
            });
        // Parameter name must exist.
        if (nameIter == params.end()) {
          TC.diagnose(paramLoc, diag::diff_params_clause_param_name_unknown,
                      parsedWrtParams[i].getName());
          return nullptr;
        }
        // Parameter names must be specified in the original order.
        unsigned index = std::distance(params.begin(), nameIter);
        if ((int)index <= lastIndex) {
          TC.diagnose(paramLoc,
                      diag::diff_params_clause_params_not_original_order);
          return nullptr;
        }
        parameterBits.set(index);
        lastIndex = index;
        break;
      }
      case ParsedAutoDiffParameter::Kind::Self: {
        // 'self' is only applicable to instance methods.
        if (!isInstanceMethod) {
          TC.diagnose(paramLoc,
                      diag::diff_params_clause_self_instance_method_only);
          return nullptr;
        }
        // 'self' can only be the first in the list.
        if (i > 0) {
          TC.diagnose(paramLoc, diag::diff_params_clause_self_must_be_first);
          return nullptr;
        }
        parameterBits.set(parameterBits.size() - 1);
        break;
      }
      case ParsedAutoDiffParameter::Kind::Ordered: {
        auto index = parsedWrtParams[i].getIndex();
        if (index >= numParams) {
          TC.diagnose(paramLoc, diag::diff_params_clause_param_index_out_of_range);
          return nullptr;
        }
        // Parameter names must be specified in the original order.
        if ((int)index <= lastIndex) {
          TC.diagnose(paramLoc,
              diag::diff_params_clause_params_not_original_order);
          return nullptr;
        }
        parameterBits.set(index);
        lastIndex = index;
        break;
      }
    }
  }
  return IndexSubset::get(TC.Context, parameterBits);
}

// SWIFT_ENABLE_TENSORFLOW
// Computes `IndexSubset` from the given parsed transposing parameters
// (possibly empty) for the given function, then verifies that the parameter
// indices are valid.
// - If parsed parameters are empty, infer parameter indices.
// - Otherwise, build parameter indices from parsed parameters.
// The attribute name/location are used in diagnostics.
static IndexSubset *computeTransposingParameters(
    TypeChecker &TC, ArrayRef<ParsedAutoDiffParameter> parsedWrtParams,
    AbstractFunctionDecl *transposeFunc, bool isCurried,
    GenericEnvironment *derivativeGenEnv, SourceLoc attrLoc
) {
  // Get function type and parameters.
  auto *functionType = transposeFunc->getInterfaceType()
                           ->castTo<AnyFunctionType>();
  
  ArrayRef<TupleTypeElt> transposeResultTypes;
  // Return type of '@transposing' function can have single type or tuple
  // of types.
  auto temp = functionType->getResult();
  if (isCurried)
    temp = temp->getAs<AnyFunctionType>()->getResult();
  
  if (auto t = temp->getAs<TupleType>()) {
    transposeResultTypes = t->getElements();
  } else {
    transposeResultTypes = ArrayRef<TupleTypeElt>(temp);
  }
  
  auto &params = *transposeFunc->getParameters();
  auto isInstanceMethod = transposeFunc->isInstanceMember();
  
  bool wrtSelf = false;
  if (isCurried && !parsedWrtParams.empty() &&
      parsedWrtParams.front().getKind() == ParsedAutoDiffParameter::Kind::Self)
    wrtSelf = true;
  
  // Make sure the self type is differentiable.
  if (isCurried && wrtSelf) {
    auto selfType = transposeFunc->getImplicitSelfDecl()->getInterfaceType();
    if (derivativeGenEnv)
      selfType = derivativeGenEnv->mapTypeIntoContext(selfType);
    if (!conformsToDifferentiable(selfType, transposeFunc)) {
      TC.diagnose(attrLoc, diag::diff_function_no_parameters,
                  transposeFunc->getFullName())
          .highlight(transposeFunc->getSignatureSourceRange());
      return nullptr;
    }
  }
  
  // If parsed differentiation parameters are empty, infer parameter indices
  // from the function type.
  // TODO(bartchr): still need to do this!
//  if (parsedWrtParams.empty())
//    return TypeChecker::inferTransposingParameters(
//        function, derivativeGenEnv);
  
  // Otherwise, build parameter indices from parsed differentiation parameters.
  unsigned numParams = params.size() + transposeResultTypes.size();
  auto paramIndices = SmallBitVector(numParams);
  int lastIndex = -1;
  for (unsigned i : indices(parsedWrtParams)) {
    auto paramLoc = parsedWrtParams[i].getLoc();
    switch (parsedWrtParams[i].getKind()) {
    case ParsedAutoDiffParameter::Kind::Named: {
      TC.diagnose(paramLoc, diag::transposing_attr_cant_use_named_wrt_params,
                  parsedWrtParams[i].getName());
      return nullptr;
    }
    case ParsedAutoDiffParameter::Kind::Self: {
      // 'self' is only applicable to instance methods.
      if (!isInstanceMethod) {
        TC.diagnose(paramLoc,
                    diag::diff_params_clause_self_instance_method_only);
        return nullptr;
      }
      // 'self' can only be the first in the list.
      if (i > 0) {
        TC.diagnose(paramLoc, diag::diff_params_clause_self_must_be_first);
        return nullptr;
      }
      paramIndices.set(numParams - 1);
      break;
    }
    case ParsedAutoDiffParameter::Kind::Ordered: {
      auto index = parsedWrtParams[i].getIndex();
      if (index >= numParams) {
        TC.diagnose(paramLoc, diag::diff_params_clause_param_index_out_of_range);
        return nullptr;
      }
      // Parameter names must be specified in the original order.
      if ((int)index <= lastIndex) {
        TC.diagnose(paramLoc,
                    diag::diff_params_clause_params_not_original_order);
        return nullptr;
      }
      paramIndices.set(index);
      lastIndex = index;
      break;
    }
    }
  }
  return IndexSubset::get(TC.Context, paramIndices);
}

// SWIFT_ENABLE_TENSORFLOW
// Checks if the given `IndexSubset` instance is valid for the given function
// type in the given derivative generic environment and module context. Returns
// true on error.
// The parsed differentiation parameters and attribute location are used in
// diagnostics.
static bool checkDifferentiationParameters(
    TypeChecker &TC, AbstractFunctionDecl *AFD, IndexSubset *indices,
    AnyFunctionType *functionType, GenericEnvironment *derivativeGenEnv,
    ModuleDecl *module, ArrayRef<ParsedAutoDiffParameter> parsedWrtParams,
    SourceLoc attrLoc) {
  // Diagnose empty parameter indices. This occurs when no `wrt` clause is
  // declared and no differentiation parameters can be inferred.
  if (indices->isEmpty()) {
    TC.diagnose(attrLoc, diag::diff_params_clause_no_inferred_parameters);
    return true;
  }

  // Check that differentiation parameters have allowed types.
  SmallVector<Type, 4> wrtParamTypes;
  autodiff::getSubsetParameterTypes(indices, functionType, wrtParamTypes);
  for (unsigned i : range(wrtParamTypes.size())) {
    SourceLoc loc = parsedWrtParams.empty()
        ? attrLoc
        : parsedWrtParams[i].getLoc();
    auto wrtParamType = wrtParamTypes[i];
    if (wrtParamType->is<InOutType>()) {
      TC.diagnose(
          loc,
          diag::diff_params_clause_inout_argument,
          wrtParamType);
      return true;
    }
    if (!wrtParamType->hasTypeParameter())
      wrtParamType = wrtParamType->mapTypeOutOfContext();
    if (derivativeGenEnv)
      wrtParamType =
          derivativeGenEnv->mapTypeIntoContext(wrtParamType);
    else
      wrtParamType = AFD->mapTypeIntoContext(wrtParamType);
    // Parameter cannot have an existential type.
    if (wrtParamType->isExistentialType()) {
      TC.diagnose(
           loc, diag::diff_params_clause_cannot_diff_wrt_existentials,
           wrtParamType);
      return true;
    }
    // Parameter cannot have a function type.
    if (wrtParamType->is<AnyFunctionType>()) {
      TC.diagnose(loc, diag::diff_params_clause_cannot_diff_wrt_functions,
                  wrtParamType);
      return true;
    }
    // Parameter must conform to `Differentiable`.
    if (!conformsToDifferentiable(wrtParamType, AFD)) {
      TC.diagnose(loc, diag::diff_params_clause_param_not_differentiable,
                  wrtParamType);
      return true;
    }
  }
  return false;
}
// SWIFT_ENABLE_TENSORFLOW
// Checks if the given `IndexSubset` instance is valid for the
// given function type in the given derivative generic environment and module
// context. Returns true on error.
// The parsed differentiation parameters and attribute location are used in
// diagnostics.
static bool checkTransposingParameters(
    TypeChecker &TC, AbstractFunctionDecl *AFD,
    SmallVector<Type, 4> wrtParamTypes, GenericEnvironment *derivativeGenEnv,
    ModuleDecl *module, ArrayRef<ParsedAutoDiffParameter> parsedWrtParams,
    SourceLoc attrLoc) {
  // Check that differentiation parameters have allowed types.
  for (unsigned i : range(wrtParamTypes.size())) {
    auto wrtParamType = wrtParamTypes[i];
    if (!wrtParamType->hasTypeParameter())
      wrtParamType = wrtParamType->mapTypeOutOfContext();
    if (derivativeGenEnv)
      wrtParamType = derivativeGenEnv->mapTypeIntoContext(wrtParamType);
    else
      wrtParamType = AFD->mapTypeIntoContext(wrtParamType);
    SourceLoc loc = parsedWrtParams.empty()
        ? attrLoc
        : parsedWrtParams[i].getLoc();
    // Parameter cannot have an existential type.
    if (wrtParamType->isExistentialType()) {
      TC.diagnose(loc, diag::diff_params_clause_cannot_diff_wrt_existentials,
                  wrtParamType);
      return true;
    }
    // Parameter cannot have a function type.
    if (wrtParamType->is<AnyFunctionType>()) {
      TC.diagnose(loc, diag::diff_params_clause_cannot_diff_wrt_functions,
                  wrtParamType);
      return true;
    }
    // Parameter must conform to `Differentiable`
    // and `Type.TangentVector == Type`.
    if (!conformsToDifferentiable(wrtParamType, AFD) ||
        !tangentVectorEqualSelf(wrtParamType, AFD)) {
      TC.diagnose(loc, diag::transpose_params_clause_param_not_differentiable,
                  wrtParamType.getString());
      return true;
    }
  }
  return false;
}

// SWIFT_ENABLE_TENSORFLOW
void AttributeChecker::visitDifferentiableAttr(DifferentiableAttr *attr) {
  // Skip checking implicit `@differentiable` attributes. We currently assume
  // that all implicit `@differentiable` attributes are valid.
  // Motivation: some implicit attributes do not contain a where clause, and
  // this function assumes that the where clauses are available. Propagating
  // where clauses and requirements consistently is a larger problem, to be
  // revisited.
  if (attr->isImplicit())
    return;

  auto &ctx = TC.Context;
  auto lookupConformance =
      LookUpConformanceInModule(D->getDeclContext()->getParentModule());

  // If functions is marked as linear, you cannot have a custom VJP and/or
  // a JVP.
  if (attr->isLinear() && (attr->getVJP() || attr->getJVP())) {
    diagnoseAndRemoveAttr(attr,
                          diag::attr_differentiable_no_vjp_or_jvp_when_linear);
    return;
  }

  AbstractFunctionDecl *original = dyn_cast<AbstractFunctionDecl>(D);
  if (auto *asd = dyn_cast<AbstractStorageDecl>(D)) {
    if (asd->getImplInfo().isSimpleStored() &&
        (attr->getJVP() || attr->getVJP())) {
      diagnoseAndRemoveAttr(attr,
          diag::differentiable_attr_stored_property_variable_unsupported);
      return;
    }
    // When used directly on a storage decl (stored/computed property or
    // subscript), the getter is currently inferred to be `@differentiable`.
    // TODO(TF-129): Infer setter to also be `@differentiable` after
    // differentiation supports inout parameters. This requires refactoring to
    // handle multiple `original` functions (both getter and setter).
    if (!asd->getDeclContext()->isModuleScopeContext()) {
      original = asd->getSynthesizedAccessor(AccessorKind::Get);
    } else {
      original = nullptr;
    }
  }
  // Setters are not yet supported.
  // TODO(TF-129): Remove this when differentiation supports inout parameters.
  if (auto *accessor = dyn_cast_or_null<AccessorDecl>(original))
    if (accessor->isSetter())
      original = nullptr;

  // Global immutable vars, for example, have no getter, and therefore trigger
  // this.
  if (!original) {
    diagnoseAndRemoveAttr(attr, diag::invalid_decl_attribute, attr);
    return;
  }

  auto *originalFnTy = original->getInterfaceType()->castTo<AnyFunctionType>();
  bool isMethod = original->hasImplicitSelfDecl();

  // If the original function returns the empty tuple type, there's no output to
  // differentiate from.
  auto originalResultTy = originalFnTy->getResult();
  if (isMethod)
    originalResultTy = originalResultTy->castTo<AnyFunctionType>()->getResult();
  if (originalResultTy->isEqual(ctx.TheEmptyTupleType)) {
    TC.diagnose(attr->getLocation(), diag::differentiable_attr_void_result,
                original->getFullName())
        .highlight(original->getSourceRange());
    attr->setInvalid();
    return;
  }

  bool isOriginalProtocolRequirement =
      isa<ProtocolDecl>(original->getDeclContext()) &&
      original->isProtocolRequirement();

  bool isOriginalClassMember =
      original->getDeclContext() &&
      original->getDeclContext()->getSelfClassDecl();

  // Diagnose invalid class conditions.
  if (isOriginalClassMember) {
    // Class methods returning dynamic `Self` are not supported.
    // (For class methods, dynamic `Self` is supported only as the single
    //  result - JVPs/VJPs would not type-check.
    if (auto *originalFn = dyn_cast<FuncDecl>(original)) {
      if (originalFn->hasDynamicSelfResult()) {
        TC.diagnose(attr->getLocation(),
                    diag::differentiable_attr_class_member_no_dynamic_self);
        attr->setInvalid();
        return;
      }
    }

    // TODO(TF-654): Class initializers are not yet supported.
    // Extra JVP/VJP type calculation logic is necessary because classes have
    // both allocators and initializers.
    if (auto *initDecl = dyn_cast<ConstructorDecl>(original)) {
      TC.diagnose(attr->getLocation(),
                  diag::differentiable_attr_class_init_not_yet_supported);
      attr->setInvalid();
      return;
    }
  }

  // Start type-checking the arguments of the @differentiable attribute. This
  // covers 'wrt:', 'jvp:', 'vjp:', and 'where', all of which are optional.

  // Handle 'where' clause, if it exists.
  // - Resolve attribute where clause requirements and store in the attribute
  //   for serialization.
  // - Compute generic signature for autodiff derivative functions based on
  //   the original function's generate signature and the attribute's where
  //   clause requirements.
  GenericSignature whereClauseGenSig = GenericSignature();
  GenericEnvironment *whereClauseGenEnv = nullptr;
  if (auto *whereClause = attr->getWhereClause()) {
    // `@differentiable` attributes on protocol requirements do not support
    // 'where' clauses.
    if (isOriginalProtocolRequirement) {
      TC.diagnose(attr->getLocation(),
                  diag::differentiable_attr_protocol_req_where_clause);
      attr->setInvalid();
      return;
    }
    if (whereClause->getRequirements().empty()) {
      // Where clause must not be empty.
      TC.diagnose(attr->getLocation(),
                  diag::differentiable_attr_empty_where_clause);
      attr->setInvalid();
      return;
    }

    auto originalGenSig = original->getGenericSignature();
    if (!originalGenSig) {
      // Attributes with where clauses can only be declared on
      // generic functions.
      TC.diagnose(attr->getLocation(),
                  diag::differentiable_attr_nongeneric_trailing_where,
                  original->getFullName())
        .highlight(whereClause->getSourceRange());
      attr->setInvalid();
      return;
    }

    // Build a new generic signature for autodiff derivative functions.
    GenericSignatureBuilder builder(ctx);
    // Add the original function's generic signature.
    builder.addGenericSignature(originalGenSig);

    using FloatingRequirementSource =
        GenericSignatureBuilder::FloatingRequirementSource;

    bool errorOccurred = false;
    WhereClauseOwner(original, attr).visitRequirements(
      TypeResolutionStage::Structural,
      [&](const Requirement &req, RequirementRepr *reqRepr) {
        switch (req.getKind()) {
        case RequirementKind::SameType:
        case RequirementKind::Superclass:
        case RequirementKind::Conformance:
          break;

        // Layout requirements are not supported.
        case RequirementKind::Layout:
          TC.diagnose(attr->getLocation(),
                      diag::differentiable_attr_layout_req_unsupported)
            .highlight(reqRepr->getSourceRange());
          errorOccurred = true;
          return false;
        }

        // Add requirement to generic signature builder.
        builder.addRequirement(req, reqRepr,
                               FloatingRequirementSource::forExplicit(reqRepr),
                               nullptr, original->getModuleContext());
        return false;
      });

    if (errorOccurred) {
      attr->setInvalid();
      return;
    }

    // Compute generic signature and environment for autodiff associated
    // functions.
    whereClauseGenSig = std::move(builder).computeGenericSignature(
        attr->getLocation(), /*allowConcreteGenericParams=*/true);
    whereClauseGenEnv = whereClauseGenSig->getGenericEnvironment();
    // Store the resolved derivative generic signature in the attribute.
    attr->setDerivativeGenericSignature(ctx, whereClauseGenSig);
  }

  // Validate the 'wrt:' parameters.

  // Get the parsed wrt param indices, which have not yet been checked.
  // This is defined for parsed attributes.
  auto parsedWrtParams = attr->getParsedParameters();
  // Get checked wrt param indices.
  // This is defined only for compiler-synthesized attributes.
  auto *checkedWrtParamIndices = attr->getParameterIndices();

  // Compute the derivative function type.
  auto derivativeFnTy = originalFnTy;
  if (whereClauseGenEnv)
    derivativeFnTy = whereClauseGenEnv->mapTypeIntoContext(derivativeFnTy)
        ->castTo<AnyFunctionType>();

  // If checked wrt param indices are not specified, compute them.
  if (!checkedWrtParamIndices)
    checkedWrtParamIndices =
        computeDifferentiationParameters(TC, parsedWrtParams, original,
                                         whereClauseGenEnv, attr->getAttrName(),
                                         attr->getLocation());
  if (!checkedWrtParamIndices) {
    attr->setInvalid();
    return;
  }

  // Check if differentiation parameter indices are valid.
  if (checkDifferentiationParameters(
          TC, original, checkedWrtParamIndices, derivativeFnTy, whereClauseGenEnv,
          original->getModuleContext(), parsedWrtParams, attr->getLocation())) {
    attr->setInvalid();
    return;
  }

  // Set the checked differentiation parameter indices in the attribute.
  attr->setParameterIndices(checkedWrtParamIndices);

  if (whereClauseGenEnv)
    originalResultTy =
        whereClauseGenEnv->mapTypeIntoContext(originalResultTy);
  else
    originalResultTy = original->mapTypeIntoContext(originalResultTy);
  // Check that original function's result type conforms to `Differentiable`.
  if (!conformsToDifferentiable(originalResultTy, original)) {
    TC.diagnose(attr->getLocation(),
                diag::differentiable_attr_result_not_differentiable,
                originalResultTy);
    attr->setInvalid();
    return;
  }

  // `@differentiable` attributes on protocol requirements do not support
  // JVP/VJP.
  if (isOriginalProtocolRequirement && (attr->getJVP() || attr->getVJP())) {
    TC.diagnose(attr->getLocation(),
                diag::differentiable_attr_protocol_req_assoc_func);
    attr->setInvalid();
    return;
  }

  // Resolve the JVP declaration, if it exists.
  if (attr->getJVP()) {
    AnyFunctionType *expectedJVPFnTy =
        originalFnTy->getAutoDiffDerivativeFunctionType(
            checkedWrtParamIndices, /*resultIndex*/ 0,
            AutoDiffDerivativeFunctionKind::JVP, lookupConformance,
            whereClauseGenSig, /*makeSelfParamFirst*/ true);

    auto isValidJVP = [&](FuncDecl *jvpCandidate) {
      return checkFunctionSignature(
          cast<AnyFunctionType>(expectedJVPFnTy->getCanonicalType()),
          jvpCandidate->getInterfaceType()->getCanonicalType());
    };

    FuncDecl *jvp = resolveAutoDiffDerivativeFunction(
        TC, attr->getJVP().getValue(), original, expectedJVPFnTy, isValidJVP);

    if (!jvp) {
      attr->setInvalid();
      return;
    }
    // Memorize the jvp reference in the attribute.
    attr->setJVPFunction(jvp);
  }

  // Resolve the VJP declaration, if it exists.
  if (attr->getVJP()) {
    AnyFunctionType *expectedVJPFnTy =
        originalFnTy->getAutoDiffDerivativeFunctionType(
            checkedWrtParamIndices, /*resultIndex*/ 0,
            AutoDiffDerivativeFunctionKind::VJP, lookupConformance,
            whereClauseGenSig, /*makeSelfParamFirst*/ true);

    auto isValidVJP = [&](FuncDecl *vjpCandidate) {
      return checkFunctionSignature(
          cast<AnyFunctionType>(expectedVJPFnTy->getCanonicalType()),
          vjpCandidate->getInterfaceType()->getCanonicalType());
    };

    FuncDecl *vjp = resolveAutoDiffDerivativeFunction(
        TC, attr->getVJP().getValue(), original, expectedVJPFnTy, isValidVJP);

    if (!vjp) {
      attr->setInvalid();
      return;
    }
    // Memorize the vjp reference in the attribute.
    attr->setVJPFunction(vjp);
  }

  if (auto *asd = dyn_cast<AbstractStorageDecl>(D)) {
    // Remove `@differentiable` attribute from storage declaration to prevent
    // duplicate attribute registration during SILGen.
    D->getAttrs().removeAttribute(attr);
    // Transfer `@differentiable` attribute from storage declaration to
    // getter accessor.
    auto *newAttr = DifferentiableAttr::create(
        ctx, /*implicit*/ true, attr->AtLoc, attr->getRange(), attr->isLinear(),
        attr->getParameterIndices(), attr->getJVP(), attr->getVJP(),
        attr->getDerivativeGenericSignature());
    newAttr->setJVPFunction(attr->getJVPFunction());
    newAttr->setVJPFunction(attr->getVJPFunction());
    auto insertion = ctx.DifferentiableAttrs.try_emplace(
        {asd->getAccessor(AccessorKind::Get), newAttr->getParameterIndices()},
        newAttr);
    // Valid `@differentiable` attributes are uniqued by their parameter
    // indices. Reject duplicate attributes for the same decl and parameter
    // indices pair.
    if (!insertion.second) {
      diagnoseAndRemoveAttr(attr, diag::differentiable_attr_duplicate);
      TC.diagnose(insertion.first->getSecond()->getLocation(),
                  diag::differentiable_attr_duplicate_note);
      return;
    }
    asd->getAccessor(AccessorKind::Get)->getAttrs().add(newAttr);
    return;
  }
  auto insertion = ctx.DifferentiableAttrs.try_emplace(
      {D, attr->getParameterIndices()}, attr);
  // `@differentiable` attributes are uniqued by their parameter indices.
  // Reject duplicate attributes for the same decl and parameter indices pair.
  if (!insertion.second && insertion.first->getSecond() != attr) {
    diagnoseAndRemoveAttr(attr, diag::differentiable_attr_duplicate);
    TC.diagnose(insertion.first->getSecond()->getLocation(),
                diag::differentiable_attr_duplicate_note);
    return;
  }
}

// SWIFT_ENABLE_TENSORFLOW
void AttributeChecker::visitDifferentiatingAttr(DifferentiatingAttr *attr) {
  auto &ctx = TC.Context;
  FuncDecl *derivative = dyn_cast<FuncDecl>(D);
  auto lookupConformance =
      LookUpConformanceInModule(D->getDeclContext()->getParentModule());
  auto original = attr->getOriginal();

  auto *derivativeInterfaceType = derivative->getInterfaceType()
      ->castTo<AnyFunctionType>();

  // Perform preliminary derivative checks.

  // The result type should be a two-element tuple.
  // Either a value and pullback:
  //     (value: R, pullback: (R.TangentVector) -> (T.TangentVector...)
  // Or a value and differential:
  //     (value: R, differential: (T.TangentVector...) -> (R.TangentVector)
  auto derivativeResultType = derivative->getResultInterfaceType();
  auto derivativeResultTupleType = derivativeResultType->getAs<TupleType>();
  if (!derivativeResultTupleType ||
      derivativeResultTupleType->getNumElements() != 2) {
    TC.diagnose(attr->getLocation(),
                diag::differentiating_attr_expected_result_tuple);
    attr->setInvalid();
    return;
  }
  auto valueResultElt = derivativeResultTupleType->getElement(0);
  auto funcResultElt = derivativeResultTupleType->getElement(1);
  // Get derivative kind and derivative function identifier.
  AutoDiffDerivativeFunctionKind kind;
  if (valueResultElt.getName().str() != "value") {
    TC.diagnose(attr->getLocation(),
                diag::differentiating_attr_invalid_result_tuple_value_label);
    attr->setInvalid();
    return;
  }
  if (funcResultElt.getName().str() == "differential") {
    kind = AutoDiffDerivativeFunctionKind::JVP;
  } else if (funcResultElt.getName().str() == "pullback") {
    kind = AutoDiffDerivativeFunctionKind::VJP;
  } else {
    TC.diagnose(attr->getLocation(),
                diag::differentiating_attr_invalid_result_tuple_func_label);
    attr->setInvalid();
    return;
  }
  // `value: R` result tuple element must conform to `Differentiable`.
  auto diffableProto = ctx.getProtocol(KnownProtocolKind::Differentiable);
  auto valueResultType = valueResultElt.getType();
  if (valueResultType->hasTypeParameter())
    valueResultType = derivative->mapTypeIntoContext(valueResultType);
  auto valueResultConf = TC.conformsToProtocol(valueResultType, diffableProto,
                                               derivative->getDeclContext(),
                                               None);
  if (!valueResultConf) {
    TC.diagnose(attr->getLocation(),
                diag::differentiating_attr_result_value_not_differentiable,
                valueResultElt.getType());
    attr->setInvalid();
    return;
  }

  // Compute expected original function type and look up original function.
  auto *originalFnType =
      derivativeInterfaceType->getAutoDiffOriginalFunctionType();

  std::function<bool(GenericSignature, GenericSignature)>
    checkGenericSignatureSatisfied =
        [&](GenericSignature source, GenericSignature target) {
          // If target is null, then its requirements are satisfied.
          if (!target)
            return true;
          // If source is null but target is not null, then target's
          // requirements are not satisfied.
          if (!source)
            return false;
          // Check if target's requirements are satisfied by source.
          return TC.checkGenericArguments(
                     derivative, original.Loc.getBaseNameLoc(),
                     original.Loc.getBaseNameLoc(), Type(),
                     source->getGenericParams(), target->getRequirements(),
                     [](SubstitutableType *dependentType) {
                       return Type(dependentType);
                     }, lookupConformance, None) == RequirementCheckResult::Success;
  };

  auto isValidOriginal = [&](FuncDecl *originalCandidate) {
    return checkFunctionSignature(
        cast<AnyFunctionType>(originalFnType->getCanonicalType()),
        originalCandidate->getInterfaceType()->getCanonicalType(),
        checkGenericSignatureSatisfied);
  };

  // TODO: Do not reuse incompatible `@differentiable` attribute diagnostics.
  // Rename compatible diagnostics so that they're not attribute-specific.
  auto overloadDiagnostic = [&]() {
    TC.diagnose(original.Loc, diag::differentiating_attr_overload_not_found,
                original.Name, originalFnType);
  };
  auto ambiguousDiagnostic = [&]() {
    TC.diagnose(original.Loc,
                diag::differentiable_attr_ambiguous_function_identifier,
                original.Name);
  };
  auto notFunctionDiagnostic = [&]() {
    TC.diagnose(original.Loc, diag::differentiable_attr_specified_not_function,
                original.Name);
  };
  std::function<void()> invalidTypeContextDiagnostic = [&]() {
    TC.diagnose(original.Loc,
                diag::differentiable_attr_function_not_same_type_context,
                original.Name);
  };

  // Returns true if the derivative function and original function candidate are
  // defined in compatible type contexts. If the derivative function and the
  // original function candidate have different parents, return false.
  std::function<bool(FuncDecl *)> hasValidTypeContext = [&](FuncDecl *func) {
    // Check if both functions are top-level.
    if (!derivative->getInnermostTypeContext() &&
        !func->getInnermostTypeContext())
      return true;
    // Check if both functions are defined in the same type context.
    if (auto typeCtx1 = derivative->getInnermostTypeContext())
      if (auto typeCtx2 = func->getInnermostTypeContext()) {
        return typeCtx1->getSelfNominalTypeDecl() ==
            typeCtx2->getSelfNominalTypeDecl();
      }
    return derivative->getParent() == func->getParent();
  };

  auto lookupOptions = defaultMemberLookupOptions
      | NameLookupFlags::IgnoreAccessControl;
  auto derivativeTypeCtx = derivative->getInnermostTypeContext();
  if (!derivativeTypeCtx) derivativeTypeCtx = derivative->getParent();
  assert(derivativeTypeCtx);

  // Look up original function.
  auto *originalFn = TC.lookupFuncDecl(
      original.Name, original.Loc.getBaseNameLoc(), /*baseType*/ Type(),
      derivativeTypeCtx, isValidOriginal, overloadDiagnostic,
      ambiguousDiagnostic, notFunctionDiagnostic, lookupOptions,
      hasValidTypeContext, invalidTypeContextDiagnostic);
  if (!originalFn) {
    attr->setInvalid();
    return;
  }
  attr->setOriginalFunction(originalFn);

  // Get checked wrt param indices.
  auto *checkedWrtParamIndices = attr->getParameterIndices();

  // Get the parsed wrt param indices, which have not yet been checked.
  // This is defined for parsed attributes.
  auto parsedWrtParams = attr->getParsedParameters();

  // If checked wrt param indices are not specified, compute them.
  if (!checkedWrtParamIndices)
    checkedWrtParamIndices =
        computeDifferentiationParameters(TC, parsedWrtParams, derivative,
                                         derivative->getGenericEnvironment(),
                                         attr->getAttrName(),
                                         attr->getLocation());
  if (!checkedWrtParamIndices) {
    attr->setInvalid();
    return;
  }

  // Check if differentiation parameter indices are valid.
  if (checkDifferentiationParameters(
          TC, originalFn, checkedWrtParamIndices, originalFnType,
          derivative->getGenericEnvironment(), derivative->getModuleContext(),
          parsedWrtParams, attr->getLocation())) {
    attr->setInvalid();
    return;
  }

  // Set the checked differentiation parameter indices in the attribute.
  attr->setParameterIndices(checkedWrtParamIndices);

  // Gather differentiation parameters.
  SmallVector<Type, 4> wrtParamTypes;
  autodiff::getSubsetParameterTypes(checkedWrtParamIndices, originalFnType,
                                    wrtParamTypes);

  auto diffParamElts =
      map<SmallVector<TupleTypeElt, 4>>(wrtParamTypes, [&](Type paramType) {
        if (paramType->hasTypeParameter())
          paramType = derivative->mapTypeIntoContext(paramType);
        auto conf = TC.conformsToProtocol(paramType, diffableProto, derivative,
                                          None);
        assert(conf &&
               "Expected checked parameter to conform to `Differentiable`");
        auto paramAssocType = conf->getTypeWitnessByName(
            paramType, ctx.Id_TangentVector);
        return TupleTypeElt(paramAssocType);
      });

  // Check differential/pullback type.
  // Get vector type: the associated type of the value result type.
  auto vectorTy = valueResultConf->getTypeWitnessByName(
      valueResultType, ctx.Id_TangentVector);

  // Compute expected differential/pullback type.
  auto funcEltType = funcResultElt.getType();
  Type expectedFuncEltType;
  if (kind == AutoDiffDerivativeFunctionKind::JVP) {
    auto diffParams = map<SmallVector<AnyFunctionType::Param, 4>>(
        diffParamElts, [&](TupleTypeElt elt) {
          return AnyFunctionType::Param(elt.getType());
        });
    expectedFuncEltType = FunctionType::get(diffParams, vectorTy);
  } else {
    expectedFuncEltType = FunctionType::get({AnyFunctionType::Param(vectorTy)},
                                            TupleType::get(diffParamElts, ctx));
  }
  expectedFuncEltType = expectedFuncEltType->mapTypeOutOfContext();

  // Check if differential/pullback type matches expected type.
  if (!funcEltType->isEqual(expectedFuncEltType)) {
    // Emit differential/pullback type mismatch error on attribute.
    TC.diagnose(attr->getLocation(),
                diag::differentiating_attr_result_func_type_mismatch,
                funcResultElt.getName(), originalFn->getFullName());
    // Emit note with expected differential/pullback type on actual type
    // location.
    auto *tupleReturnTypeRepr =
        cast<TupleTypeRepr>(derivative->getBodyResultTypeLoc().getTypeRepr());
    auto *funcEltTypeRepr = tupleReturnTypeRepr->getElementType(1);
    TC.diagnose(funcEltTypeRepr->getStartLoc(),
                diag::differentiating_attr_result_func_type_mismatch_note,
                funcResultElt.getName(), expectedFuncEltType)
        .highlight(funcEltTypeRepr->getSourceRange());
    // Emit note showing original function location, if possible.
    if (originalFn->getLoc().isValid())
      TC.diagnose(originalFn->getLoc(),
                  diag::differentiating_attr_result_func_original_note,
                  originalFn->getFullName());
    attr->setInvalid();
    return;
  }

  // Reject different-file retroactive derivatives.
  // TODO(TF-136): Full support for cross-file/cross-module retroactive
  // differentiability will require SIL differentiability witnesses and lots of
  // plumbing.
  if (originalFn->getParentSourceFile() != derivative->getParentSourceFile()) {
    diagnoseAndRemoveAttr(
        attr, diag::differentiating_attr_not_in_same_file_as_original);
    return;
  }

  // Try to find a `@differentiable` attribute on the original function with the
  // same differentiation parameters.
  DifferentiableAttr *da = nullptr;
  for (auto *cda : originalFn->getAttrs().getAttributes<DifferentiableAttr>())
    if (checkedWrtParamIndices == cda->getParameterIndices())
      da = const_cast<DifferentiableAttr *>(cda);
  // If the original function does not have a `@differentiable` attribute with
  // the same differentiation parameters, create one.
  if (!da) {
    da = DifferentiableAttr::create(ctx, /*implicit*/ true, attr->AtLoc,
                                    attr->getRange(), attr->isLinear(),
                                    checkedWrtParamIndices, /*jvp*/ None,
                                    /*vjp*/ None,
                                    derivative->getGenericSignature());
    switch (kind) {
    case AutoDiffDerivativeFunctionKind::JVP:
      da->setJVPFunction(derivative);
      break;
    case AutoDiffDerivativeFunctionKind::VJP:
      da->setVJPFunction(derivative);
      break;
    }
    auto insertion = ctx.DifferentiableAttrs.try_emplace(
        {originalFn, checkedWrtParamIndices}, da);
    // Valid `@differentiable` attributes are uniqued by their parameter
    // indices. Reject duplicate attributes for the same decl and parameter
    // indices pair.
    if (!insertion.second && insertion.first->getSecond() != da) {
      diagnoseAndRemoveAttr(da, diag::differentiable_attr_duplicate);
      TC.diagnose(insertion.first->getSecond()->getLocation(),
                  diag::differentiable_attr_duplicate_note);
      return;
    }
    originalFn->getAttrs().add(da);
    return;
  }
  // If the original function has a `@differentiable` attribute with the same
  // differentiation parameters, check if the `@differentiable` attribute
  // already has a different registered derivative. If so, emit an error on the
  // `@differentiating` attribute. Otherwise, register the derivative in the
  // `@differentiable` attribute.
  switch (kind) {
  case AutoDiffDerivativeFunctionKind::JVP:
    // If there's a different registered derivative, emit an error.
    if ((da->getJVP() &&
         da->getJVP()->Name.getBaseName() != derivative->getBaseName()) ||
        (da->getJVPFunction() && da->getJVPFunction() != derivative)) {
      diagnoseAndRemoveAttr(
          attr, diag::differentiating_attr_original_already_has_derivative,
          originalFn->getFullName());
      return;
    }
    da->setJVPFunction(derivative);
    break;
  case AutoDiffDerivativeFunctionKind::VJP:
    // If there's a different registered derivative, emit an error.
    if ((da->getVJP() &&
         da->getVJP()->Name.getBaseName() != derivative->getBaseName()) ||
        (da->getVJPFunction() && da->getVJPFunction() != derivative)) {
      diagnoseAndRemoveAttr(
          attr, diag::differentiating_attr_original_already_has_derivative,
          originalFn->getFullName());
      return;
    }
    da->setVJPFunction(derivative);
    break;
  }
}

/// Pushes the subset's parameter's types to `paramTypes`, in the order in
/// which they appear in the function type. For example,
///
///   functionType = (A, B, C) -> R
///   if "A" and "C" are in the set,
///   ==> pushes {A, C} to `paramTypes`.
///
void getIndexSubsetParameterTypes(
    IndexSubset *indexSubset, AnyFunctionType *functionType,
    SmallVectorImpl<Type> &paramTypes, bool isCurried) {
  auto *fnTy = functionType;
  if (isCurried) {
    fnTy = fnTy->getResult()->getAs<AnyFunctionType>();
  }

  for (unsigned paramIndex : range(fnTy->getNumParams())) {
    if ((paramIndex < indexSubset->getCapacity()) &&
        indexSubset->contains(paramIndex)) {
      paramTypes.push_back(fnTy->getParams()[paramIndex].getPlainType());
    }
  }
}

void AttributeChecker::visitTransposingAttr(TransposingAttr *attr) {
  auto &ctx = TC.Context;
  auto *transpose = dyn_cast<FuncDecl>(D);
  auto lookupConformance =
      LookUpConformanceInModule(D->getDeclContext()->getParentModule());
  auto original = attr->getOriginal();
  auto *transposeInterfaceType = transpose->getInterfaceType()
                                     ->castTo<AnyFunctionType>();
  
  // Get checked wrt param indices.
  auto *wrtParamIndices = attr->getParameterIndexSubset();

  // Get the parsed wrt param indices, which have not yet been checked.
  // This is defined for parsed attributes.
  auto parsedWrtParams = attr->getParsedParameters();
  
  bool wrtSelf = false;
  if (!parsedWrtParams.empty())
    wrtSelf = parsedWrtParams.front().getKind() ==
              ParsedAutoDiffParameter::Kind::Self;

  // If checked wrt param indices are not specified, compute them.
  bool isCurried = transposeInterfaceType->getResult()->is<AnyFunctionType>();
  if (!wrtParamIndices)
    wrtParamIndices = computeTransposingParameters(
                          TC, parsedWrtParams, transpose, isCurried,
                          transpose->getGenericEnvironment(),
                          attr->getLocation());
  if (!wrtParamIndices) {
    D->getAttrs().removeAttribute(attr);
    attr->setInvalid();
    return;
  }
  
  // Diagnose empty parameter indices. This occurs when no `wrt` clause is
  // declared and no differentiation parameters can be inferred.
  if (wrtParamIndices->isEmpty()) {
    TC.diagnose(attr->getLocation(),
                diag::diff_params_clause_no_inferred_parameters);
    D->getAttrs().removeAttribute(attr);
    attr->setInvalid();
    return;
  }

  auto *expectedOriginalFnType =
      transposeInterfaceType->getTransposeOriginalFunctionType(
          attr, wrtParamIndices, wrtSelf);

  // `R` result type must conform to `Differentiable`.
  auto expectedOriginalResultType = expectedOriginalFnType->getResult();
  if (isCurried) {
    expectedOriginalResultType = transpose->mapTypeIntoContext(
        expectedOriginalResultType->getAs<AnyFunctionType>()->getResult());
  }
  if (expectedOriginalResultType->hasTypeParameter())
    expectedOriginalResultType = transpose->mapTypeIntoContext(
        expectedOriginalResultType);
  auto diffableProto = ctx.getProtocol(KnownProtocolKind::Differentiable);
  auto valueResultConf = TC.conformsToProtocol(expectedOriginalResultType,
      diffableProto, transpose->getDeclContext(), None);

  if (!valueResultConf) {
    TC.diagnose(attr->getLocation(),
                diag::transposing_attr_result_value_not_differentiable,
                expectedOriginalFnType);
    D->getAttrs().removeAttribute(attr);
    attr->setInvalid();
    return;
  }

  // Compute expected original function type.
  std::function<bool(GenericSignature, GenericSignature)>
    checkGenericSignatureSatisfied = [&](GenericSignature source,
                                         GenericSignature target) {
          // If target is null, then its requirements are satisfied.
          if (!target)
            return true;
          // If source is null but target is not null, then target's
          // requirements are not satisfied.
          if (!source)
            return false;
          // Check if target's requirements are satisfied by source.
          return TC.checkGenericArguments(
                     transpose, original.Loc.getBaseNameLoc(),
                     original.Loc.getBaseNameLoc(), Type(),
                     source->getGenericParams(), target->getRequirements(),
                     [](SubstitutableType *dependentType) {
                       return Type(dependentType);
                     },
                     lookupConformance, None) == RequirementCheckResult::Success;
    };
  
  auto isValidOriginal = [&](FuncDecl *originalCandidate) {
    return checkFunctionSignature(
        cast<AnyFunctionType>(expectedOriginalFnType->getCanonicalType()),
        originalCandidate->getInterfaceType()->getCanonicalType(),
        checkGenericSignatureSatisfied);
  };
  
  // TODO: Do not reuse incompatible `@differentiable` attribute diagnostics.
  // Rename compatible diagnostics so that they're not attribute-specific.
  auto overloadDiagnostic = [&]() {
    TC.diagnose(original.Loc, diag::differentiating_attr_overload_not_found,
                original.Name, expectedOriginalFnType);
  };
  auto ambiguousDiagnostic = [&]() {
    TC.diagnose(original.Loc,
                diag::differentiable_attr_ambiguous_function_identifier,
                original.Name);
  };
  auto notFunctionDiagnostic = [&]() {
    TC.diagnose(original.Loc, diag::differentiable_attr_specified_not_function,
                original.Name);
  };
  std::function<void()> invalidTypeContextDiagnostic = [&]() {
    TC.diagnose(original.Loc,
                diag::differentiable_attr_function_not_same_type_context,
                original.Name);
  };

  // Returns true if the derivative function and original function candidate are
  // defined in compatible type contexts. If the derivative function and the
  // original function candidate have different parents, return false.
  std::function<bool(FuncDecl *)> hasValidTypeContext = [&](FuncDecl *func) {
    return true;
  };

  auto typeRes = TypeResolution::forContextual(transpose->getDeclContext());
  auto baseType = Type();
  if (attr->getBaseType())
    baseType = typeRes.resolveType(attr->getBaseType(), None);
  auto lookupOptions = (attr->getBaseType() ? defaultMemberLookupOptions
                                            : defaultUnqualifiedLookupOptions) |
                        NameLookupFlags::IgnoreAccessControl;
  auto transposeTypeCtx = transpose->getInnermostTypeContext();
  if (!transposeTypeCtx) transposeTypeCtx = transpose->getParent();
  assert(transposeTypeCtx);

  // Look up original function.
  auto funcLoc = original.Loc.getBaseNameLoc();
  if (attr->getBaseType())
    funcLoc = attr->getBaseType()->getLoc();
  auto *originalFn = TC.lookupFuncDecl(
      original.Name, funcLoc, baseType, transposeTypeCtx, isValidOriginal,
      overloadDiagnostic, ambiguousDiagnostic, notFunctionDiagnostic,
      lookupOptions, hasValidTypeContext, invalidTypeContextDiagnostic);

  if (!originalFn) {
    D->getAttrs().removeAttribute(attr);
    attr->setInvalid();
    return;
  }

  attr->setOriginalFunction(originalFn);

  // Gather differentiation parameters.
  // Differentiation parameters are with respect to the original function.
  SmallVector<Type, 4> wrtParamTypes;
  getIndexSubsetParameterTypes(wrtParamIndices, expectedOriginalFnType,
                               wrtParamTypes, isCurried);

  // Check if differentiation parameter indices are valid.
  if (checkTransposingParameters(TC, originalFn, wrtParamTypes,
                                 transpose->getGenericEnvironment(),
                                 transpose->getModuleContext(), parsedWrtParams,
                                 attr->getLocation())) {
    D->getAttrs().removeAttribute(attr);
    attr->setInvalid();
    return;
  }

  // Set the checked differentiation parameter indices in the attribute.
  attr->setParameterIndices(wrtParamIndices);

  // Check if original function type matches expected original function type
  // we computed.
  std::function<bool(GenericSignature, GenericSignature)>
      genericComparison =
          [&](GenericSignature a, GenericSignature b) { return a.getPointer() == b.getPointer(); };
  if (!checkFunctionSignature(
           cast<AnyFunctionType>(expectedOriginalFnType->getCanonicalType()),
           originalFn->getInterfaceType()->getCanonicalType(),
           genericComparison)) {
    // Emit differential/pullback type mismatch error on attribute.
    TC.diagnose(attr->getLocation(),
                diag::differentiating_attr_result_func_type_mismatch,
                transpose->getName(), originalFn->getName());
    // Emit note with expected differential/pullback type on actual type
    // location.
    auto *tupleReturnTypeRepr =
    cast<TupleTypeRepr>(transpose->getBodyResultTypeLoc().getTypeRepr());
    auto *funcEltTypeRepr = tupleReturnTypeRepr->getElementType(1);
    TC.diagnose(funcEltTypeRepr->getStartLoc(),
                diag::differentiating_attr_result_func_type_mismatch_note,
                transpose->getName(), expectedOriginalFnType)
        .highlight(funcEltTypeRepr->getSourceRange());
    // Emit note showing original function location, if possible.
    if (originalFn->getLoc().isValid())
      TC.diagnose(originalFn->getLoc(),
                  diag::differentiating_attr_result_func_original_note,
                  originalFn->getFullName());
    D->getAttrs().removeAttribute(attr);
    attr->setInvalid();
    return;
  }
}

static bool
compilerEvaluableAllowedInExtensionDecl(ExtensionDecl *extensionDecl) {
  auto extendedTypeKind = extensionDecl->getExtendedType()->getKind();
  return extendedTypeKind == TypeKind::Enum ||
         extendedTypeKind == TypeKind::Protocol ||
         extendedTypeKind == TypeKind::Struct ||
         extendedTypeKind == TypeKind::BoundGenericEnum ||
         extendedTypeKind == TypeKind::BoundGenericStruct;
}

void AttributeChecker::visitCompilerEvaluableAttr(CompilerEvaluableAttr *attr) {
  // Check that the function is defined in an allowed context.
  // TODO(marcrasi): In many cases, we can probably generate a more informative
  // error message than just saying that it's "not allowed here". (Like "not
  // allowed in a class [point at the class decl], put it at the top level or in
  // a struct instead").
  auto declContext = D->getDeclContext();
  switch (declContext->getContextKind()) {
  case DeclContextKind::AbstractFunctionDecl:
    // Nested functions are okay.
    break;
  case DeclContextKind::ExtensionDecl:
    // Enum, Protocol, and Struct extensions are okay. For Enums and Structs
    // extensions, the extended type must be compiler-representable.
    // TODO(marcrasi): Check that the extended type is compiler-representable.
    if (!compilerEvaluableAllowedInExtensionDecl(
            cast<ExtensionDecl>(declContext))) {
      TC.diagnose(D, diag::compiler_evaluable_bad_context);
      attr->setInvalid();
      return;
    }
    break;
  case DeclContextKind::FileUnit:
    // Top level functions are okay.
    break;
  case DeclContextKind::GenericTypeDecl:
    switch (cast<GenericTypeDecl>(declContext)->getKind()) {
    case DeclKind::Enum:
      // Enums are okay, if they are compiler-representable.
      // TODO(marcrasi): Check that it's compiler-representable.
      break;
    case DeclKind::Struct:
      // Structs are okay, if they are compiler-representable.
      // TODO(marcrasi): Check that it's compiler-representable.
      break;
    default:
      TC.diagnose(D, diag::compiler_evaluable_bad_context);
      attr->setInvalid();
      return;
    }
    break;
  default:
    TC.diagnose(D, diag::compiler_evaluable_bad_context);
    attr->setInvalid();
    return;
  }

  // Check that the signature only has allowed types.
  // TODO(marcrasi): Do this.

  // For @compilerEvaluable to be truly valid, the function body must also
  // follow certain rules. We can only check these rules after the body is type
  // checked, and it's not type checked yet, so we check these rules later in
  // TypeChecker::checkFunctionBodyCompilerEvaluable().
}

// SWIFT_ENABLE_TENSORFLOW
void AttributeChecker::visitNoDerivativeAttr(NoDerivativeAttr *attr) {
  auto *vd = dyn_cast<VarDecl>(D);
  if (attr->isImplicit())
    return;
  if (!vd || vd->isStatic()) {
    diagnoseAndRemoveAttr(attr,
        diag::noderivative_only_on_differentiable_struct_or_class_fields);
    return;
  }
  auto *nominal = vd->getDeclContext()->getSelfNominalTypeDecl();
  if (!nominal || (!isa<StructDecl>(nominal) && !isa<ClassDecl>(nominal))) {
    diagnoseAndRemoveAttr(attr,
        diag::noderivative_only_on_differentiable_struct_or_class_fields);
    return;
  }
  if (!conformsToDifferentiable(
          nominal->getDeclaredInterfaceType(),
          nominal->getDeclContext())) {
    diagnoseAndRemoveAttr(attr,
        diag::noderivative_only_on_differentiable_struct_or_class_fields);
    return;
  }
}

void
AttributeChecker::visitImplementationOnlyAttr(ImplementationOnlyAttr *attr) {
  if (isa<ImportDecl>(D)) {
    // These are handled elsewhere.
    return;
  }

  auto *VD = cast<ValueDecl>(D);
  auto *overridden = VD->getOverriddenDecl();
  if (!overridden) {
    diagnoseAndRemoveAttr(attr, diag::implementation_only_decl_non_override);
    return;
  }

  // Check if VD has the exact same type as what it overrides.
  // Note: This is specifically not using `swift::getMemberTypeForComparison`
  // because that erases more information than we want, like `throws`-ness.
  auto baseInterfaceTy = overridden->getInterfaceType();
  auto derivedInterfaceTy = VD->getInterfaceType();

  auto selfInterfaceTy = VD->getDeclContext()->getDeclaredInterfaceType();

  auto overrideInterfaceTy =
      selfInterfaceTy->adjustSuperclassMemberDeclType(overridden, VD,
                                                      baseInterfaceTy);

  if (isa<AbstractFunctionDecl>(VD)) {
    // Drop the 'Self' parameter.
    // FIXME: The real effect here, though, is dropping the generic signature.
    // This should be okay because it should already be checked as part of
    // making an override, but that isn't actually the case as of this writing,
    // and it's kind of suspect anyway.
    derivedInterfaceTy =
        derivedInterfaceTy->castTo<AnyFunctionType>()->getResult();
    overrideInterfaceTy =
        overrideInterfaceTy->castTo<AnyFunctionType>()->getResult();
  } else if (isa<SubscriptDecl>(VD)) {
    // For subscripts, we don't have a 'Self' type, but turn it
    // into a monomorphic function type.
    // FIXME: does this actually make sense, though?
    auto derivedInterfaceFuncTy = derivedInterfaceTy->castTo<AnyFunctionType>();
    derivedInterfaceTy =
        FunctionType::get(derivedInterfaceFuncTy->getParams(),
                          derivedInterfaceFuncTy->getResult());
    auto overrideInterfaceFuncTy =
        overrideInterfaceTy->castTo<AnyFunctionType>();
    overrideInterfaceTy =
        FunctionType::get(overrideInterfaceFuncTy->getParams(),
                          overrideInterfaceFuncTy->getResult());
  }

  if (!derivedInterfaceTy->isEqual(overrideInterfaceTy)) {
    diagnose(VD, diag::implementation_only_override_changed_type,
             overrideInterfaceTy);
    diagnose(overridden, diag::overridden_here);
    return;
  }

  // FIXME: When compiling without library evolution enabled, this should also
  // check whether VD or any of its accessors need a new vtable entry, even if
  // it won't necessarily be able to say why.
}

void TypeChecker::checkParameterAttributes(ParameterList *params) {
  for (auto param: *params) {
    checkDeclAttributes(param);
  }
}

Type TypeChecker::checkReferenceOwnershipAttr(VarDecl *var, Type type,
                                              ReferenceOwnershipAttr *attr) {
  auto &Diags = var->getASTContext().Diags;
  auto *dc = var->getDeclContext();

  // Don't check ownership attribute if the type is invalid.
  if (attr->isInvalid() || type->is<ErrorType>())
    return type;

  auto ownershipKind = attr->get();

  // A weak variable must have type R? or R! for some ownership-capable type R.
  auto underlyingType = type->getOptionalObjectType();
  auto isOptional = bool(underlyingType);

  switch (optionalityOf(ownershipKind)) {
  case ReferenceOwnershipOptionality::Disallowed:
    if (isOptional) {
      var->diagnose(diag::invalid_ownership_with_optional, ownershipKind)
          .fixItReplace(attr->getRange(), "weak");
      attr->setInvalid();
    }
    break;
  case ReferenceOwnershipOptionality::Allowed:
    break;
  case ReferenceOwnershipOptionality::Required:
    if (var->isLet()) {
      var->diagnose(diag::invalid_ownership_is_let, ownershipKind);
      attr->setInvalid();
    }

    if (!isOptional) {
      attr->setInvalid();

      // @IBOutlet has its own diagnostic when the property type is
      // non-optional.
      if (var->getAttrs().hasAttribute<IBOutletAttr>())
        break;

      auto diag = var->diagnose(diag::invalid_ownership_not_optional,
                                ownershipKind, OptionalType::get(type));
      auto typeRange = var->getTypeSourceRangeForDiagnostics();
      if (type->hasSimpleTypeRepr()) {
        diag.fixItInsertAfter(typeRange.End, "?");
      } else {
        diag.fixItInsert(typeRange.Start, "(")
          .fixItInsertAfter(typeRange.End, ")?");
      }
    }
    break;
  }

  if (!underlyingType)
    underlyingType = type;

  auto sig = var->getDeclContext()->getGenericSignatureOfContext();
  if (!underlyingType->allowsOwnership(sig.getPointer())) {
    auto D = diag::invalid_ownership_type;

    if (underlyingType->isExistentialType() ||
        underlyingType->isTypeParameter()) {
      // Suggest the possibility of adding a class bound.
      D = diag::invalid_ownership_protocol_type;
    }

    var->diagnose(D, ownershipKind, underlyingType);
    attr->setInvalid();
  }

  ClassDecl *underlyingClass = underlyingType->getClassOrBoundGenericClass();
  if (underlyingClass && underlyingClass->isIncompatibleWithWeakReferences()) {
    Diags
        .diagnose(attr->getLocation(),
                  diag::invalid_ownership_incompatible_class, underlyingType,
                  ownershipKind)
        .fixItRemove(attr->getRange());
    attr->setInvalid();
  }

  auto PDC = dyn_cast<ProtocolDecl>(dc);
  if (PDC && !PDC->isObjC()) {
    // Ownership does not make sense in protocols, except for "weak" on
    // properties of Objective-C protocols.
    auto D = var->getASTContext().isSwiftVersionAtLeast(5)
                 ? diag::ownership_invalid_in_protocols
                 : diag::ownership_invalid_in_protocols_compat_warning;
    Diags.diagnose(attr->getLocation(), D, ownershipKind)
        .fixItRemove(attr->getRange());
    attr->setInvalid();
  }

  if (attr->isInvalid())
    return type;

  // Change the type to the appropriate reference storage type.
  return ReferenceStorageType::get(type, ownershipKind, var->getASTContext());
}

Optional<Diag<>>
TypeChecker::diagnosticIfDeclCannotBePotentiallyUnavailable(const Decl *D) {
  DeclContext *DC = D->getDeclContext();
  // Do not permit potential availability of script-mode global variables;
  // their initializer expression is not lazily evaluated, so this would
  // not be safe.
  if (isa<VarDecl>(D) && DC->isModuleScopeContext() &&
      DC->getParentSourceFile()->isScriptMode()) {
    return diag::availability_global_script_no_potential;
  }

  // For now, we don't allow stored properties to be potentially unavailable.
  // We will want to support these eventually, but we haven't figured out how
  // this will interact with Definite Initialization, deinitializers and
  // resilience yet.
  if (auto *VD = dyn_cast<VarDecl>(D)) {
    // Globals and statics are lazily initialized, so they are safe
    // for potential unavailability. Note that if D is a global in script
    // mode (which are not lazy) then we will already have returned
    // a diagnosis above.
    bool lazilyInitializedStored = VD->isStatic() ||
                                   VD->getAttrs().hasAttribute<LazyAttr>() ||
                                   DC->isModuleScopeContext();

    if (VD->hasStorage() && !lazilyInitializedStored) {
      return diag::availability_stored_property_no_potential;
    }
  }

  return None;
}

static bool shouldBlockImplicitDynamic(Decl *D) {
  if (D->getAttrs().hasAttribute<NonObjCAttr>() ||
      D->getAttrs().hasAttribute<SILGenNameAttr>() ||
      D->getAttrs().hasAttribute<TransparentAttr>() ||
      D->getAttrs().hasAttribute<InlinableAttr>())
    return true;
  return false;
}
void TypeChecker::addImplicitDynamicAttribute(Decl *D) {
  if (!D->getModuleContext()->isImplicitDynamicEnabled())
    return;

  // Add the attribute if the decl kind allows it and it is not an accessor
  // decl. Accessor decls should always infer the var/subscript's attribute.
  if (!DeclAttribute::canAttributeAppearOnDecl(DAK_Dynamic, D) ||
      isa<AccessorDecl>(D))
    return;

  // Don't add dynamic if decl is inlinable or tranparent.
  if (shouldBlockImplicitDynamic(D))
   return;

  if (auto *FD = dyn_cast<FuncDecl>(D)) {
    // Don't add dynamic to defer bodies.
    if (FD->isDeferBody())
      return;
    // Don't add dynamic to functions with a cdecl.
    if (FD->getAttrs().hasAttribute<CDeclAttr>())
      return;
    // Don't add dynamic to local function definitions.
    if (!FD->getDeclContext()->isTypeContext() &&
        FD->getDeclContext()->isLocalContext())
      return;
  }

  // Don't add dynamic if accessor is inlinable or transparent.
  if (auto *asd = dyn_cast<AbstractStorageDecl>(D)) {
    bool blocked = false;
    asd->visitParsedAccessors([&](AccessorDecl *accessor) {
      blocked |= shouldBlockImplicitDynamic(accessor);
    });
    if (blocked)
      return;
  }

  if (auto *VD = dyn_cast<VarDecl>(D)) {
    // Don't turn stored into computed properties. This could conflict with
    // exclusivity checking.
    // If there is a didSet or willSet function we allow dynamic replacement.
    if (VD->hasStorage() &&
        !VD->getParsedAccessor(AccessorKind::DidSet) &&
        !VD->getParsedAccessor(AccessorKind::WillSet))
      return;
    // Don't add dynamic to local variables.
    if (VD->getDeclContext()->isLocalContext())
      return;
    // Don't add to implicit variables.
    if (VD->isImplicit())
      return;
  }

  if (!D->getAttrs().hasAttribute<DynamicAttr>() &&
      !D->getAttrs().hasAttribute<DynamicReplacementAttr>()) {
    auto attr = new (D->getASTContext()) DynamicAttr(/*implicit=*/true);
    D->getAttrs().add(attr);
  }
}<|MERGE_RESOLUTION|>--- conflicted
+++ resolved
@@ -62,10 +62,10 @@
 /// This visits each attribute on a decl.  The visitor should return true if
 /// the attribute is invalid and should be marked as such.
 class AttributeChecker : public AttributeVisitor<AttributeChecker> {
+ public:
   ASTContext &Ctx;
   Decl *D;
 
-public:
   AttributeChecker(Decl *D) : Ctx(D->getASTContext()), D(D) {}
 
   /// This emits a diagnostic with a fixit to remove the attribute.
@@ -260,13 +260,8 @@
   if (isa<ProtocolDecl>(dc))
     diagnoseAndRemoveAttr(attr, diag::transparent_in_protocols_not_supported);
   // Class declarations cannot be transparent.
-<<<<<<< HEAD
-  if (isa<ClassDecl>(Ctx)) {
-
-=======
   if (isa<ClassDecl>(dc)) {
     
->>>>>>> 9742fef8
     // @transparent is always ok on implicitly generated accessors: they can
     // be dispatched (even in classes) when the references are within the
     // class themself.
@@ -1071,7 +1066,7 @@
 // SWIFT_ENABLE_TENSORFLOW
 // TODO(TF-789): Figure out the proper way to typecheck these.
 void TypeChecker::checkDeclDifferentiableAttributes(Decl *D) {
-  AttributeChecker Checker(*this, D);
+  AttributeChecker Checker(D);
   for (auto attr : D->getAttrs()) {
     if (!isa<DifferentiableAttr>(attr) || !attr->isValid() ||
         !attr->canAppearOnDecl(D))
@@ -1407,12 +1402,7 @@
 void AttributeChecker::visitCDeclAttr(CDeclAttr *attr) {
   // Only top-level func decls are currently supported.
   if (D->getDeclContext()->isTypeContext())
-<<<<<<< HEAD
-    TC.diagnose(attr->getLocation(),
-                diag::cdecl_not_at_top_level);
-=======
     diagnose(attr->getLocation(), diag::cdecl_not_at_top_level);
->>>>>>> 9742fef8
 
   // The name must not be empty.
   if (attr->Name.empty())
@@ -1431,15 +1421,9 @@
 
   if (!proto->requiresClass()
       && !proto->getAttrs().hasAttribute<ObjCAttr>()) {
-<<<<<<< HEAD
-    TC.diagnose(attr->getLocation(),
-                diag::no_objc_tagged_pointer_not_class_protocol);
-    attr->setInvalid();
-=======
     diagnose(attr->getLocation(),
              diag::no_objc_tagged_pointer_not_class_protocol);
     attr->setInvalid();    
->>>>>>> 9742fef8
   }
 }
 
@@ -2657,7 +2641,7 @@
     return false;
   // Try to get the `TangentVector` type witness, in case the conformance has
   // not been fully checked and the type witness cannot be resolved.
-  Type tanType = conf->getTypeWitnessByName(type, ctx.Id_TangentVector);
+  Type tanType = conf.getTypeWitnessByName(type, ctx.Id_TangentVector);
   return !tanType.isNull() && !tanType->hasError();
 };
 
@@ -2672,7 +2656,7 @@
   auto conf = TypeChecker::conformsToProtocol(
                   type, differentiableProto, DC,
                   ConformanceCheckFlags::InExpression);
-  auto tanType = conf->getTypeWitnessByName(type, ctx.Id_TangentVector);
+  auto tanType = conf.getTypeWitnessByName(type, ctx.Id_TangentVector);
   return type->getCanonicalType() == tanType->getCanonicalType();
 };
 
@@ -2737,7 +2721,7 @@
 
 // SWIFT_ENABLE_TENSORFLOW
 static FuncDecl *resolveAutoDiffDerivativeFunction(
-    TypeChecker &TC, DeclNameWithLoc specifier, AbstractFunctionDecl *original,
+    AttributeChecker &TC, DeclNameWithLoc specifier, AbstractFunctionDecl *original,
     Type expectedTy, std::function<bool(FuncDecl *)> isValid) {
   auto nameLoc = specifier.Loc.getBaseNameLoc();
   auto overloadDiagnostic = [&]() {
@@ -2898,7 +2882,7 @@
 // - Otherwise, build parameter indices from parsed parameters.
 // The attribute name/location are used in diagnostics.
 static IndexSubset *computeDifferentiationParameters(
-    TypeChecker &TC, ArrayRef<ParsedAutoDiffParameter> parsedWrtParams,
+    AttributeChecker &TC, ArrayRef<ParsedAutoDiffParameter> parsedWrtParams,
     AbstractFunctionDecl *function, GenericEnvironment *derivativeGenEnv,
     StringRef attrName, SourceLoc attrLoc
 ) {
@@ -3009,7 +2993,7 @@
       }
     }
   }
-  return IndexSubset::get(TC.Context, parameterBits);
+  return IndexSubset::get(TC.Ctx, parameterBits);
 }
 
 // SWIFT_ENABLE_TENSORFLOW
@@ -3020,7 +3004,7 @@
 // - Otherwise, build parameter indices from parsed parameters.
 // The attribute name/location are used in diagnostics.
 static IndexSubset *computeTransposingParameters(
-    TypeChecker &TC, ArrayRef<ParsedAutoDiffParameter> parsedWrtParams,
+    AttributeChecker &TC, ArrayRef<ParsedAutoDiffParameter> parsedWrtParams,
     AbstractFunctionDecl *transposeFunc, bool isCurried,
     GenericEnvironment *derivativeGenEnv, SourceLoc attrLoc
 ) {
@@ -3114,7 +3098,7 @@
     }
     }
   }
-  return IndexSubset::get(TC.Context, paramIndices);
+  return IndexSubset::get(TC.Ctx, paramIndices);
 }
 
 // SWIFT_ENABLE_TENSORFLOW
@@ -3124,7 +3108,7 @@
 // The parsed differentiation parameters and attribute location are used in
 // diagnostics.
 static bool checkDifferentiationParameters(
-    TypeChecker &TC, AbstractFunctionDecl *AFD, IndexSubset *indices,
+    AttributeChecker &TC, AbstractFunctionDecl *AFD, IndexSubset *indices,
     AnyFunctionType *functionType, GenericEnvironment *derivativeGenEnv,
     ModuleDecl *module, ArrayRef<ParsedAutoDiffParameter> parsedWrtParams,
     SourceLoc attrLoc) {
@@ -3186,7 +3170,7 @@
 // The parsed differentiation parameters and attribute location are used in
 // diagnostics.
 static bool checkTransposingParameters(
-    TypeChecker &TC, AbstractFunctionDecl *AFD,
+    AttributeChecker &TC, AbstractFunctionDecl *AFD,
     SmallVector<Type, 4> wrtParamTypes, GenericEnvironment *derivativeGenEnv,
     ModuleDecl *module, ArrayRef<ParsedAutoDiffParameter> parsedWrtParams,
     SourceLoc attrLoc) {
@@ -3228,6 +3212,7 @@
 
 // SWIFT_ENABLE_TENSORFLOW
 void AttributeChecker::visitDifferentiableAttr(DifferentiableAttr *attr) {
+  auto& TC = *this;
   // Skip checking implicit `@differentiable` attributes. We currently assume
   // that all implicit `@differentiable` attributes are valid.
   // Motivation: some implicit attributes do not contain a where clause, and
@@ -3237,7 +3222,7 @@
   if (attr->isImplicit())
     return;
 
-  auto &ctx = TC.Context;
+  auto &ctx = TC.Ctx;
   auto lookupConformance =
       LookUpConformanceInModule(D->getDeclContext()->getParentModule());
 
@@ -3569,7 +3554,8 @@
 
 // SWIFT_ENABLE_TENSORFLOW
 void AttributeChecker::visitDifferentiatingAttr(DifferentiatingAttr *attr) {
-  auto &ctx = TC.Context;
+  auto& TC = *this;
+  auto &ctx = TC.Ctx;
   FuncDecl *derivative = dyn_cast<FuncDecl>(D);
   auto lookupConformance =
       LookUpConformanceInModule(D->getDeclContext()->getParentModule());
@@ -3913,7 +3899,8 @@
 }
 
 void AttributeChecker::visitTransposingAttr(TransposingAttr *attr) {
-  auto &ctx = TC.Context;
+  auto& TC = *this;
+  auto &ctx = TC.Ctx;
   auto *transpose = dyn_cast<FuncDecl>(D);
   auto lookupConformance =
       LookUpConformanceInModule(D->getDeclContext()->getParentModule());
@@ -4130,6 +4117,7 @@
 }
 
 void AttributeChecker::visitCompilerEvaluableAttr(CompilerEvaluableAttr *attr) {
+  auto& TC = *this;
   // Check that the function is defined in an allowed context.
   // TODO(marcrasi): In many cases, we can probably generate a more informative
   // error message than just saying that it's "not allowed here". (Like "not
