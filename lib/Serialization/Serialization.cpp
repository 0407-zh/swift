//===--- Serialization.cpp - Read and write Swift modules -----------------===//
//
// This source file is part of the Swift.org open source project
//
// Copyright (c) 2014 - 2018 Apple Inc. and the Swift project authors
// Licensed under Apache License v2.0 with Runtime Library Exception
//
// See https://swift.org/LICENSE.txt for license information
// See https://swift.org/CONTRIBUTORS.txt for the list of Swift project authors
//
//===----------------------------------------------------------------------===//

#include "Serialization.h"
#include "SILFormat.h"
#include "swift/AST/ASTContext.h"
#include "swift/AST/ASTMangler.h"
#include "swift/AST/ASTVisitor.h"
#include "swift/AST/AutoDiff.h"
#include "swift/AST/DiagnosticsCommon.h"
#include "swift/AST/Expr.h"
#include "swift/AST/FileSystem.h"
#include "swift/AST/ForeignErrorConvention.h"
#include "swift/AST/GenericEnvironment.h"
#include "swift/AST/IndexSubset.h"
#include "swift/AST/Initializer.h"
#include "swift/AST/LazyResolver.h"
#include "swift/AST/LinkLibrary.h"
#include "swift/AST/ParameterList.h"
#include "swift/AST/Pattern.h"
#include "swift/AST/PrettyStackTrace.h"
#include "swift/AST/PropertyWrappers.h"
#include "swift/AST/ProtocolConformance.h"
#include "swift/AST/RawComment.h"
#include "swift/AST/SourceFile.h"
#include "swift/AST/TypeCheckRequests.h"
#include "swift/AST/TypeVisitor.h"
#include "swift/Basic/Dwarf.h"
#include "swift/Basic/FileSystem.h"
#include "swift/Basic/STLExtras.h"
#include "swift/Basic/Timer.h"
#include "swift/Basic/Version.h"
#include "swift/ClangImporter/ClangImporter.h"
#include "swift/ClangImporter/ClangModule.h"
#include "swift/Demangling/ManglingMacros.h"
#include "swift/Serialization/SerializationOptions.h"
#include "swift/Strings.h"
#include "llvm/ADT/SmallString.h"
#include "llvm/ADT/StringExtras.h"
#include "llvm/Bitcode/RecordLayout.h"
#include "llvm/Bitstream/BitstreamWriter.h"
#include "llvm/Config/config.h"
#include "llvm/Support/Allocator.h"
#include "llvm/Support/Chrono.h"
#include "llvm/Support/Compiler.h"
#include "llvm/Support/DJB.h"
#include "llvm/Support/EndianStream.h"
#include "llvm/Support/FileSystem.h"
#include "llvm/Support/MemoryBuffer.h"
#include "llvm/Support/OnDiskHashTable.h"
#include "llvm/Support/Path.h"
#include "llvm/Support/raw_ostream.h"
#include "llvm/Support/SmallVectorMemoryBuffer.h"

#include <vector>

using namespace swift;
using namespace swift::serialization;
using namespace llvm::support;
using swift::version::Version;
using llvm::BCBlockRAII;

/// Used for static_assert.
static constexpr bool declIDFitsIn32Bits() {
  using Int32Info = std::numeric_limits<uint32_t>;
  using PtrIntInfo = std::numeric_limits<uintptr_t>;
  using DeclIDTraits = llvm::PointerLikeTypeTraits<DeclID>;
  return PtrIntInfo::digits - DeclIDTraits::NumLowBitsAvailable <= Int32Info::digits;
}

/// Used for static_assert.
static constexpr bool bitOffsetFitsIn32Bits() {
  // FIXME: Considering BitOffset is a _bit_ offset, and we're storing it in 31
  // bits of a PointerEmbeddedInt, the maximum offset inside a modulefile we can
  // handle happens at 2**28 _bytes_, which is only 268MB. Considering
  // Swift.swiftmodule is itself 25MB, it seems entirely possible users will
  // exceed this limit.
  using Int32Info = std::numeric_limits<uint32_t>;
  using PtrIntInfo = std::numeric_limits<uintptr_t>;
  using BitOffsetTraits = llvm::PointerLikeTypeTraits<BitOffset>;
  return PtrIntInfo::digits - BitOffsetTraits::NumLowBitsAvailable <= Int32Info::digits;
}

namespace {
  /// Used to serialize the on-disk decl hash table.
  class DeclTableInfo {
  public:
    using key_type = DeclBaseName;
    using key_type_ref = key_type;
    using data_type = Serializer::DeclTableData;
    using data_type_ref = const data_type &;
    using hash_value_type = uint32_t;
    using offset_type = unsigned;

    hash_value_type ComputeHash(key_type_ref key) {
      switch (key.getKind()) {
        case DeclBaseName::Kind::Normal:
          assert(!key.empty());
          return llvm::djbHash(key.getIdentifier().str(),
                               SWIFTMODULE_HASH_SEED);
        case DeclBaseName::Kind::Subscript:
          return static_cast<uint8_t>(DeclNameKind::Subscript);
        case DeclBaseName::Kind::Constructor:
          return static_cast<uint8_t>(DeclNameKind::Constructor);
        case DeclBaseName::Kind::Destructor:
          return static_cast<uint8_t>(DeclNameKind::Destructor);
      }
      llvm_unreachable("unhandled kind");
    }

    std::pair<unsigned, unsigned> EmitKeyDataLength(raw_ostream &out,
                                                    key_type_ref key,
                                                    data_type_ref data) {
      uint32_t keyLength = sizeof(uint8_t); // For the flag of the name's kind
      if (key.getKind() == DeclBaseName::Kind::Normal) {
        keyLength += key.getIdentifier().str().size(); // The name's length
      }
      assert(keyLength == static_cast<uint16_t>(keyLength));

      uint32_t dataLength = (sizeof(uint32_t) + 1) * data.size();
      assert(dataLength == static_cast<uint16_t>(dataLength));

      endian::Writer writer(out, little);
      writer.write<uint16_t>(keyLength);
      writer.write<uint16_t>(dataLength);
      return { keyLength, dataLength };
    }

    void EmitKey(raw_ostream &out, key_type_ref key, unsigned len) {
      endian::Writer writer(out, little);
      switch (key.getKind()) {
      case DeclBaseName::Kind::Normal:
        writer.write<uint8_t>(static_cast<uint8_t>(DeclNameKind::Normal));
        writer.OS << key.getIdentifier().str();
        break;
      case DeclBaseName::Kind::Subscript:
        writer.write<uint8_t>(static_cast<uint8_t>(DeclNameKind::Subscript));
        break;
      case DeclBaseName::Kind::Constructor:
        writer.write<uint8_t>(static_cast<uint8_t>(DeclNameKind::Constructor));
        break;
      case DeclBaseName::Kind::Destructor:
        writer.write<uint8_t>(static_cast<uint8_t>(DeclNameKind::Destructor));
        break;
      }
    }

    void EmitData(raw_ostream &out, key_type_ref key, data_type_ref data,
                  unsigned len) {
      static_assert(declIDFitsIn32Bits(), "DeclID too large");
      endian::Writer writer(out, little);
      for (auto entry : data) {
        writer.write<uint8_t>(entry.first);
        writer.write<uint32_t>(entry.second);
      }
    }
  };

  class ExtensionTableInfo {
    serialization::Serializer &Serializer;
    llvm::SmallDenseMap<const NominalTypeDecl *,std::string,4> MangledNameCache;

  public:
    explicit ExtensionTableInfo(serialization::Serializer &serializer)
        : Serializer(serializer) {}

    using key_type = Identifier;
    using key_type_ref = key_type;
    using data_type = Serializer::ExtensionTableData;
    using data_type_ref = const data_type &;
    using hash_value_type = uint32_t;
    using offset_type = unsigned;

    hash_value_type ComputeHash(key_type_ref key) {
      assert(!key.empty());
      return llvm::djbHash(key.str(), SWIFTMODULE_HASH_SEED);
    }

    int32_t getNameDataForBase(const NominalTypeDecl *nominal,
                               StringRef *dataToWrite = nullptr) {
      if (nominal->getDeclContext()->isModuleScopeContext())
        return -Serializer.addContainingModuleRef(nominal->getDeclContext());

      auto &mangledName = MangledNameCache[nominal];
      if (mangledName.empty())
        mangledName = Mangle::ASTMangler().mangleNominalType(nominal);

      assert(llvm::isUInt<31>(mangledName.size()));
      if (dataToWrite)
        *dataToWrite = mangledName;
      return mangledName.size();
    }

    std::pair<unsigned, unsigned> EmitKeyDataLength(raw_ostream &out,
                                                    key_type_ref key,
                                                    data_type_ref data) {
      uint32_t keyLength = key.str().size();
      assert(keyLength == static_cast<uint16_t>(keyLength));
      uint32_t dataLength = (sizeof(uint32_t) * 2) * data.size();
      for (auto dataPair : data) {
        int32_t nameData = getNameDataForBase(dataPair.first);
        if (nameData > 0)
          dataLength += nameData;
      }
      assert(dataLength == static_cast<uint16_t>(dataLength));
      endian::Writer writer(out, little);
      writer.write<uint16_t>(keyLength);
      writer.write<uint16_t>(dataLength);
      return { keyLength, dataLength };
    }

    void EmitKey(raw_ostream &out, key_type_ref key, unsigned len) {
      out << key.str();
    }

    void EmitData(raw_ostream &out, key_type_ref key, data_type_ref data,
                  unsigned len) {
      static_assert(declIDFitsIn32Bits(), "DeclID too large");
      endian::Writer writer(out, little);
      for (auto entry : data) {
        StringRef dataToWrite;
        writer.write<uint32_t>(entry.second);
        writer.write<int32_t>(getNameDataForBase(entry.first, &dataToWrite));
        out << dataToWrite;
      }
    }
  };

  class LocalDeclTableInfo {
  public:
    using key_type = std::string;
    using key_type_ref = StringRef;
    using data_type = DeclID;
    using data_type_ref = const data_type &;
    using hash_value_type = uint32_t;
    using offset_type = unsigned;

    hash_value_type ComputeHash(key_type_ref key) {
      assert(!key.empty());
      return llvm::djbHash(key, SWIFTMODULE_HASH_SEED);
    }

    std::pair<unsigned, unsigned> EmitKeyDataLength(raw_ostream &out,
                                                    key_type_ref key,
                                                    data_type_ref data) {
      uint32_t keyLength = key.size();
      assert(keyLength == static_cast<uint16_t>(keyLength));
      uint32_t dataLength = sizeof(uint32_t);
      endian::Writer writer(out, little);
      writer.write<uint16_t>(keyLength);
      // No need to write the data length; it's constant.
      return { keyLength, dataLength };
    }

    void EmitKey(raw_ostream &out, key_type_ref key, unsigned len) {
      out << key;
    }

    void EmitData(raw_ostream &out, key_type_ref key, data_type_ref data,
                  unsigned len) {
      static_assert(declIDFitsIn32Bits(), "DeclID too large");
      endian::Writer writer(out, little);
      writer.write<uint32_t>(data);
    }
  };

  using LocalTypeHashTableGenerator =
    llvm::OnDiskChainedHashTableGenerator<LocalDeclTableInfo>;

  class NestedTypeDeclsTableInfo {
  public:
    using key_type = Identifier;
    using key_type_ref = const key_type &;
    using data_type = Serializer::NestedTypeDeclsData; // (parent, child) pairs
    using data_type_ref = const data_type &;
    using hash_value_type = uint32_t;
    using offset_type = unsigned;

    hash_value_type ComputeHash(key_type_ref key) {
      assert(!key.empty());
      return llvm::djbHash(key.str(), SWIFTMODULE_HASH_SEED);
    }

    std::pair<unsigned, unsigned> EmitKeyDataLength(raw_ostream &out,
                                                    key_type_ref key,
                                                    data_type_ref data) {
      uint32_t keyLength = key.str().size();
      assert(keyLength == static_cast<uint16_t>(keyLength));
      uint32_t dataLength = (sizeof(uint32_t) * 2) * data.size();
      assert(dataLength == static_cast<uint16_t>(dataLength));
      endian::Writer writer(out, little);
      writer.write<uint16_t>(keyLength);
      writer.write<uint16_t>(dataLength);
      return { keyLength, dataLength };
    }

    void EmitKey(raw_ostream &out, key_type_ref key, unsigned len) {
      // FIXME: Avoid writing string data for identifiers here.
      out << key.str();
    }

    void EmitData(raw_ostream &out, key_type_ref key, data_type_ref data,
                  unsigned len) {
      static_assert(declIDFitsIn32Bits(), "DeclID too large");
      endian::Writer writer(out, little);
      for (auto entry : data) {
        writer.write<uint32_t>(entry.first);
        writer.write<uint32_t>(entry.second);
      }
    }
  };

  class DeclMemberNamesTableInfo {
  public:
    using key_type = DeclBaseName;
    using key_type_ref = const key_type &;
    using data_type = BitOffset; // Offsets to sub-tables
    using data_type_ref = const data_type &;
    using hash_value_type = uint32_t;
    using offset_type = unsigned;

    hash_value_type ComputeHash(key_type_ref key) {
      switch (key.getKind()) {
      case DeclBaseName::Kind::Normal:
        assert(!key.empty());
        return llvm::djbHash(key.getIdentifier().str(), SWIFTMODULE_HASH_SEED);
      case DeclBaseName::Kind::Subscript:
        return static_cast<uint8_t>(DeclNameKind::Subscript);
      case DeclBaseName::Kind::Constructor:
        return static_cast<uint8_t>(DeclNameKind::Constructor);
      case DeclBaseName::Kind::Destructor:
        return static_cast<uint8_t>(DeclNameKind::Destructor);
      }
      llvm_unreachable("unhandled kind");
    }

    std::pair<unsigned, unsigned> EmitKeyDataLength(raw_ostream &out,
                                                    key_type_ref key,
                                                    data_type_ref data) {
      uint32_t keyLength = sizeof(uint8_t); // For the flag of the name's kind
      if (key.getKind() == DeclBaseName::Kind::Normal) {
        keyLength += key.getIdentifier().str().size(); // The name's length
      }
      assert(keyLength == static_cast<uint16_t>(keyLength));
      uint32_t dataLength = sizeof(uint32_t);
      endian::Writer writer(out, little);
      writer.write<uint16_t>(keyLength);
      // No need to write dataLength, it's constant.
      return { keyLength, dataLength };
    }

    void EmitKey(raw_ostream &out, key_type_ref key, unsigned len) {
      endian::Writer writer(out, little);
      switch (key.getKind()) {
      case DeclBaseName::Kind::Normal:
        writer.write<uint8_t>(static_cast<uint8_t>(DeclNameKind::Normal));
        writer.OS << key.getIdentifier().str();
        break;
      case DeclBaseName::Kind::Subscript:
        writer.write<uint8_t>(static_cast<uint8_t>(DeclNameKind::Subscript));
        break;
      case DeclBaseName::Kind::Constructor:
        writer.write<uint8_t>(static_cast<uint8_t>(DeclNameKind::Constructor));
        break;
      case DeclBaseName::Kind::Destructor:
        writer.write<uint8_t>(static_cast<uint8_t>(DeclNameKind::Destructor));
        break;
      }
    }

    void EmitData(raw_ostream &out, key_type_ref key, data_type_ref data,
                  unsigned len) {
      static_assert(bitOffsetFitsIn32Bits(), "BitOffset too large");
      endian::Writer writer(out, little);
      writer.write<uint32_t>(static_cast<uint32_t>(data));
    }
  };

  class DeclMembersTableInfo {
  public:
    using key_type = DeclID;
    using key_type_ref = const key_type &;
    using data_type = Serializer::DeclMembersData; // Vector of DeclIDs
    using data_type_ref = const data_type &;
    using hash_value_type = uint32_t;
    using offset_type = unsigned;

    hash_value_type ComputeHash(key_type_ref key) {
      return llvm::hash_value(static_cast<uint32_t>(key));
    }

    std::pair<unsigned, unsigned> EmitKeyDataLength(raw_ostream &out,
                                                    key_type_ref key,
                                                    data_type_ref data) {
      // This will trap if a single ValueDecl has more than 16383 members
      // with the same DeclBaseName. Seems highly unlikely.
      assert((data.size() < (1 << 14)) && "Too many members");
      uint32_t dataLength = sizeof(uint32_t) * data.size(); // value DeclIDs
      endian::Writer writer(out, little);
      // No need to write the key length; it's constant.
      writer.write<uint16_t>(dataLength);
      return { sizeof(uint32_t), dataLength };
    }

    void EmitKey(raw_ostream &out, key_type_ref key, unsigned len) {
      static_assert(declIDFitsIn32Bits(), "DeclID too large");
      assert(len == sizeof(uint32_t));
      endian::Writer writer(out, little);
      writer.write<uint32_t>(key);
    }

    void EmitData(raw_ostream &out, key_type_ref key, data_type_ref data,
                  unsigned len) {
      static_assert(declIDFitsIn32Bits(), "DeclID too large");
      endian::Writer writer(out, little);
      for (auto entry : data) {
        writer.write<uint32_t>(entry);
      }
    }
  };
} // end anonymous namespace

static ModuleDecl *getModule(ModuleOrSourceFile DC) {
  if (auto M = DC.dyn_cast<ModuleDecl *>())
    return M;
  return DC.get<SourceFile *>()->getParentModule();
}

static ASTContext &getContext(ModuleOrSourceFile DC) {
  return getModule(DC)->getASTContext();
}

static bool shouldSerializeAsLocalContext(const DeclContext *DC) {
  return DC->isLocalContext() && !isa<AbstractFunctionDecl>(DC) &&
        !isa<SubscriptDecl>(DC) && !isa<EnumElementDecl>(DC);
}

namespace {
  struct Accessors {
    uint8_t OpaqueReadOwnership;
    uint8_t ReadImpl, WriteImpl, ReadWriteImpl;
    SmallVector<AccessorDecl *, 8> Decls;
  };
} // end anonymous namespace

static uint8_t getRawOpaqueReadOwnership(swift::OpaqueReadOwnership ownership) {
  switch (ownership) {
#define CASE(KIND)                                            \
  case swift::OpaqueReadOwnership::KIND:                      \
    return uint8_t(serialization::OpaqueReadOwnership::KIND);
  CASE(Owned)
  CASE(Borrowed)
  CASE(OwnedOrBorrowed)
#undef CASE
  }
  llvm_unreachable("bad kind");  
}

static uint8_t getRawReadImplKind(swift::ReadImplKind kind) {
  switch (kind) {
#define CASE(KIND)                                     \
  case swift::ReadImplKind::KIND:                      \
    return uint8_t(serialization::ReadImplKind::KIND);
  CASE(Stored)
  CASE(Get)
  CASE(Inherited)
  CASE(Address)
  CASE(Read)
#undef CASE
  }
  llvm_unreachable("bad kind");
}

static unsigned getRawWriteImplKind(swift::WriteImplKind kind) {
  switch (kind) {
#define CASE(KIND)                                      \
  case swift::WriteImplKind::KIND:                      \
    return uint8_t(serialization::WriteImplKind::KIND);
  CASE(Immutable)
  CASE(Stored)
  CASE(Set)
  CASE(StoredWithObservers)
  CASE(InheritedWithObservers)
  CASE(MutableAddress)
  CASE(Modify)
#undef CASE
  }
  llvm_unreachable("bad kind");
}

static unsigned getRawReadWriteImplKind(swift::ReadWriteImplKind kind) {
  switch (kind) {
#define CASE(KIND)                                          \
  case swift::ReadWriteImplKind::KIND:                      \
    return uint8_t(serialization::ReadWriteImplKind::KIND);
  CASE(Immutable)
  CASE(Stored)
  CASE(MutableAddress)
  CASE(MaterializeToTemporary)
  CASE(Modify)
#undef CASE
  }
  llvm_unreachable("bad kind");
}

static Accessors getAccessors(const AbstractStorageDecl *storage) {
  Accessors accessors;
  accessors.OpaqueReadOwnership =
    getRawOpaqueReadOwnership(storage->getOpaqueReadOwnership());
  auto impl = storage->getImplInfo();
  accessors.ReadImpl = getRawReadImplKind(impl.getReadImpl());
  accessors.WriteImpl = getRawWriteImplKind(impl.getWriteImpl());
  accessors.ReadWriteImpl = getRawReadWriteImplKind(impl.getReadWriteImpl());
  auto decls = storage->getAllAccessors();
  accessors.Decls.append(decls.begin(), decls.end());
  return accessors;
}

LocalDeclContextID Serializer::addLocalDeclContextRef(const DeclContext *DC) {
  assert(DC->isLocalContext() && "Expected a local DeclContext");
  return LocalDeclContextsToSerialize.addRef(DC);
}

GenericSignatureID
Serializer::addGenericSignatureRef(GenericSignature sig) {
  if (!sig)
    return 0;
  return GenericSignaturesToSerialize.addRef(sig);
}

SubstitutionMapID
Serializer::addSubstitutionMapRef(SubstitutionMap substitutions) {
  return SubstitutionMapsToSerialize.addRef(substitutions);
}

DeclContextID Serializer::addDeclContextRef(const DeclContext *DC) {
  assert(DC && "cannot reference a null DeclContext");

  switch (DC->getContextKind()) {
  case DeclContextKind::Module:
  case DeclContextKind::FileUnit: // Skip up to the module
    return DeclContextID();
  default:
    break;
  }

  // If this decl context is a plain old serializable decl, queue it up for
  // normal serialization.
  if (shouldSerializeAsLocalContext(DC))
    return DeclContextID::forLocalDeclContext(addLocalDeclContextRef(DC));
  return DeclContextID::forDecl(addDeclRef(DC->getAsDecl()));
}

DeclID Serializer::addDeclRef(const Decl *D, bool allowTypeAliasXRef) {
  assert((!D || !isDeclXRef(D) || isa<ValueDecl>(D) || isa<OperatorDecl>(D) ||
          isa<PrecedenceGroupDecl>(D)) &&
         "cannot cross-reference this decl");

  assert((!D || !isDeclXRef(D) ||
          !D->getAttrs().hasAttribute<ForbidSerializingReferenceAttr>()) &&
         "cannot cross-reference this decl");

  assert((!D || allowTypeAliasXRef || !isa<TypeAliasDecl>(D) ||
          D->getModuleContext() == M) &&
         "cannot cross-reference typealiases directly (use the TypeAliasType)");

  return DeclsToSerialize.addRef(D);
}

serialization::TypeID Serializer::addTypeRef(Type ty) {
#ifndef NDEBUG
  PrettyStackTraceType trace(M->getASTContext(), "serializing", ty);
  assert((!ty || !ty->hasError()) && "Serializing error type");
#endif

  return TypesToSerialize.addRef(ty);
}

IdentifierID Serializer::addDeclBaseNameRef(DeclBaseName ident) {
  switch (ident.getKind()) {
  case DeclBaseName::Kind::Normal: {
    if (ident.empty())
      return 0;

    IdentifierID &id = IdentifierIDs[ident.getIdentifier()];
    if (id != 0)
      return id;

    id = ++LastUniquedStringID;
    StringsToWrite.push_back(ident.getIdentifier().str());
    return id;
  }
  case DeclBaseName::Kind::Subscript:
    return SUBSCRIPT_ID;
  case DeclBaseName::Kind::Constructor:
    return CONSTRUCTOR_ID;
  case DeclBaseName::Kind::Destructor:
    return DESTRUCTOR_ID;
  }
  llvm_unreachable("unhandled kind");
}

std::pair<StringRef, IdentifierID> Serializer::addUniquedString(StringRef str) {
  if (str.empty())
    return {str, 0};

  decltype(UniquedStringIDs)::iterator iter;
  bool isNew;
  std::tie(iter, isNew) =
      UniquedStringIDs.insert({str, LastUniquedStringID + 1});

  if (!isNew)
    return {iter->getKey(), iter->getValue()};

  ++LastUniquedStringID;
  // Note that we use the string data stored in the StringMap.
  StringsToWrite.push_back(iter->getKey());
  return {iter->getKey(), LastUniquedStringID};
}

IdentifierID Serializer::addFilename(StringRef filename) {
  assert(!filename.empty() && "Attemping to add an empty filename");

  return addUniquedString(filename).second;
}

IdentifierID Serializer::addContainingModuleRef(const DeclContext *DC) {
  assert(!isa<ModuleDecl>(DC) &&
         "References should be to things within modules");
  const FileUnit *file = cast<FileUnit>(DC->getModuleScopeContext());
  const ModuleDecl *M = file->getParentModule();

  if (M == this->M)
    return CURRENT_MODULE_ID;
  if (M == this->M->getASTContext().TheBuiltinModule)
    return BUILTIN_MODULE_ID;

  auto clangImporter =
    static_cast<ClangImporter *>(
      this->M->getASTContext().getClangModuleLoader());
  if (M == clangImporter->getImportedHeaderModule())
    return OBJC_HEADER_MODULE_ID;

  auto exportedModuleName = file->getExportedModuleName();
  assert(!exportedModuleName.empty());
  auto exportedModuleID = M->getASTContext().getIdentifier(exportedModuleName);
  return addDeclBaseNameRef(exportedModuleID);
}

SILLayoutID Serializer::addSILLayoutRef(const SILLayout *layout) {
  return SILLayoutsToSerialize.addRef(layout);
}

NormalConformanceID
Serializer::addConformanceRef(const NormalProtocolConformance *conformance) {
  assert(conformance->getDeclContext()->getParentModule() == M &&
         "cannot reference conformance from another module");
  return NormalConformancesToSerialize.addRef(conformance);
}

/// Record the name of a block.
void SerializerBase::emitBlockID(unsigned ID, StringRef name,
                                 SmallVectorImpl<unsigned char> &nameBuffer) {
  SmallVector<unsigned, 1> idBuffer;
  idBuffer.push_back(ID);
  Out.EmitRecord(llvm::bitc::BLOCKINFO_CODE_SETBID, idBuffer);

  // Emit the block name if present.
  if (name.empty())
    return;
  nameBuffer.resize(name.size());
  memcpy(nameBuffer.data(), name.data(), name.size());
  Out.EmitRecord(llvm::bitc::BLOCKINFO_CODE_BLOCKNAME, nameBuffer);
}

void SerializerBase::emitRecordID(unsigned ID, StringRef name,
                                  SmallVectorImpl<unsigned char> &nameBuffer) {
  assert(ID < 256 && "can't fit record ID in next to name");
  nameBuffer.resize(name.size()+1);
  nameBuffer[0] = ID;
  memcpy(nameBuffer.data()+1, name.data(), name.size());
  Out.EmitRecord(llvm::bitc::BLOCKINFO_CODE_SETRECORDNAME, nameBuffer);
}

void Serializer::writeBlockInfoBlock() {
  BCBlockRAII restoreBlock(Out, llvm::bitc::BLOCKINFO_BLOCK_ID, 2);

  SmallVector<unsigned char, 64> nameBuffer;
#define BLOCK(X) emitBlockID(X ## _ID, #X, nameBuffer)
#define BLOCK_RECORD(K, X) emitRecordID(K::X, #X, nameBuffer)

  BLOCK(MODULE_BLOCK);

  BLOCK(CONTROL_BLOCK);
  BLOCK_RECORD(control_block, METADATA);
  BLOCK_RECORD(control_block, MODULE_NAME);
  BLOCK_RECORD(control_block, TARGET);

  BLOCK(OPTIONS_BLOCK);
  BLOCK_RECORD(options_block, SDK_PATH);
  BLOCK_RECORD(options_block, XCC);
  BLOCK_RECORD(options_block, IS_SIB);
  BLOCK_RECORD(options_block, IS_TESTABLE);
  BLOCK_RECORD(options_block, ARE_PRIVATE_IMPORTS_ENABLED);
  BLOCK_RECORD(options_block, RESILIENCE_STRATEGY);

  BLOCK(INPUT_BLOCK);
  BLOCK_RECORD(input_block, IMPORTED_MODULE);
  BLOCK_RECORD(input_block, LINK_LIBRARY);
  BLOCK_RECORD(input_block, IMPORTED_HEADER);
  BLOCK_RECORD(input_block, IMPORTED_HEADER_CONTENTS);
  BLOCK_RECORD(input_block, MODULE_FLAGS);
  BLOCK_RECORD(input_block, SEARCH_PATH);
  BLOCK_RECORD(input_block, FILE_DEPENDENCY);
  BLOCK_RECORD(input_block, DEPENDENCY_DIRECTORY);
  BLOCK_RECORD(input_block, MODULE_INTERFACE_PATH);

  BLOCK(DECLS_AND_TYPES_BLOCK);
#define RECORD(X) BLOCK_RECORD(decls_block, X);
#include "DeclTypeRecordNodes.def"

  BLOCK(IDENTIFIER_DATA_BLOCK);
  BLOCK_RECORD(identifier_block, IDENTIFIER_DATA);

  BLOCK(INDEX_BLOCK);
  BLOCK_RECORD(index_block, TYPE_OFFSETS);
  BLOCK_RECORD(index_block, DECL_OFFSETS);
  BLOCK_RECORD(index_block, IDENTIFIER_OFFSETS);
  BLOCK_RECORD(index_block, TOP_LEVEL_DECLS);
  BLOCK_RECORD(index_block, OPERATORS);
  BLOCK_RECORD(index_block, EXTENSIONS);
  BLOCK_RECORD(index_block, CLASS_MEMBERS_FOR_DYNAMIC_LOOKUP);
  BLOCK_RECORD(index_block, OPERATOR_METHODS);
  BLOCK_RECORD(index_block, OBJC_METHODS);
  // SWIFT_ENABLE_TENSORFLOW
  BLOCK_RECORD(index_block, DERIVATIVE_FUNCTION_CONFIGURATIONS);
  // SWIFT_ENABLE_TENSORFLOW END
  BLOCK_RECORD(index_block, ENTRY_POINT);
  BLOCK_RECORD(index_block, LOCAL_DECL_CONTEXT_OFFSETS);
  BLOCK_RECORD(index_block, GENERIC_SIGNATURE_OFFSETS);
  BLOCK_RECORD(index_block, SUBSTITUTION_MAP_OFFSETS);
  BLOCK_RECORD(index_block, LOCAL_TYPE_DECLS);
  BLOCK_RECORD(index_block, NORMAL_CONFORMANCE_OFFSETS);
  BLOCK_RECORD(index_block, SIL_LAYOUT_OFFSETS);
  BLOCK_RECORD(index_block, PRECEDENCE_GROUPS);
  BLOCK_RECORD(index_block, NESTED_TYPE_DECLS);
  BLOCK_RECORD(index_block, DECL_MEMBER_NAMES);
  BLOCK_RECORD(index_block, ORDERED_TOP_LEVEL_DECLS);

  BLOCK(DECL_MEMBER_TABLES_BLOCK);
  BLOCK_RECORD(decl_member_tables_block, DECL_MEMBERS);

  BLOCK(SIL_BLOCK);
  BLOCK_RECORD(sil_block, SIL_FUNCTION);
  BLOCK_RECORD(sil_block, SIL_BASIC_BLOCK);
  BLOCK_RECORD(sil_block, SIL_ONE_VALUE_ONE_OPERAND);
  BLOCK_RECORD(sil_block, SIL_ONE_TYPE);
  BLOCK_RECORD(sil_block, SIL_ONE_OPERAND);
  BLOCK_RECORD(sil_block, SIL_ONE_TYPE_ONE_OPERAND);
  BLOCK_RECORD(sil_block, SIL_ONE_TYPE_VALUES);
  BLOCK_RECORD(sil_block, SIL_TWO_OPERANDS);
  BLOCK_RECORD(sil_block, SIL_TAIL_ADDR);
  BLOCK_RECORD(sil_block, SIL_INST_APPLY);
  BLOCK_RECORD(sil_block, SIL_INST_NO_OPERAND);
  BLOCK_RECORD(sil_block, SIL_VTABLE);
  BLOCK_RECORD(sil_block, SIL_VTABLE_ENTRY);
  BLOCK_RECORD(sil_block, SIL_GLOBALVAR);
  BLOCK_RECORD(sil_block, SIL_INIT_EXISTENTIAL);
  BLOCK_RECORD(sil_block, SIL_WITNESS_TABLE);
  BLOCK_RECORD(sil_block, SIL_WITNESS_METHOD_ENTRY);
  BLOCK_RECORD(sil_block, SIL_WITNESS_BASE_ENTRY);
  BLOCK_RECORD(sil_block, SIL_WITNESS_ASSOC_PROTOCOL);
  BLOCK_RECORD(sil_block, SIL_WITNESS_ASSOC_ENTRY);
  BLOCK_RECORD(sil_block, SIL_WITNESS_CONDITIONAL_CONFORMANCE);
  BLOCK_RECORD(sil_block, SIL_DEFAULT_WITNESS_TABLE);
  BLOCK_RECORD(sil_block, SIL_DEFAULT_WITNESS_TABLE_NO_ENTRY);
  BLOCK_RECORD(sil_block, SIL_INST_WITNESS_METHOD);
  BLOCK_RECORD(sil_block, SIL_SPECIALIZE_ATTR);
  BLOCK_RECORD(sil_block, SIL_ONE_OPERAND_EXTRA_ATTR);
  BLOCK_RECORD(sil_block, SIL_TWO_OPERANDS_EXTRA_ATTR);
  // SWIFT_ENABLE_TENSORFLOW
  BLOCK_RECORD(sil_block, SIL_DIFFERENTIABLE_ATTR);
  BLOCK_RECORD(sil_block, SIL_INST_DIFFERENTIABLE_FUNCTION);
  BLOCK_RECORD(sil_block, SIL_INST_LINEAR_FUNCTION);
  BLOCK_RECORD(sil_block, SIL_INST_DIFFERENTIABLE_FUNCTION_EXTRACT);
  BLOCK_RECORD(sil_block, SIL_INST_LINEAR_FUNCTION_EXTRACT);
  BLOCK_RECORD(sil_block, SIL_DIFFERENTIABILITY_WITNESS);
  // SWIFT_ENABLE_TENSORFLOW END

  // These layouts can exist in both decl blocks and sil blocks.
#define BLOCK_RECORD_WITH_NAMESPACE(K, X) emitRecordID(X, #X, nameBuffer)
  BLOCK_RECORD_WITH_NAMESPACE(sil_block,
                              decls_block::INVALID_PROTOCOL_CONFORMANCE);
  BLOCK_RECORD_WITH_NAMESPACE(sil_block,
                              decls_block::ABSTRACT_PROTOCOL_CONFORMANCE);
  BLOCK_RECORD_WITH_NAMESPACE(sil_block,
                              decls_block::NORMAL_PROTOCOL_CONFORMANCE);
  BLOCK_RECORD_WITH_NAMESPACE(sil_block,
                              decls_block::SELF_PROTOCOL_CONFORMANCE);
  BLOCK_RECORD_WITH_NAMESPACE(sil_block,
                              decls_block::SPECIALIZED_PROTOCOL_CONFORMANCE);
  BLOCK_RECORD_WITH_NAMESPACE(sil_block,
                              decls_block::INHERITED_PROTOCOL_CONFORMANCE);
  BLOCK_RECORD_WITH_NAMESPACE(sil_block,
                              decls_block::NORMAL_PROTOCOL_CONFORMANCE_ID);
  BLOCK_RECORD_WITH_NAMESPACE(sil_block,
                              decls_block::PROTOCOL_CONFORMANCE_XREF);
  BLOCK_RECORD_WITH_NAMESPACE(sil_block,
                              decls_block::GENERIC_PARAM_LIST);
  BLOCK_RECORD_WITH_NAMESPACE(sil_block,
                              decls_block::GENERIC_REQUIREMENT);
  BLOCK_RECORD_WITH_NAMESPACE(sil_block,
                              decls_block::LAYOUT_REQUIREMENT);

  BLOCK(SIL_INDEX_BLOCK);
  BLOCK_RECORD(sil_index_block, SIL_FUNC_NAMES);
  BLOCK_RECORD(sil_index_block, SIL_FUNC_OFFSETS);
  BLOCK_RECORD(sil_index_block, SIL_VTABLE_NAMES);
  BLOCK_RECORD(sil_index_block, SIL_VTABLE_OFFSETS);
  BLOCK_RECORD(sil_index_block, SIL_GLOBALVAR_NAMES);
  BLOCK_RECORD(sil_index_block, SIL_GLOBALVAR_OFFSETS);
  BLOCK_RECORD(sil_index_block, SIL_WITNESS_TABLE_NAMES);
  BLOCK_RECORD(sil_index_block, SIL_WITNESS_TABLE_OFFSETS);
  BLOCK_RECORD(sil_index_block, SIL_DEFAULT_WITNESS_TABLE_NAMES);
  BLOCK_RECORD(sil_index_block, SIL_DEFAULT_WITNESS_TABLE_OFFSETS);
  BLOCK_RECORD(sil_index_block, SIL_PROPERTY_OFFSETS);
  // SWIFT_ENABLE_TENSORFLOW
  BLOCK_RECORD(sil_index_block, SIL_DIFFERENTIABILITY_WITNESS_NAMES);
  BLOCK_RECORD(sil_index_block, SIL_DIFFERENTIABILITY_WITNESS_OFFSETS);
  // SWIFT_ENABLE_TENSORFLOW END

#undef BLOCK
#undef BLOCK_RECORD
}

void Serializer::writeHeader(const SerializationOptions &options) {
  {
    BCBlockRAII restoreBlock(Out, CONTROL_BLOCK_ID, 3);
    control_block::ModuleNameLayout ModuleName(Out);
    control_block::MetadataLayout Metadata(Out);
    control_block::TargetLayout Target(Out);

    ModuleName.emit(ScratchRecord, M->getName().str());

    SmallString<32> versionStringBuf;
    llvm::raw_svector_ostream versionString(versionStringBuf);
    versionString << Version::getCurrentLanguageVersion();
    size_t shortVersionStringLength = versionString.tell();
    versionString << '('
                  << M->getASTContext().LangOpts.EffectiveLanguageVersion;
    size_t compatibilityVersionStringLength =
        versionString.tell() - shortVersionStringLength - 1;
    versionString << ")/" << version::getSwiftFullVersion();
    Metadata.emit(ScratchRecord,
                  SWIFTMODULE_VERSION_MAJOR, SWIFTMODULE_VERSION_MINOR,
                  shortVersionStringLength,
                  compatibilityVersionStringLength,
                  versionString.str());

    Target.emit(ScratchRecord, M->getASTContext().LangOpts.Target.str());

    {
      llvm::BCBlockRAII restoreBlock(Out, OPTIONS_BLOCK_ID, 4);

      options_block::IsSIBLayout IsSIB(Out);
      IsSIB.emit(ScratchRecord, options.IsSIB);

      if (M->isTestingEnabled()) {
        options_block::IsTestableLayout IsTestable(Out);
        IsTestable.emit(ScratchRecord);
      }

      if (M->arePrivateImportsEnabled()) {
        options_block::ArePrivateImportsEnabledLayout PrivateImports(Out);
        PrivateImports.emit(ScratchRecord);
      }

      if (M->getResilienceStrategy() != ResilienceStrategy::Default) {
        options_block::ResilienceStrategyLayout Strategy(Out);
        Strategy.emit(ScratchRecord, unsigned(M->getResilienceStrategy()));
      }

      if (options.SerializeOptionsForDebugging) {
        options_block::SDKPathLayout SDKPath(Out);
        options_block::XCCLayout XCC(Out);

        SDKPath.emit(ScratchRecord, M->getASTContext().SearchPathOpts.SDKPath);
        auto &Opts = options.ExtraClangOptions;
        for (auto Arg = Opts.begin(), E = Opts.end(); Arg != E; ++Arg) { 
          // FIXME: This is a hack and calls for a better design.
          //
          // Filter out any -ivfsoverlay options that include an
          // unextended-module-overlay.yaml overlay. By convention the Xcode
          // buildsystem uses these while *building* mixed Objective-C and Swift
          // frameworks; but they should never be used to *import* the module
          // defined in the framework.
          if (StringRef(*Arg).startswith("-ivfsoverlay")) {
            auto Next = std::next(Arg);
            if (Next != E &&
                StringRef(*Next).endswith("unextended-module-overlay.yaml")) {
              ++Arg;
              continue;
            }
          }
          XCC.emit(ScratchRecord, *Arg);
        }
      }
    }
  }
}

static void flattenImportPath(const ModuleDecl::ImportedModule &import,
                              SmallVectorImpl<char> &out) {
  llvm::raw_svector_ostream outStream(out);
  import.second->getReverseFullModuleName().printForward(outStream,
                                                         StringRef("\0", 1));

  if (import.first.empty())
    return;

  outStream << '\0';
  assert(import.first.size() == 1 && "can only handle top-level decl imports");
  auto accessPathElem = import.first.front();
  outStream << accessPathElem.Item.str();
}

uint64_t getRawModTimeOrHash(const SerializationOptions::FileDependency &dep) {
  if (dep.isHashBased()) return dep.getContentHash();
  return dep.getModificationTime();
}

using ImportSet = llvm::SmallSet<ModuleDecl::ImportedModule, 8,
                                 ModuleDecl::OrderImportedModules>;
static ImportSet getImportsAsSet(const ModuleDecl *M,
                                 ModuleDecl::ImportFilter filter) {
  SmallVector<ModuleDecl::ImportedModule, 8> imports;
  M->getImportedModules(imports, filter);
  ImportSet importSet;
  importSet.insert(imports.begin(), imports.end());
  return importSet;
}

void Serializer::writeInputBlock(const SerializationOptions &options) {
  BCBlockRAII restoreBlock(Out, INPUT_BLOCK_ID, 4);
  input_block::ImportedModuleLayout ImportedModule(Out);
  input_block::LinkLibraryLayout LinkLibrary(Out);
  input_block::ImportedHeaderLayout ImportedHeader(Out);
  input_block::ImportedHeaderContentsLayout ImportedHeaderContents(Out);
  input_block::SearchPathLayout SearchPath(Out);
  input_block::FileDependencyLayout FileDependency(Out);
  input_block::DependencyDirectoryLayout DependencyDirectory(Out);
  input_block::ModuleInterfaceLayout ModuleInterface(Out);

  if (options.SerializeOptionsForDebugging) {
    const SearchPathOptions &searchPathOpts = M->getASTContext().SearchPathOpts;
    // Put the framework search paths first so that they'll be preferred upon
    // deserialization.
    for (auto &framepath : searchPathOpts.FrameworkSearchPaths)
      SearchPath.emit(ScratchRecord, /*framework=*/true, framepath.IsSystem,
                      framepath.Path);
    for (auto &path : searchPathOpts.ImportSearchPaths)
      SearchPath.emit(ScratchRecord, /*framework=*/false, /*system=*/false, path);
  }

  // Note: We're not using StringMap here because we don't need to own the
  // strings.
  llvm::DenseMap<StringRef, unsigned> dependencyDirectories;
  for (auto const &dep : options.Dependencies) {
    StringRef directoryName = llvm::sys::path::parent_path(dep.getPath());
    unsigned &dependencyDirectoryIndex = dependencyDirectories[directoryName];
    if (!dependencyDirectoryIndex) {
      // This name must be newly-added. Give it a new ID (and skip 0).
      dependencyDirectoryIndex = dependencyDirectories.size();
      DependencyDirectory.emit(ScratchRecord, directoryName);
    }
    FileDependency.emit(ScratchRecord,
                        dep.getSize(),
                        getRawModTimeOrHash(dep),
                        dep.isHashBased(),
                        dep.isSDKRelative(),
                        dependencyDirectoryIndex,
                        llvm::sys::path::filename(dep.getPath()));
  }

  if (!options.ModuleInterface.empty())
    ModuleInterface.emit(ScratchRecord, options.ModuleInterface);

  ModuleDecl::ImportFilter allImportFilter;
  allImportFilter |= ModuleDecl::ImportFilterKind::Public;
  allImportFilter |= ModuleDecl::ImportFilterKind::Private;
  allImportFilter |= ModuleDecl::ImportFilterKind::ImplementationOnly;
  SmallVector<ModuleDecl::ImportedModule, 8> allImports;
  M->getImportedModules(allImports, allImportFilter);
  ModuleDecl::removeDuplicateImports(allImports);

  // Collect the public and private imports as a subset so that we can
  // distinguish them.
  ImportSet publicImportSet =
      getImportsAsSet(M, ModuleDecl::ImportFilterKind::Public);
  ImportSet privateImportSet =
      getImportsAsSet(M, ModuleDecl::ImportFilterKind::Private);

  auto clangImporter =
    static_cast<ClangImporter *>(M->getASTContext().getClangModuleLoader());
  ModuleDecl *bridgingHeaderModule = clangImporter->getImportedHeaderModule();
  ModuleDecl::ImportedModule bridgingHeaderImport{{}, bridgingHeaderModule};

  // Make sure the bridging header module is always at the top of the import
  // list, mimicking how it is processed before any module imports when
  // compiling source files.
  if (llvm::is_contained(allImports, bridgingHeaderImport)) {
    off_t importedHeaderSize = 0;
    time_t importedHeaderModTime = 0;
    std::string contents;
    if (!options.ImportedHeader.empty()) {
      contents = clangImporter->getBridgingHeaderContents(
          options.ImportedHeader, importedHeaderSize, importedHeaderModTime);
    }
    assert(publicImportSet.count(bridgingHeaderImport));
    ImportedHeader.emit(ScratchRecord,
                        publicImportSet.count(bridgingHeaderImport),
                        importedHeaderSize, importedHeaderModTime,
                        options.ImportedHeader);
    if (!contents.empty()) {
      contents.push_back('\0');
      ImportedHeaderContents.emit(ScratchRecord, contents);
    }
  }

  ModuleDecl *theBuiltinModule = M->getASTContext().TheBuiltinModule;
  for (auto import : allImports) {
    if (import.second == theBuiltinModule ||
        import.second == bridgingHeaderModule) {
      continue;
    }

    SmallString<64> importPath;
    flattenImportPath(import, importPath);

    serialization::ImportControl stableImportControl;
    // The order of checks here is important, since a module can be imported
    // differently in different files, and we need to record the "most visible"
    // form here.
    if (publicImportSet.count(import))
      stableImportControl = ImportControl::Exported;
    else if (privateImportSet.count(import))
      stableImportControl = ImportControl::Normal;
    else
      stableImportControl = ImportControl::ImplementationOnly;

    ImportedModule.emit(ScratchRecord,
                        static_cast<uint8_t>(stableImportControl),
                        !import.first.empty(), importPath);
  }

  if (!options.ModuleLinkName.empty()) {
    LinkLibrary.emit(ScratchRecord, serialization::LibraryKind::Library,
                     options.AutolinkForceLoad, options.ModuleLinkName);
  }
}

/// Translate AST default argument kind to the Serialization enum values, which
/// are guaranteed to be stable.
static uint8_t getRawStableDefaultArgumentKind(swift::DefaultArgumentKind kind) {
  switch (kind) {
#define CASE(X) \
  case swift::DefaultArgumentKind::X: \
    return static_cast<uint8_t>(serialization::DefaultArgumentKind::X);
  CASE(None)
  CASE(Normal)
  CASE(Inherited)
  CASE(Column)
  CASE(File)
  CASE(FilePath)
  CASE(Line)
  CASE(Function)
  CASE(DSOHandle)
  CASE(NilLiteral)
  CASE(EmptyArray)
  CASE(EmptyDictionary)
  CASE(StoredProperty)
#undef CASE
  }

  llvm_unreachable("Unhandled DefaultArgumentKind in switch.");
}

static uint8_t
getRawStableMetatypeRepresentation(const AnyMetatypeType *metatype) {
  if (!metatype->hasRepresentation()) {
    return serialization::MetatypeRepresentation::MR_None;
  }

  switch (metatype->getRepresentation()) {
  case swift::MetatypeRepresentation::Thin:
    return serialization::MetatypeRepresentation::MR_Thin;
  case swift::MetatypeRepresentation::Thick:
    return serialization::MetatypeRepresentation::MR_Thick;
  case swift::MetatypeRepresentation::ObjC:
    return serialization::MetatypeRepresentation::MR_ObjC;
  }
  llvm_unreachable("bad representation");
}

/// Translate from the requirement kind to the Serialization enum
/// values, which are guaranteed to be stable.
static uint8_t getRawStableRequirementKind(RequirementKind kind) {
#define CASE(KIND)            \
  case RequirementKind::KIND: \
    return GenericRequirementKind::KIND;

  switch (kind) {
  CASE(Conformance)
  CASE(Superclass)
  CASE(SameType)
  CASE(Layout)
  }
#undef CASE

  llvm_unreachable("Unhandled RequirementKind in switch.");
}

void Serializer::writeGenericRequirements(ArrayRef<Requirement> requirements,
                                          const std::array<unsigned, 256> &abbrCodes) {
  using namespace decls_block;

  if (requirements.empty())
    return;

  auto reqAbbrCode = abbrCodes[GenericRequirementLayout::Code];
  auto layoutReqAbbrCode = abbrCodes[LayoutRequirementLayout::Code];
  for (const auto &req : requirements) {
    if (req.getKind() != RequirementKind::Layout)
      GenericRequirementLayout::emitRecord(
          Out, ScratchRecord, reqAbbrCode,
          getRawStableRequirementKind(req.getKind()),
          addTypeRef(req.getFirstType()), addTypeRef(req.getSecondType()));
    else {
      // Write layout requirement.
      auto layout = req.getLayoutConstraint();
      unsigned size = 0;
      unsigned alignment = 0;
      if (layout->isKnownSizeTrivial()) {
        size = layout->getTrivialSizeInBits();
        alignment = layout->getAlignmentInBits();
      }
      LayoutRequirementKind rawKind = LayoutRequirementKind::UnknownLayout;
      switch (layout->getKind()) {
      case LayoutConstraintKind::NativeRefCountedObject:
        rawKind = LayoutRequirementKind::NativeRefCountedObject;
        break;
      case LayoutConstraintKind::RefCountedObject:
        rawKind = LayoutRequirementKind::RefCountedObject;
        break;
      case LayoutConstraintKind::Trivial:
        rawKind = LayoutRequirementKind::Trivial;
        break;
      case LayoutConstraintKind::TrivialOfExactSize:
        rawKind = LayoutRequirementKind::TrivialOfExactSize;
        break;
      case LayoutConstraintKind::TrivialOfAtMostSize:
        rawKind = LayoutRequirementKind::TrivialOfAtMostSize;
        break;
      case LayoutConstraintKind::Class:
        rawKind = LayoutRequirementKind::Class;
        break;
      case LayoutConstraintKind::NativeClass:
        rawKind = LayoutRequirementKind::NativeClass;
        break;
      case LayoutConstraintKind::UnknownLayout:
        rawKind = LayoutRequirementKind::UnknownLayout;
        break;
      }
      LayoutRequirementLayout::emitRecord(
          Out, ScratchRecord, layoutReqAbbrCode, rawKind,
          addTypeRef(req.getFirstType()), size, alignment);
    }
  }
}

void Serializer::writeASTBlockEntity(GenericSignature sig) {
  using namespace decls_block;

  assert(sig);
  assert(GenericSignaturesToSerialize.hasRef(sig));

  // Determine whether we can just write the param types as is, or whether we
  // have to encode them manually because one of them has a declaration with
  // module context (which can happen in SIL).
  bool mustEncodeParamsManually =
      llvm::any_of(sig->getGenericParams(),
                   [](const GenericTypeParamType *paramTy) {
    auto *decl = paramTy->getDecl();
    return decl && decl->getDeclContext()->isModuleScopeContext();
  });

  if (!mustEncodeParamsManually) {
    // Record the generic parameters.
    SmallVector<uint64_t, 4> rawParamIDs;
    for (auto *paramTy : sig->getGenericParams()) {
      rawParamIDs.push_back(addTypeRef(paramTy));
    }

    auto abbrCode = DeclTypeAbbrCodes[GenericSignatureLayout::Code];
    GenericSignatureLayout::emitRecord(Out, ScratchRecord, abbrCode,
                                       rawParamIDs);
  } else {
    // Record the generic parameters.
    SmallVector<uint64_t, 4> rawParamIDs;
    for (auto *paramTy : sig->getGenericParams()) {
      auto *decl = paramTy->getDecl();

      // For a full environment, add the name and canonicalize the param type.
      Identifier paramName = decl ? decl->getName() : Identifier();
      rawParamIDs.push_back(addDeclBaseNameRef(paramName));

      paramTy = paramTy->getCanonicalType()->castTo<GenericTypeParamType>();
      rawParamIDs.push_back(addTypeRef(paramTy));
    }

    auto envAbbrCode = DeclTypeAbbrCodes[SILGenericSignatureLayout::Code];
    SILGenericSignatureLayout::emitRecord(Out, ScratchRecord, envAbbrCode,
                                          rawParamIDs);
  }

  writeGenericRequirements(sig->getRequirements(), DeclTypeAbbrCodes);
}

void Serializer::writeASTBlockEntity(const SubstitutionMap substitutions) {
  using namespace decls_block;
  assert(substitutions);
  assert(SubstitutionMapsToSerialize.hasRef(substitutions));

  // Collect the replacement types.
  SmallVector<uint64_t, 4> rawReplacementTypes;
  for (auto type : substitutions.getReplacementTypes())
    rawReplacementTypes.push_back(addTypeRef(type));

  auto substitutionsAbbrCode = DeclTypeAbbrCodes[SubstitutionMapLayout::Code];
  SubstitutionMapLayout::emitRecord(Out, ScratchRecord, substitutionsAbbrCode,
                                    addGenericSignatureRef(
                                      substitutions.getGenericSignature()),
                                    substitutions.getConformances().size(),
                                    rawReplacementTypes);

  writeConformances(substitutions.getConformances(), DeclTypeAbbrCodes);
}

void Serializer::writeASTBlockEntity(const SILLayout *layout) {
  using namespace decls_block;
  assert(SILLayoutsToSerialize.hasRef(layout));

  SmallVector<unsigned, 16> data;
  // Save field types.
  for (auto &field : layout->getFields()) {
    unsigned typeRef = addTypeRef(field.getLoweredType());
    // Set the high bit if mutable.
    if (field.isMutable())
      typeRef |= 0x80000000U;
    data.push_back(typeRef);
  }
  
  unsigned abbrCode
    = DeclTypeAbbrCodes[SILLayoutLayout::Code];

  SILLayoutLayout::emitRecord(
                        Out, ScratchRecord, abbrCode,
                        addGenericSignatureRef(layout->getGenericSignature()),
                        layout->getFields().size(),
                        data);
}

void Serializer::writeASTBlockEntity(
    const NormalProtocolConformance *conformance) {
  using namespace decls_block;

  // The conformance must be complete, or we can't serialize it.
  assert(conformance->isComplete());
  assert(NormalConformancesToSerialize.hasRef(conformance));

  auto protocol = conformance->getProtocol();

  SmallVector<DeclID, 32> data;
  unsigned numValueWitnesses = 0;
  unsigned numTypeWitnesses = 0;

  conformance->forEachTypeWitness([&](AssociatedTypeDecl *assocType,
                                      Type type, TypeDecl *typeDecl) {
    data.push_back(addDeclRef(assocType));
    data.push_back(addTypeRef(type));
    data.push_back(addDeclRef(typeDecl, /*allowTypeAliasXRef*/true));
    ++numTypeWitnesses;
    return false;
  });

  conformance->forEachValueWitness([&](ValueDecl *req, Witness witness) {
      ++numValueWitnesses;
      data.push_back(addDeclRef(req));
      data.push_back(addDeclRef(witness.getDecl()));
      assert(witness.getDecl() || req->getAttrs().hasAttribute<OptionalAttr>()
             || req->getAttrs().isUnavailable(req->getASTContext()));

      // If there is no witness, we're done.
      if (!witness.getDecl()) return;

      auto subs = witness.getSubstitutions();

      // Canonicalize away typealiases, since these substitutions aren't used
      // for diagnostics and we reference fewer declarations that way.
      subs = subs.getCanonical();

      // Map archetypes to type parameters, since we always substitute them
      // away. Note that in a merge-modules pass, we're serializing conformances
      // that we deserialized, so they will already have their replacement types
      // in terms of interface types; hence the hasArchetypes() check is
      // necessary for correctness, not just as a fast path.
      if (subs.hasArchetypes())
        subs = subs.mapReplacementTypesOutOfContext();

      data.push_back(addSubstitutionMapRef(subs));
  });

  unsigned numSignatureConformances =
      conformance->getSignatureConformances().size();

  unsigned abbrCode
    = DeclTypeAbbrCodes[NormalProtocolConformanceLayout::Code];
  auto ownerID = addDeclContextRef(conformance->getDeclContext());
  NormalProtocolConformanceLayout::emitRecord(Out, ScratchRecord, abbrCode,
                                              addDeclRef(protocol),
                                              ownerID.getOpaqueValue(),
                                              numTypeWitnesses,
                                              numValueWitnesses,
                                              numSignatureConformances,
                                              data);

  // Write requirement signature conformances.
  for (auto reqConformance : conformance->getSignatureConformances())
    writeConformance(reqConformance, DeclTypeAbbrCodes);
}

void
Serializer::writeConformance(ProtocolConformance *conformance,
                             const std::array<unsigned, 256> &abbrCodes,
                             GenericEnvironment *genericEnv) {
  writeConformance(ProtocolConformanceRef(conformance), abbrCodes, genericEnv);
}

void
Serializer::writeConformance(ProtocolConformanceRef conformanceRef,
                             const std::array<unsigned, 256> &abbrCodes,
                             GenericEnvironment *genericEnv) {
  using namespace decls_block;

  if (conformanceRef.isInvalid()) {
    unsigned abbrCode = abbrCodes[InvalidProtocolConformanceLayout::Code];
    InvalidProtocolConformanceLayout::emitRecord(Out, ScratchRecord, abbrCode);
    return;
  }

  if (conformanceRef.isAbstract()) {
    unsigned abbrCode = abbrCodes[AbstractProtocolConformanceLayout::Code];
    AbstractProtocolConformanceLayout::emitRecord(Out, ScratchRecord, abbrCode,
                                      addDeclRef(conformanceRef.getAbstract()));
    return;
  }

  auto conformance = conformanceRef.getConcrete();
  switch (conformance->getKind()) {
  case ProtocolConformanceKind::Normal: {
    auto normal = cast<NormalProtocolConformance>(conformance);
    if (!isDeclXRef(normal->getDeclContext()->getAsDecl())
        && !isa<ClangModuleUnit>(normal->getDeclContext()
                                       ->getModuleScopeContext())) {
      // A normal conformance in this module file.
      unsigned abbrCode = abbrCodes[NormalProtocolConformanceIdLayout::Code];
      NormalProtocolConformanceIdLayout::emitRecord(Out, ScratchRecord,
                                                    abbrCode,
                                                    addConformanceRef(normal));
    } else {
      // A conformance in a different module file.
      unsigned abbrCode = abbrCodes[ProtocolConformanceXrefLayout::Code];
      ProtocolConformanceXrefLayout::emitRecord(
        Out, ScratchRecord,
        abbrCode,
        addDeclRef(normal->getProtocol()),
        addDeclRef(normal->getType()->getAnyNominal()),
        addContainingModuleRef(normal->getDeclContext()));
    }
    break;
  }

  case ProtocolConformanceKind::Self: {
    auto self = cast<SelfProtocolConformance>(conformance);
    unsigned abbrCode = abbrCodes[SelfProtocolConformanceLayout::Code];
    auto protocolID = addDeclRef(self->getProtocol());
    SelfProtocolConformanceLayout::emitRecord(Out, ScratchRecord, abbrCode,
                                              protocolID);
    break;
  }

  case ProtocolConformanceKind::Specialized: {
    auto conf = cast<SpecializedProtocolConformance>(conformance);
    unsigned abbrCode = abbrCodes[SpecializedProtocolConformanceLayout::Code];
    auto type = conf->getType();
    if (genericEnv && type->hasArchetype())
      type = type->mapTypeOutOfContext();
    SpecializedProtocolConformanceLayout::emitRecord(
                           Out, ScratchRecord,
                           abbrCode,
                           addTypeRef(type),
                           addSubstitutionMapRef(conf->getSubstitutionMap()));

    writeConformance(conf->getGenericConformance(), abbrCodes, genericEnv);
    break;
  }

  case ProtocolConformanceKind::Inherited: {
    auto conf = cast<InheritedProtocolConformance>(conformance);
    unsigned abbrCode
      = abbrCodes[InheritedProtocolConformanceLayout::Code];

    auto type = conf->getType();
    if (genericEnv && type->hasArchetype())
      type = type->mapTypeOutOfContext();

    InheritedProtocolConformanceLayout::emitRecord(
      Out, ScratchRecord, abbrCode, addTypeRef(type));

    writeConformance(conf->getInheritedConformance(), abbrCodes, genericEnv);
    break;
  }
  }
}

void
Serializer::writeConformances(ArrayRef<ProtocolConformanceRef> conformances,
                              const std::array<unsigned, 256> &abbrCodes) {
  using namespace decls_block;

  for (auto conformance : conformances)
    writeConformance(conformance, abbrCodes);
}

void
Serializer::writeConformances(ArrayRef<ProtocolConformance*> conformances,
                              const std::array<unsigned, 256> &abbrCodes) {
  using namespace decls_block;

  for (auto conformance : conformances)
    writeConformance(conformance, abbrCodes);
}

static bool shouldSerializeMember(Decl *D) {
  switch (D->getKind()) {
  case DeclKind::Import:
  case DeclKind::InfixOperator:
  case DeclKind::PrefixOperator:
  case DeclKind::PostfixOperator:
  case DeclKind::TopLevelCode:
  case DeclKind::Extension:
  case DeclKind::Module:
  case DeclKind::PrecedenceGroup:
    llvm_unreachable("decl should never be a member");

  case DeclKind::MissingMember:
    llvm_unreachable("should never need to reserialize a member placeholder");

  case DeclKind::IfConfig:
  case DeclKind::PoundDiagnostic:
    return false;

  case DeclKind::EnumCase:
    return false;

  case DeclKind::OpaqueType:
    return true;
      
  case DeclKind::EnumElement:
  case DeclKind::Protocol:
  case DeclKind::Constructor:
  case DeclKind::Destructor:
  case DeclKind::PatternBinding:
  case DeclKind::Subscript:
  case DeclKind::TypeAlias:
  case DeclKind::GenericTypeParam:
  case DeclKind::AssociatedType:
  case DeclKind::Enum:
  case DeclKind::Struct:
  case DeclKind::Class:
  case DeclKind::Var:
  case DeclKind::Param:
  case DeclKind::Func:
  case DeclKind::Accessor:
    return true;
  }

  llvm_unreachable("Unhandled DeclKind in switch.");
}

static serialization::AccessorKind getStableAccessorKind(swift::AccessorKind K){
  switch (K) {
#define ACCESSOR(ID) \
  case swift::AccessorKind::ID: return serialization::ID;
#include "swift/AST/AccessorKinds.def"
  }

  llvm_unreachable("Unhandled AccessorKind in switch.");
}

static serialization::CtorInitializerKind
getStableCtorInitializerKind(swift::CtorInitializerKind K){
  switch (K) {
#define CASE(NAME) \
  case swift::CtorInitializerKind::NAME: return serialization::NAME;
      CASE(Designated)
      CASE(Convenience)
      CASE(Factory)
      CASE(ConvenienceFactory)
#undef CASE
  }

  llvm_unreachable("Unhandled CtorInitializerKind in switch.");
}

void Serializer::writeCrossReference(const DeclContext *DC, uint32_t pathLen) {
  using namespace decls_block;

  unsigned abbrCode;

  switch (DC->getContextKind()) {
  case DeclContextKind::AbstractClosureExpr:
  case DeclContextKind::Initializer:
  case DeclContextKind::TopLevelCodeDecl:
  case DeclContextKind::SerializedLocal:
  case DeclContextKind::EnumElementDecl:
    llvm_unreachable("cannot cross-reference this context");

  case DeclContextKind::Module:
    llvm_unreachable("should only cross-reference something within a file");

  case DeclContextKind::FileUnit:
    abbrCode = DeclTypeAbbrCodes[XRefLayout::Code];
    XRefLayout::emitRecord(Out, ScratchRecord, abbrCode,
                           addContainingModuleRef(DC), pathLen);
    break;

  case DeclContextKind::GenericTypeDecl: {
    auto generic = cast<GenericTypeDecl>(DC);

    writeCrossReference(DC->getParent(), pathLen + 1);

    // Opaque return types are unnamed and need a special xref.
    if (auto opaque = dyn_cast<OpaqueTypeDecl>(generic)) {
      if (!opaque->hasName()) {
        abbrCode = DeclTypeAbbrCodes[XRefOpaqueReturnTypePathPieceLayout::Code];
        
        XRefOpaqueReturnTypePathPieceLayout::emitRecord(Out, ScratchRecord,
                  abbrCode,
                  addDeclBaseNameRef(opaque->getOpaqueReturnTypeIdentifier()));
        break;
      }
    }
      
    assert(generic->hasName());

    abbrCode = DeclTypeAbbrCodes[XRefTypePathPieceLayout::Code];

    Identifier discriminator;
    if (generic->isOutermostPrivateOrFilePrivateScope()) {
      auto *containingFile = cast<FileUnit>(generic->getModuleScopeContext());
      discriminator = containingFile->getDiscriminatorForPrivateValue(generic);
    }

    bool isProtocolExt = DC->getParent()->getExtendedProtocolDecl();

    XRefTypePathPieceLayout::emitRecord(Out, ScratchRecord, abbrCode,
                                        addDeclBaseNameRef(generic->getName()),
                                        addDeclBaseNameRef(discriminator),
                                        isProtocolExt,
                                        generic->hasClangNode());
    break;
  }

  case DeclContextKind::ExtensionDecl: {
    auto ext = cast<ExtensionDecl>(DC);
    auto nominal = ext->getExtendedNominal();
    assert(nominal);
    writeCrossReference(nominal, pathLen + 1);

    abbrCode = DeclTypeAbbrCodes[XRefExtensionPathPieceLayout::Code];
    CanGenericSignature genericSig(nullptr);
    if (ext->isConstrainedExtension()) {
      genericSig = ext->getGenericSignature().getCanonicalSignature();
    }
    XRefExtensionPathPieceLayout::emitRecord(
        Out, ScratchRecord, abbrCode, addContainingModuleRef(DC),
        addGenericSignatureRef(genericSig));
    break;
  }

  case DeclContextKind::SubscriptDecl: {
    auto SD = cast<SubscriptDecl>(DC);
    writeCrossReference(DC->getParent(), pathLen + 1);
    
    Type ty = SD->getInterfaceType()->getCanonicalType();

    abbrCode = DeclTypeAbbrCodes[XRefValuePathPieceLayout::Code];
    bool isProtocolExt = SD->getDeclContext()->getExtendedProtocolDecl();
    XRefValuePathPieceLayout::emitRecord(Out, ScratchRecord, abbrCode,
                                         addTypeRef(ty), SUBSCRIPT_ID,
                                         isProtocolExt, SD->hasClangNode(),
                                         SD->isStatic());
    break;
  }
      
  case DeclContextKind::AbstractFunctionDecl: {
    if (auto fn = dyn_cast<AccessorDecl>(DC)) {
      auto storage = fn->getStorage();
      writeCrossReference(storage->getDeclContext(), pathLen + 2);

      Type ty = storage->getInterfaceType()->getCanonicalType();
      IdentifierID nameID = addDeclBaseNameRef(storage->getBaseName());
      bool isProtocolExt = fn->getDeclContext()->getExtendedProtocolDecl();
      abbrCode = DeclTypeAbbrCodes[XRefValuePathPieceLayout::Code];
      XRefValuePathPieceLayout::emitRecord(Out, ScratchRecord, abbrCode,
                                           addTypeRef(ty), nameID,
                                           isProtocolExt,
                                           storage->hasClangNode(),
                                           storage->isStatic());

      abbrCode =
        DeclTypeAbbrCodes[XRefOperatorOrAccessorPathPieceLayout::Code];
      auto emptyID = addDeclBaseNameRef(Identifier());
      auto accessorKind = getStableAccessorKind(fn->getAccessorKind());
      assert(!fn->isObservingAccessor() &&
             "cannot form cross-reference to observing accessors");
      XRefOperatorOrAccessorPathPieceLayout::emitRecord(Out, ScratchRecord,
                                                        abbrCode, emptyID,
                                                        accessorKind);
      break;
    }

    auto fn = cast<AbstractFunctionDecl>(DC);
    writeCrossReference(DC->getParent(), pathLen + 1 + fn->isOperator());

    Type ty = fn->getInterfaceType()->getCanonicalType();

    if (auto ctor = dyn_cast<ConstructorDecl>(DC)) {
      abbrCode = DeclTypeAbbrCodes[XRefInitializerPathPieceLayout::Code];
      XRefInitializerPathPieceLayout::emitRecord(
        Out, ScratchRecord, abbrCode, addTypeRef(ty),
        (bool)ctor->getDeclContext()->getExtendedProtocolDecl(),
        ctor->hasClangNode(),
        getStableCtorInitializerKind(ctor->getInitKind()));
      break;
    }

    abbrCode = DeclTypeAbbrCodes[XRefValuePathPieceLayout::Code];
    bool isProtocolExt = fn->getDeclContext()->getExtendedProtocolDecl();
    XRefValuePathPieceLayout::emitRecord(Out, ScratchRecord, abbrCode,
                                         addTypeRef(ty),
                                         addDeclBaseNameRef(fn->getBaseName()),
                                         isProtocolExt, fn->hasClangNode(),
                                         fn->isStatic());

    if (fn->isOperator()) {
      // Encode the fixity as a filter on the func decls, to distinguish prefix
      // and postfix operators.
      auto op = cast<FuncDecl>(fn)->getOperatorDecl();
      assert(op);
      abbrCode = DeclTypeAbbrCodes[XRefOperatorOrAccessorPathPieceLayout::Code];
      auto emptyID = addDeclBaseNameRef(Identifier());
      auto fixity = getStableFixity(op->getKind());
      XRefOperatorOrAccessorPathPieceLayout::emitRecord(Out, ScratchRecord,
                                                        abbrCode, emptyID,
                                                        fixity);
    }
    break;
  }
  }
}

void Serializer::writeCrossReference(const Decl *D) {
  using namespace decls_block;

  unsigned abbrCode;

  if (auto op = dyn_cast<OperatorDecl>(D)) {
    writeCrossReference(op->getDeclContext(), 1);

    abbrCode = DeclTypeAbbrCodes[XRefOperatorOrAccessorPathPieceLayout::Code];
    auto nameID = addDeclBaseNameRef(op->getName());
    auto fixity = getStableFixity(op->getKind());
    XRefOperatorOrAccessorPathPieceLayout::emitRecord(Out, ScratchRecord,
                                                      abbrCode, nameID,
                                                      fixity);
    return;
  }

  if (auto prec = dyn_cast<PrecedenceGroupDecl>(D)) {
    writeCrossReference(prec->getDeclContext(), 1);

    abbrCode = DeclTypeAbbrCodes[XRefOperatorOrAccessorPathPieceLayout::Code];
    auto nameID = addDeclBaseNameRef(prec->getName());
    uint8_t fixity = OperatorKind::PrecedenceGroup;
    XRefOperatorOrAccessorPathPieceLayout::emitRecord(Out, ScratchRecord,
                                                      abbrCode, nameID,
                                                      fixity);
    return;
  }

  if (auto fn = dyn_cast<AbstractFunctionDecl>(D)) {
    // Functions are special because they might be operators.
    writeCrossReference(fn, 0);
    return;
  }

  writeCrossReference(D->getDeclContext());

  if (auto opaque = dyn_cast<OpaqueTypeDecl>(D)) {
    abbrCode = DeclTypeAbbrCodes[XRefOpaqueReturnTypePathPieceLayout::Code];
    XRefOpaqueReturnTypePathPieceLayout::emitRecord(Out, ScratchRecord,
                   abbrCode,
                   addDeclBaseNameRef(opaque->getOpaqueReturnTypeIdentifier()));
    return;
  }
  
  if (auto genericParam = dyn_cast<GenericTypeParamDecl>(D)) {
    assert(!D->getDeclContext()->isModuleScopeContext() &&
           "Cannot cross reference a generic type decl at module scope.");
    abbrCode = DeclTypeAbbrCodes[XRefGenericParamPathPieceLayout::Code];
    XRefGenericParamPathPieceLayout::emitRecord(Out, ScratchRecord, abbrCode,
                                                genericParam->getDepth(),
                                                genericParam->getIndex());
    return;
  }

  bool isProtocolExt = D->getDeclContext()->getExtendedProtocolDecl();
  if (auto type = dyn_cast<TypeDecl>(D)) {
    abbrCode = DeclTypeAbbrCodes[XRefTypePathPieceLayout::Code];

    Identifier discriminator;
    if (type->isOutermostPrivateOrFilePrivateScope()) {
      auto *containingFile =
         cast<FileUnit>(type->getDeclContext()->getModuleScopeContext());
      discriminator = containingFile->getDiscriminatorForPrivateValue(type);
    }

    XRefTypePathPieceLayout::emitRecord(Out, ScratchRecord, abbrCode,
                                        addDeclBaseNameRef(type->getName()),
                                        addDeclBaseNameRef(discriminator),
                                        isProtocolExt, D->hasClangNode());
    return;
  }

  auto val = cast<ValueDecl>(D);
  auto ty = val->getInterfaceType()->getCanonicalType();
  abbrCode = DeclTypeAbbrCodes[XRefValuePathPieceLayout::Code];
  IdentifierID iid = addDeclBaseNameRef(val->getBaseName());
  XRefValuePathPieceLayout::emitRecord(Out, ScratchRecord, abbrCode,
                                       addTypeRef(ty), iid, isProtocolExt,
                                       D->hasClangNode(), val->isStatic());
}

/// Translate from the AST associativity enum to the Serialization enum
/// values, which are guaranteed to be stable.
static uint8_t getRawStableAssociativity(swift::Associativity assoc) {
  switch (assoc) {
  case swift::Associativity::Left:
    return serialization::Associativity::LeftAssociative;
  case swift::Associativity::Right:
    return serialization::Associativity::RightAssociative;
  case swift::Associativity::None:
    return serialization::Associativity::NonAssociative;
  }

  llvm_unreachable("Unhandled Associativity in switch.");
}

static serialization::StaticSpellingKind
getStableStaticSpelling(swift::StaticSpellingKind SS) {
  switch (SS) {
  case swift::StaticSpellingKind::None:
    return serialization::StaticSpellingKind::None;
  case swift::StaticSpellingKind::KeywordStatic:
    return serialization::StaticSpellingKind::KeywordStatic;
  case swift::StaticSpellingKind::KeywordClass:
    return serialization::StaticSpellingKind::KeywordClass;
  }

  llvm_unreachable("Unhandled StaticSpellingKind in switch.");
}

static uint8_t getRawStableAccessLevel(swift::AccessLevel access) {
  switch (access) {
#define CASE(NAME) \
  case swift::AccessLevel::NAME: \
    return static_cast<uint8_t>(serialization::AccessLevel::NAME);
  CASE(Private)
  CASE(FilePrivate)
  CASE(Internal)
  CASE(Public)
  CASE(Open)
#undef CASE
  }

  llvm_unreachable("Unhandled AccessLevel in switch.");
}

static serialization::SelfAccessKind
getStableSelfAccessKind(swift::SelfAccessKind MM) {
  switch (MM) {
  case swift::SelfAccessKind::NonMutating:
    return serialization::SelfAccessKind::NonMutating;
  case swift::SelfAccessKind::Mutating:
    return serialization::SelfAccessKind::Mutating;
  case swift::SelfAccessKind::Consuming:
    return serialization::SelfAccessKind::Consuming;
  }

  llvm_unreachable("Unhandled StaticSpellingKind in switch.");
}

#ifndef NDEBUG
// This is done with a macro so that we get a slightly more useful assertion.
# define DECL(KIND, PARENT)\
LLVM_ATTRIBUTE_UNUSED \
static void verifyAttrSerializable(const KIND ## Decl *D) {\
  for (auto Attr : D->getAttrs()) {\
    assert(Attr->canAppearOnDecl(D) && "attribute cannot appear on a " #KIND);\
  }\
}
# include "swift/AST/DeclNodes.def"

#else
static void verifyAttrSerializable(const Decl *D) {}
#endif

bool Serializer::isDeclXRef(const Decl *D) const {
  const DeclContext *topLevel = D->getDeclContext()->getModuleScopeContext();
  if (topLevel->getParentModule() != M)
    return true;
  if (!SF || topLevel == SF)
    return false;
  // Special-case for SIL generic parameter decls, which don't have a real
  // DeclContext.
  if (!isa<FileUnit>(topLevel)) {
    // SWIFT_ENABLE_TENSORFLOW
    // FIXME(TF-623): Find a robust way to special-casing structs/enums
    // synthesized during SIL differentiation transform.
    auto isDifferentiationDataStructure = [](const Decl *D) {
      auto *valueDecl = dyn_cast<ValueDecl>(D);
      if (!valueDecl)
        return false;
      if (auto *structDecl =
              valueDecl->getInterfaceType()->getStructOrBoundGenericStruct())
        return structDecl->getNameStr().contains("__PB__");
      if (auto *enumDecl =
              valueDecl->getInterfaceType()->getEnumOrBoundGenericEnum())
        return enumDecl->getNameStr().contains("__Pred__");
      return false;
    };
    assert(
        (isa<GenericTypeParamDecl>(D) || isDifferentiationDataStructure(D)) &&
        "unexpected decl kind");
    return false;
  }
  return true;
}

void Serializer::writePatternBindingInitializer(PatternBindingDecl *binding,
                                                unsigned bindingIndex) {
  using namespace decls_block;
  auto abbrCode = DeclTypeAbbrCodes[PatternBindingInitializerLayout::Code];

  StringRef initStr;
  SmallString<128> scratch;
  auto varDecl = binding->getAnchoringVarDecl(bindingIndex);
  if (binding->hasInitStringRepresentation(bindingIndex) &&
      varDecl->isInitExposedToClients()) {
    initStr = binding->getInitStringRepresentation(bindingIndex, scratch);
  }

  PatternBindingInitializerLayout::emitRecord(Out, ScratchRecord,
                                              abbrCode, addDeclRef(binding),
                                              bindingIndex, initStr);
}

void
Serializer::writeDefaultArgumentInitializer(const DeclContext *parentContext,
                                            unsigned index) {
  using namespace decls_block;
  auto abbrCode = DeclTypeAbbrCodes[DefaultArgumentInitializerLayout::Code];
  auto parentID = addDeclContextRef(parentContext);
  DefaultArgumentInitializerLayout::emitRecord(Out, ScratchRecord, abbrCode,
                                               parentID.getOpaqueValue(),
                                               index);
}

void Serializer::writeAbstractClosureExpr(const DeclContext *parentContext,
                                          Type Ty, bool isImplicit,
                                          unsigned discriminator) {
  using namespace decls_block;
  auto abbrCode = DeclTypeAbbrCodes[AbstractClosureExprLayout::Code];
  auto parentID = addDeclContextRef(parentContext);
  AbstractClosureExprLayout::emitRecord(Out, ScratchRecord, abbrCode,
                                        addTypeRef(Ty), isImplicit,
                                        discriminator,
                                        parentID.getOpaqueValue());
}

void Serializer::writeASTBlockEntity(const DeclContext *DC) {
  using namespace decls_block;

  assert(shouldSerializeAsLocalContext(DC) &&
         "should be serialized as a Decl instead");
  assert(LocalDeclContextsToSerialize.hasRef(DC));

  switch (DC->getContextKind()) {
  case DeclContextKind::AbstractClosureExpr: {
    auto ACE = cast<AbstractClosureExpr>(DC);
    writeAbstractClosureExpr(ACE->getParent(), ACE->getType(),
                             ACE->isImplicit(), ACE->getDiscriminator());
    break;
  }

  case DeclContextKind::Initializer: {
    if (auto PBI = dyn_cast<PatternBindingInitializer>(DC)) {
      writePatternBindingInitializer(PBI->getBinding(), PBI->getBindingIndex());
    } else if (auto DAI = dyn_cast<DefaultArgumentInitializer>(DC)) {
      writeDefaultArgumentInitializer(DAI->getParent(), DAI->getIndex());
    }
    break;
  }

  case DeclContextKind::TopLevelCodeDecl: {
    auto abbrCode = DeclTypeAbbrCodes[TopLevelCodeDeclContextLayout::Code];
    TopLevelCodeDeclContextLayout::emitRecord(Out, ScratchRecord, abbrCode,
        addDeclContextRef(DC->getParent()).getOpaqueValue());
    break;
  }

  // If we are merging already serialized modules with local decl contexts,
  // we handle them here in a similar fashion.
  case DeclContextKind::SerializedLocal: {
    auto local = cast<SerializedLocalDeclContext>(DC);
    switch (local->getLocalDeclContextKind()) {
    case LocalDeclContextKind::AbstractClosure: {
      auto SACE = cast<SerializedAbstractClosureExpr>(local);
      writeAbstractClosureExpr(SACE->getParent(), SACE->getType(),
                               SACE->isImplicit(), SACE->getDiscriminator());
      return;
    }
    case LocalDeclContextKind::DefaultArgumentInitializer: {
      auto DAI = cast<SerializedDefaultArgumentInitializer>(local);
      writeDefaultArgumentInitializer(DAI->getParent(), DAI->getIndex());
      return;
    }
    case LocalDeclContextKind::PatternBindingInitializer: {
      auto PBI = cast<SerializedPatternBindingInitializer>(local);
      writePatternBindingInitializer(PBI->getBinding(), PBI->getBindingIndex());
      return;
    }
    case LocalDeclContextKind::TopLevelCodeDecl: {
      auto abbrCode = DeclTypeAbbrCodes[TopLevelCodeDeclContextLayout::Code];
      TopLevelCodeDeclContextLayout::emitRecord(Out, ScratchRecord,
          abbrCode, addDeclContextRef(DC->getParent()).getOpaqueValue());
      return;
    }
    }
  }

  default:
    llvm_unreachable("Trying to write a DeclContext that isn't local");
  }
}

static ForeignErrorConventionKind getRawStableForeignErrorConventionKind(
                                    ForeignErrorConvention::Kind kind) {
  switch (kind) {
  case ForeignErrorConvention::ZeroResult:
    return ForeignErrorConventionKind::ZeroResult;
  case ForeignErrorConvention::NonZeroResult:
    return ForeignErrorConventionKind::NonZeroResult;
  case ForeignErrorConvention::ZeroPreservedResult:
    return ForeignErrorConventionKind::ZeroPreservedResult;
  case ForeignErrorConvention::NilResult:
    return ForeignErrorConventionKind::NilResult;
  case ForeignErrorConvention::NonNilError:
    return ForeignErrorConventionKind::NonNilError;
  }

  llvm_unreachable("Unhandled ForeignErrorConvention in switch.");
}

/// Translate from the AST VarDeclSpecifier enum to the
/// Serialization enum values, which are guaranteed to be stable.
static uint8_t getRawStableParamDeclSpecifier(swift::ParamDecl::Specifier sf) {
  switch (sf) {
  case swift::ParamDecl::Specifier::Default:
    return uint8_t(serialization::ParamDeclSpecifier::Default);
  case swift::ParamDecl::Specifier::InOut:
    return uint8_t(serialization::ParamDeclSpecifier::InOut);
  case swift::ParamDecl::Specifier::Shared:
    return uint8_t(serialization::ParamDeclSpecifier::Shared);
  case swift::ParamDecl::Specifier::Owned:
    return uint8_t(serialization::ParamDeclSpecifier::Owned);
  }
  llvm_unreachable("bad param decl specifier kind");
}

static uint8_t getRawStableVarDeclIntroducer(swift::VarDecl::Introducer intr) {
  switch (intr) {
  case swift::VarDecl::Introducer::Let:
    return uint8_t(serialization::VarDeclIntroducer::Let);
  case swift::VarDecl::Introducer::Var:
    return uint8_t(serialization::VarDeclIntroducer::Var);
  }
  llvm_unreachable("bad variable decl introducer kind");
}

/// Translate from the AST derivative function kind enum to the Serialization
/// enum values, which are guaranteed to be stable.
static uint8_t getRawStableAutoDiffDerivativeFunctionKind(
    swift::AutoDiffDerivativeFunctionKind kind) {
  switch (kind) {
  case swift::AutoDiffDerivativeFunctionKind::JVP:
    return uint8_t(serialization::AutoDiffDerivativeFunctionKind::JVP);
  case swift::AutoDiffDerivativeFunctionKind::VJP:
    return uint8_t(serialization::AutoDiffDerivativeFunctionKind::VJP);
  }
  llvm_unreachable("bad derivative function kind");
}

/// Returns true if the declaration of \p decl depends on \p problemContext
/// based on lexical nesting.
///
/// - \p decl is \p problemContext
/// - \p decl is declared within \p problemContext
/// - \p decl is declared in an extension of a type that depends on
///   \p problemContext
static bool contextDependsOn(const NominalTypeDecl *decl,
                             const DeclContext *problemContext) {
  SmallPtrSet<const ExtensionDecl *, 8> seenExtensionDCs;

  const DeclContext *dc = decl;
  do {
    if (dc == problemContext)
      return true;

    if (auto *extension = dyn_cast<ExtensionDecl>(dc)) {
      if (extension->isChildContextOf(problemContext))
        return true;

      // Avoid cycles when Left.Nested depends on Right.Nested somehow.
      bool isNewlySeen = seenExtensionDCs.insert(extension).second;
      if (!isNewlySeen)
        break;
      dc = extension->getSelfNominalTypeDecl();

    } else {
      dc = dc->getParent();
    }
  } while (dc);

  return false;
}

static void collectDependenciesFromType(llvm::SmallSetVector<Type, 4> &seen,
                                        Type ty,
                                        const DeclContext *excluding) {
  ty.visit([&](Type next) {
    auto *nominal = next->getAnyNominal();
    if (!nominal)
      return;
    if (contextDependsOn(nominal, excluding))
      return;
    seen.insert(nominal->getDeclaredInterfaceType());
  });
}

static void
collectDependenciesFromRequirement(llvm::SmallSetVector<Type, 4> &seen,
                                   const Requirement &req,
                                   const DeclContext *excluding) {
  collectDependenciesFromType(seen, req.getFirstType(), excluding);
  if (req.getKind() != RequirementKind::Layout)
    collectDependenciesFromType(seen, req.getSecondType(), excluding);
}

static SmallVector<Type, 4> collectDependenciesFromType(Type ty) {
  llvm::SmallSetVector<Type, 4> result;
  collectDependenciesFromType(result, ty, /*excluding*/nullptr);
  return result.takeVector();
}

class Serializer::DeclSerializer : public DeclVisitor<DeclSerializer> {
  Serializer &S;
  DeclID id;
  bool didVerifyAttrs = false;

  template <typename DeclKind>
  void verifyAttrSerializable(const DeclKind *D) {
    ::verifyAttrSerializable(D);
    didVerifyAttrs = true;
  }

  void writeDeclAttribute(const Decl *D, const DeclAttribute *DA) {
    using namespace decls_block;

    // Completely ignore attributes that aren't serialized.
    if (DA->isNotSerialized())
      return;

    // Ignore attributes that have been marked invalid. (This usually means
    // type-checking removed them, but only provided a warning rather than an
    // error.)
    if (DA->isInvalid())
      return;

    switch (DA->getKind()) {
    case DAK_RawDocComment:
    case DAK_ReferenceOwnership: // Serialized as part of the type.
    case DAK_AccessControl:
    case DAK_SetterAccess:
    case DAK_ObjCBridged:
    case DAK_SynthesizedProtocol:
    case DAK_Implements:
    case DAK_ObjCRuntimeName:
    case DAK_RestatedObjCConformance:
    case DAK_ClangImporterSynthesizedType:
    case DAK_PrivateImport:
      llvm_unreachable("cannot serialize attribute");

    case DAK_Count:
      llvm_unreachable("not a real attribute");

  #define SIMPLE_DECL_ATTR(_, CLASS, ...)\
    case DAK_##CLASS: { \
      auto abbrCode = S.DeclTypeAbbrCodes[CLASS##DeclAttrLayout::Code]; \
      CLASS##DeclAttrLayout::emitRecord(S.Out, S.ScratchRecord, abbrCode, \
                                        DA->isImplicit()); \
      return; \
    }
  #include "swift/AST/Attr.def"

    case DAK_SILGenName: {
      auto *theAttr = cast<SILGenNameAttr>(DA);
      auto abbrCode = S.DeclTypeAbbrCodes[SILGenNameDeclAttrLayout::Code];
      SILGenNameDeclAttrLayout::emitRecord(S.Out, S.ScratchRecord, abbrCode,
  	                                       theAttr->isImplicit(),
  	                                       theAttr->Name);
      return;
    }

    case DAK_CDecl: {
      auto *theAttr = cast<CDeclAttr>(DA);
      auto abbrCode = S.DeclTypeAbbrCodes[CDeclDeclAttrLayout::Code];
      CDeclDeclAttrLayout::emitRecord(S.Out, S.ScratchRecord, abbrCode,
                                      theAttr->isImplicit(),
                                      theAttr->Name);
      return;
    }

    case DAK_Alignment: {
      auto *theAlignment = cast<AlignmentAttr>(DA);
      auto abbrCode = S.DeclTypeAbbrCodes[AlignmentDeclAttrLayout::Code];
      AlignmentDeclAttrLayout::emitRecord(S.Out, S.ScratchRecord, abbrCode,
                                          theAlignment->isImplicit(),
                                          theAlignment->getValue());
      return;
    }

    case DAK_SwiftNativeObjCRuntimeBase: {
      auto *theBase = cast<SwiftNativeObjCRuntimeBaseAttr>(DA);
      auto abbrCode
        = S.DeclTypeAbbrCodes[SwiftNativeObjCRuntimeBaseDeclAttrLayout::Code];
      auto nameID = S.addDeclBaseNameRef(theBase->BaseClassName);

      SwiftNativeObjCRuntimeBaseDeclAttrLayout::emitRecord(
          S.Out, S.ScratchRecord, abbrCode,
          theBase->isImplicit(), nameID);
      return;
    }

    case DAK_Semantics: {
      auto *theAttr = cast<SemanticsAttr>(DA);
      auto abbrCode = S.DeclTypeAbbrCodes[SemanticsDeclAttrLayout::Code];
      SemanticsDeclAttrLayout::emitRecord(S.Out, S.ScratchRecord, abbrCode,
                                        theAttr->isImplicit(),
                                        theAttr->Value);
      return;
    }

    case DAK_Inline: {
      auto *theAttr = cast<InlineAttr>(DA);
      auto abbrCode = S.DeclTypeAbbrCodes[InlineDeclAttrLayout::Code];
      InlineDeclAttrLayout::emitRecord(S.Out, S.ScratchRecord, abbrCode,
                                       (unsigned)theAttr->getKind());
      return;
    }

    case DAK_Optimize: {
      auto *theAttr = cast<OptimizeAttr>(DA);
      auto abbrCode = S.DeclTypeAbbrCodes[OptimizeDeclAttrLayout::Code];
      OptimizeDeclAttrLayout::emitRecord(S.Out, S.ScratchRecord, abbrCode,
                                         (unsigned)theAttr->getMode());
      return;
    }

    case DAK_Effects: {
      auto *theAttr = cast<EffectsAttr>(DA);
      auto abbrCode = S.DeclTypeAbbrCodes[EffectsDeclAttrLayout::Code];
      EffectsDeclAttrLayout::emitRecord(S.Out, S.ScratchRecord, abbrCode,
                                       (unsigned)theAttr->getKind());
      return;
    }

    case DAK_OriginallyDefinedIn: {
      auto *theAttr = cast<OriginallyDefinedInAttr>(DA);
      ENCODE_VER_TUPLE(Moved, llvm::Optional<llvm::VersionTuple>(theAttr->MovedVersion));
      auto abbrCode = S.DeclTypeAbbrCodes[OriginallyDefinedInDeclAttrLayout::Code];
      llvm::SmallString<32> blob;
      blob.append(theAttr->OriginalModuleName.str());
      blob.push_back('\0');
      OriginallyDefinedInDeclAttrLayout::emitRecord(
          S.Out, S.ScratchRecord, abbrCode,
          theAttr->isImplicit(),
          LIST_VER_TUPLE_PIECES(Moved),
          static_cast<unsigned>(theAttr->Platform),
          blob);
      return;
    }

    case DAK_Available: {
      auto *theAttr = cast<AvailableAttr>(DA);
      ENCODE_VER_TUPLE(Introduced, theAttr->Introduced)
      ENCODE_VER_TUPLE(Deprecated, theAttr->Deprecated)
      ENCODE_VER_TUPLE(Obsoleted, theAttr->Obsoleted)

      llvm::SmallString<32> blob;
      blob.append(theAttr->Message);
      blob.append(theAttr->Rename);
      auto abbrCode = S.DeclTypeAbbrCodes[AvailableDeclAttrLayout::Code];
      AvailableDeclAttrLayout::emitRecord(
          S.Out, S.ScratchRecord, abbrCode,
          theAttr->isImplicit(),
          theAttr->isUnconditionallyUnavailable(),
          theAttr->isUnconditionallyDeprecated(),
          theAttr->isPackageDescriptionVersionSpecific(),
          LIST_VER_TUPLE_PIECES(Introduced),
          LIST_VER_TUPLE_PIECES(Deprecated),
          LIST_VER_TUPLE_PIECES(Obsoleted),
          static_cast<unsigned>(theAttr->Platform),
          theAttr->Message.size(),
          theAttr->Rename.size(),
          blob);
      return;
    }

    case DAK_ObjC: {
      auto *theAttr = cast<ObjCAttr>(DA);
      SmallVector<IdentifierID, 4> pieces;
      unsigned numArgs = 0;
      if (auto name = theAttr->getName()) {
        numArgs = name->getNumArgs() + 1;
        for (auto piece : name->getSelectorPieces()) {
          pieces.push_back(S.addDeclBaseNameRef(piece));
        }
      }
      auto abbrCode = S.DeclTypeAbbrCodes[ObjCDeclAttrLayout::Code];
      ObjCDeclAttrLayout::emitRecord(S.Out, S.ScratchRecord, abbrCode,
                                     theAttr->isImplicit(),
                                     theAttr->isSwift3Inferred(),
                                     theAttr->isNameImplicit(), numArgs, pieces);
      return;
    }

    case DAK_Specialize: {
      auto abbrCode = S.DeclTypeAbbrCodes[SpecializeDeclAttrLayout::Code];
      auto SA = cast<SpecializeAttr>(DA);

      SpecializeDeclAttrLayout::emitRecord(
          S.Out, S.ScratchRecord, abbrCode,
          (unsigned)SA->isExported(),
          (unsigned)SA->getSpecializationKind(),
          S.addGenericSignatureRef(SA->getSpecializedSgnature()));
      return;
    }

    case DAK_DynamicReplacement: {
      auto abbrCode =
          S.DeclTypeAbbrCodes[DynamicReplacementDeclAttrLayout::Code];
      auto theAttr = cast<DynamicReplacementAttr>(DA);
      auto replacedFun = theAttr->getReplacedFunctionName();
      SmallVector<IdentifierID, 4> pieces;
      pieces.push_back(S.addDeclBaseNameRef(replacedFun.getBaseName()));
      for (auto argName : replacedFun.getArgumentNames())
        pieces.push_back(S.addDeclBaseNameRef(argName));
      auto *afd = cast<ValueDecl>(D)->getDynamicallyReplacedDecl();
      assert(afd && "Missing replaced decl!");
      DynamicReplacementDeclAttrLayout::emitRecord(
          S.Out, S.ScratchRecord, abbrCode, false, /*implicit flag*/
          S.addDeclRef(afd), pieces.size(), pieces);
      return;
    }

    case DAK_Custom: {
      auto abbrCode = S.DeclTypeAbbrCodes[CustomDeclAttrLayout::Code];
      auto theAttr = cast<CustomAttr>(DA);
      CustomDeclAttrLayout::emitRecord(
        S.Out, S.ScratchRecord, abbrCode, theAttr->isImplicit(),
        S.addTypeRef(theAttr->getTypeLoc().getType()));
      return;
    }

    case DAK_ProjectedValueProperty: {
      auto abbrCode =
          S.DeclTypeAbbrCodes[ProjectedValuePropertyDeclAttrLayout::Code];
      auto theAttr = cast<ProjectedValuePropertyAttr>(DA);
      ProjectedValuePropertyDeclAttrLayout::emitRecord(
        S.Out, S.ScratchRecord, abbrCode, theAttr->isImplicit(),
        S.addDeclBaseNameRef(theAttr->ProjectionPropertyName));
      break;
    }

    case DAK_Differentiable: {
      auto abbrCode = S.DeclTypeAbbrCodes[DifferentiableDeclAttrLayout::Code];
      auto *attr = cast<DifferentiableAttr>(DA);
      assert(attr->getOriginalDeclaration() &&
             "`@differentiable` attribute should have original declaration set "
             "during construction or parsing");

      IdentifierID jvpName = 0;
      DeclID jvpRef = 0;
      if (auto jvp = attr->getJVP())
        jvpName = S.addDeclBaseNameRef(jvp->Name.getBaseName());
      if (auto jvpFunction = attr->getJVPFunction())
        jvpRef = S.addDeclRef(jvpFunction);

      IdentifierID vjpName = 0;
      DeclID vjpRef = 0;
      if (auto vjp = attr->getVJP())
        vjpName = S.addDeclBaseNameRef(vjp->Name.getBaseName());
      if (auto vjpFunction = attr->getVJPFunction())
        vjpRef = S.addDeclRef(vjpFunction);

      auto paramIndices = attr->getParameterIndices();
      assert(paramIndices && "Checked parameter indices must be resolved");
      SmallVector<bool, 4> indices;
      for (unsigned i : range(paramIndices->getCapacity()))
        indices.push_back(paramIndices->contains(i));

      DifferentiableDeclAttrLayout::emitRecord(
          S.Out, S.ScratchRecord, abbrCode, attr->isImplicit(),
          attr->isLinear(), jvpName, jvpRef, vjpName, vjpRef,
          S.addGenericSignatureRef(attr->getDerivativeGenericSignature()),
          indices);
      return;
    }

    case DAK_Derivative:
    // SWIFT_ENABLE_TENSORFLOW
    case DAK_Differentiating: {
      auto abbrCode = S.DeclTypeAbbrCodes[DerivativeDeclAttrLayout::Code];
      auto *attr = cast<DerivativeAttr>(DA);
      assert(attr->getOriginalFunction() &&
             "`@derivative` attribute should have original declaration set "
             "during construction or parsing");
      auto origName = attr->getOriginalFunctionName().Name.getBaseName();
      IdentifierID origNameId = S.addDeclBaseNameRef(origName);
      DeclID origDeclID = S.addDeclRef(attr->getOriginalFunction());
      auto derivativeKind =
          getRawStableAutoDiffDerivativeFunctionKind(attr->getDerivativeKind());
      auto *parameterIndices = attr->getParameterIndices();
      assert(parameterIndices && "Parameter indices must be resolved");
      SmallVector<bool, 4> indices;
      for (unsigned i : range(parameterIndices->getCapacity()))
        indices.push_back(parameterIndices->contains(i));
      DerivativeDeclAttrLayout::emitRecord(
          S.Out, S.ScratchRecord, abbrCode, attr->isImplicit(), origNameId,
          origDeclID, derivativeKind, indices);
      return;
    }

    case DAK_Transpose: {
      auto abbrCode = S.DeclTypeAbbrCodes[TransposeDeclAttrLayout::Code];
      auto *attr = cast<TransposeAttr>(DA);
      assert(attr->getOriginalFunction() &&
             "`@transpose` attribute should have original declaration set "
             "during construction or parsing");
      auto origName = attr->getOriginalFunctionName().Name.getBaseName();
      IdentifierID origNameId = S.addDeclBaseNameRef(origName);
      DeclID origDeclID = S.addDeclRef(attr->getOriginalFunction());
      auto *parameterIndices = attr->getParameterIndices();
      assert(parameterIndices && "Parameter indices must be resolved");
      SmallVector<bool, 4> indices;
      for (unsigned i : range(parameterIndices->getCapacity()))
        indices.push_back(parameterIndices->contains(i));
      TransposeDeclAttrLayout::emitRecord(
          S.Out, S.ScratchRecord, abbrCode, attr->isImplicit(), origNameId,
          origDeclID, indices);
      return;
    }

    // SWIFT_ENABLE_TENSORFLOW
    case DAK_Quoted: {
      auto abbrCode = S.DeclTypeAbbrCodes[QuotedDeclAttrLayout::Code];
      auto attr = cast<QuotedAttr>(DA);
      assert(attr->getQuoteDecl());
      QuotedDeclAttrLayout::emitRecord(S.Out, S.ScratchRecord, abbrCode,
                                       attr->isImplicit(),
                                       S.addDeclRef(attr->getQuoteDecl()));
      return;
    }
    // SWIFT_ENABLE_TENSORFLOW END

    }
  }

  void writeDiscriminatorsIfNeeded(const ValueDecl *value) {
    using namespace decls_block;

    auto *storage = dyn_cast<AbstractStorageDecl>(value);
    auto access = value->getFormalAccess();
    // Emit the private descriminator for private decls.
    // FIXME: We shouldn't need to encode this for /all/ private decls.
    // In theory we can follow the same rules as mangling and only include
    // the outermost private context.
    bool shouldEmitPrivateDescriminator =
        access <= swift::AccessLevel::FilePrivate &&
        !value->getDeclContext()->isLocalContext();

    // Emit the the filename for private mapping for private decls and
    // decls with private accessors if compiled with -enable-private-imports.
    bool shouldEmitFilenameForPrivate =
        S.M->arePrivateImportsEnabled() &&
        !value->getDeclContext()->isLocalContext() &&
        (access <= swift::AccessLevel::FilePrivate ||
         (storage &&
          storage->getFormalAccess() >= swift::AccessLevel::Internal &&
          storage->hasPrivateAccessor()));

    if (shouldEmitFilenameForPrivate || shouldEmitPrivateDescriminator) {
      auto topLevelContext = value->getDeclContext()->getModuleScopeContext();
      if (auto *enclosingFile = dyn_cast<FileUnit>(topLevelContext)) {
        if (shouldEmitPrivateDescriminator) {
          Identifier discriminator =
              enclosingFile->getDiscriminatorForPrivateValue(value);
          unsigned abbrCode =
              S.DeclTypeAbbrCodes[PrivateDiscriminatorLayout::Code];
          PrivateDiscriminatorLayout::emitRecord(
              S.Out, S.ScratchRecord, abbrCode,
              S.addDeclBaseNameRef(discriminator));
        }
        auto getFilename = [](FileUnit *enclosingFile,
                              const ValueDecl *decl) -> StringRef {
          if (auto *SF = dyn_cast<SourceFile>(enclosingFile)) {
            return llvm::sys::path::filename(SF->getFilename());
          } else if (auto *LF = dyn_cast<LoadedFile>(enclosingFile)) {
            return LF->getFilenameForPrivateDecl(decl);
          }
          return StringRef();
        };
        if (shouldEmitFilenameForPrivate) {
          auto filename = getFilename(enclosingFile, value);
          if (!filename.empty()) {
            auto filenameID = S.addFilename(filename);
            FilenameForPrivateLayout::emitRecord(
                S.Out, S.ScratchRecord,
                S.DeclTypeAbbrCodes[FilenameForPrivateLayout::Code],
                filenameID);
          }
        }
      }
    }

    if (value->getDeclContext()->isLocalContext()) {
      auto discriminator = value->getLocalDiscriminator();
      auto abbrCode = S.DeclTypeAbbrCodes[LocalDiscriminatorLayout::Code];
      LocalDiscriminatorLayout::emitRecord(S.Out, S.ScratchRecord, abbrCode,
                                           discriminator);
    }
  }

  void writeForeignErrorConvention(const ForeignErrorConvention &fec) {
    using namespace decls_block;

    auto kind = getRawStableForeignErrorConventionKind(fec.getKind());
    uint8_t isOwned = fec.isErrorOwned() == ForeignErrorConvention::IsOwned;
    uint8_t isReplaced = bool(fec.isErrorParameterReplacedWithVoid());
    TypeID errorParameterTypeID = S.addTypeRef(fec.getErrorParameterType());
    TypeID resultTypeID;
    switch (fec.getKind()) {
    case ForeignErrorConvention::ZeroResult:
    case ForeignErrorConvention::NonZeroResult:
      resultTypeID = S.addTypeRef(fec.getResultType());
      break;

    case ForeignErrorConvention::ZeroPreservedResult:
    case ForeignErrorConvention::NilResult:
    case ForeignErrorConvention::NonNilError:
      resultTypeID = 0;
      break;
    }

    auto abbrCode = S.DeclTypeAbbrCodes[ForeignErrorConventionLayout::Code];
    ForeignErrorConventionLayout::emitRecord(S.Out, S.ScratchRecord, abbrCode,
                                             static_cast<uint8_t>(kind),
                                             isOwned,
                                             isReplaced,
                                             fec.getErrorParameterIndex(),
                                             errorParameterTypeID,
                                             resultTypeID);
  }

  void writeGenericParams(const GenericParamList *genericParams) {
    using namespace decls_block;

    // Don't write anything if there are no generic params.
    if (!genericParams)
      return;

    SmallVector<DeclID, 4> paramIDs;
    for (auto next : genericParams->getParams())
      paramIDs.push_back(S.addDeclRef(next));

    unsigned abbrCode = S.DeclTypeAbbrCodes[GenericParamListLayout::Code];
    GenericParamListLayout::emitRecord(S.Out, S.ScratchRecord, abbrCode,
                                       paramIDs);
  }

  void writeParameterList(const ParameterList *PL) {
    using namespace decls_block;

    SmallVector<DeclID, 8> paramIDs;
    for (const ParamDecl *param : *PL)
      paramIDs.push_back(S.addDeclRef(param));

    unsigned abbrCode = S.DeclTypeAbbrCodes[ParameterListLayout::Code];
    ParameterListLayout::emitRecord(S.Out, S.ScratchRecord, abbrCode, paramIDs);
  }

  /// Writes an array of members for a decl context.
  ///
  /// \param parentID The DeclID of the context.
  /// \param members The decls within the context.
  /// \param isClass True if the context could be a class context (class,
  ///        class extension, or protocol).
  void writeMembers(DeclID parentID, DeclRange members, bool isClass) {
    using namespace decls_block;

    SmallVector<DeclID, 16> memberIDs;
    for (auto member : members) {
      if (!shouldSerializeMember(member))
        continue;

      DeclID memberID = S.addDeclRef(member);
      memberIDs.push_back(memberID);

      if (auto VD = dyn_cast<ValueDecl>(member)) {
        // Record parent->members in subtable of DeclMemberNames
        if (VD->hasName() &&
            !VD->getBaseName().empty()) {
          std::unique_ptr<DeclMembersTable> &memberTable =
            S.DeclMemberNames[VD->getBaseName()].second;
          if (!memberTable) {
            memberTable = llvm::make_unique<DeclMembersTable>();
          }
          (*memberTable)[parentID].push_back(memberID);
        }

        // Same as above, but for @_implements attributes
        if (auto A = VD->getAttrs().getAttribute<ImplementsAttr>()) {
          std::unique_ptr<DeclMembersTable> &memberTable =
            S.DeclMemberNames[A->getMemberName().getBaseName()].second;
          if (!memberTable) {
            memberTable = llvm::make_unique<DeclMembersTable>();
          }
          (*memberTable)[parentID].push_back(memberID);
        }

        // Possibly add a record to ClassMembersForDynamicLookup too.
        if (isClass) {
          if (VD->canBeAccessedByDynamicLookup()) {
            auto &list = S.ClassMembersForDynamicLookup[VD->getBaseName()];
            list.push_back({getKindForTable(VD), memberID});
          }
        }
      }
    }

    unsigned abbrCode = S.DeclTypeAbbrCodes[MembersLayout::Code];
    MembersLayout::emitRecord(S.Out, S.ScratchRecord, abbrCode, memberIDs);
  }

  /// Writes the given pattern, recursively.
  void writePattern(const Pattern *pattern) {
    using namespace decls_block;

    // Retrieve the type of the pattern.
    auto getPatternType = [&] {
      Type type = pattern->getType();

      // If we have a contextual type, map out to an interface type.
      if (type->hasArchetype())
        type = type->mapTypeOutOfContext();

      return type;
    };

    assert(pattern && "null pattern");
    switch (pattern->getKind()) {
    case PatternKind::Paren: {
      unsigned abbrCode = S.DeclTypeAbbrCodes[ParenPatternLayout::Code];
      ParenPatternLayout::emitRecord(S.Out, S.ScratchRecord, abbrCode,
                                     pattern->isImplicit());
      writePattern(cast<ParenPattern>(pattern)->getSubPattern());
      break;
    }
    case PatternKind::Tuple: {
      auto tuple = cast<TuplePattern>(pattern);

      unsigned abbrCode = S.DeclTypeAbbrCodes[TuplePatternLayout::Code];
      TuplePatternLayout::emitRecord(S.Out, S.ScratchRecord, abbrCode,
                                     S.addTypeRef(getPatternType()),
                                     tuple->getNumElements(),
                                     tuple->isImplicit());

      abbrCode = S.DeclTypeAbbrCodes[TuplePatternEltLayout::Code];
      for (auto &elt : tuple->getElements()) {
        // FIXME: Default argument expressions?
        TuplePatternEltLayout::emitRecord(S.Out, S.ScratchRecord, abbrCode,
                                          S.addDeclBaseNameRef(elt.getLabel()));
        writePattern(elt.getPattern());
      }
      break;
    }
    case PatternKind::Named: {
      auto named = cast<NamedPattern>(pattern);

      unsigned abbrCode = S.DeclTypeAbbrCodes[NamedPatternLayout::Code];
      NamedPatternLayout::emitRecord(S.Out, S.ScratchRecord, abbrCode,
                                     S.addDeclRef(named->getDecl()),
                                     S.addTypeRef(getPatternType()),
                                     named->isImplicit());
      break;
    }
    case PatternKind::Any: {
      unsigned abbrCode = S.DeclTypeAbbrCodes[AnyPatternLayout::Code];
      AnyPatternLayout::emitRecord(S.Out, S.ScratchRecord, abbrCode,
                                   S.addTypeRef(getPatternType()),
                                   pattern->isImplicit());
      break;
    }
    case PatternKind::Typed: {
      auto typed = cast<TypedPattern>(pattern);

      unsigned abbrCode = S.DeclTypeAbbrCodes[TypedPatternLayout::Code];
      TypedPatternLayout::emitRecord(S.Out, S.ScratchRecord, abbrCode,
                                     S.addTypeRef(getPatternType()),
                                     typed->isImplicit());
      writePattern(typed->getSubPattern());
      break;
    }
    case PatternKind::Is:
    case PatternKind::EnumElement:
    case PatternKind::OptionalSome:
    case PatternKind::Bool:
    case PatternKind::Expr:
      llvm_unreachable("Refutable patterns cannot be serialized");

    case PatternKind::Var: {
      auto var = cast<VarPattern>(pattern);

      unsigned abbrCode = S.DeclTypeAbbrCodes[VarPatternLayout::Code];
      VarPatternLayout::emitRecord(S.Out, S.ScratchRecord, abbrCode,
                                   var->isLet(), var->isImplicit());
      writePattern(var->getSubPattern());
      break;
    }
    }
  }

  void writeDefaultWitnessTable(const ProtocolDecl *proto) {
    using namespace decls_block;

    SmallVector<DeclID, 16> witnessIDs;

    for (auto member : proto->getMembers()) {
      if (auto *value = dyn_cast<ValueDecl>(member)) {
        auto witness = proto->getDefaultWitness(value);
        if (!witness)
          continue;

        DeclID requirementID = S.addDeclRef(value);
        DeclID witnessID = S.addDeclRef(witness.getDecl());
        witnessIDs.push_back(requirementID);
        witnessIDs.push_back(witnessID);

        // FIXME: Substitutions
      }
    }

    unsigned abbrCode = S.DeclTypeAbbrCodes[DefaultWitnessTableLayout::Code];
    DefaultWitnessTableLayout::emitRecord(S.Out, S.ScratchRecord,
                                          abbrCode, witnessIDs);
  }

  /// Writes the body text of the provided funciton, if the function is
  /// inlinable and has body text.
  void writeInlinableBodyTextIfNeeded(const AbstractFunctionDecl *AFD) {
    using namespace decls_block;
    // Only serialize the text for an inlinable function body if we're emitting
    // a partial module. It's not needed in the final module file, but it's
    // needed in partial modules so you can emit a module interface after
    // merging them.
    if (!S.SF) return;

    if (AFD->getResilienceExpansion() != swift::ResilienceExpansion::Minimal)
      return;

    if (!AFD->hasInlinableBodyText()) return;
    SmallString<128> scratch;
    auto body = AFD->getInlinableBodyText(scratch);

    unsigned abbrCode = S.DeclTypeAbbrCodes[InlinableBodyTextLayout::Code];
    InlinableBodyTextLayout::emitRecord(S.Out, S.ScratchRecord, abbrCode, body);
  }

  unsigned getNumberOfRequiredVTableEntries(
      const AbstractStorageDecl *storage) const {
    unsigned count = 0;
    for (auto *accessor : storage->getAllAccessors()) {
      if (accessor->needsNewVTableEntry())
        count++;
    }
    return count;
  }

  /// Returns true if a client can still use decls that override \p overridden
  /// even if \p overridden itself isn't available (isn't found, can't be
  /// imported, can't be deserialized, whatever).
  ///
  /// This should be kept conservative. Compiler crashes are still better than
  /// miscompiles.
  static bool overriddenDeclAffectsABI(const ValueDecl *overridden) {
    if (!overridden)
      return false;
    // There's one case where we know a declaration doesn't affect the ABI of
    // its overrides after they've been compiled: if the declaration is '@objc'
    // and 'dynamic'. In that case, all accesses to the method or property will
    // go through the Objective-C method tables anyway.
    if (overridden->hasClangNode() || overridden->isObjCDynamic())
      return false;
    return true;
  }

public:
  DeclSerializer(Serializer &S, DeclID id) : S(S), id(id) {}
  ~DeclSerializer() {
    assert(didVerifyAttrs);
  }

  void visit(const Decl *D) {
    // Emit attributes (if any).
    for (auto Attr : D->getAttrs())
      writeDeclAttribute(D, Attr);

    if (auto *value = dyn_cast<ValueDecl>(D))
      writeDiscriminatorsIfNeeded(value);

    DeclVisitor<DeclSerializer>::visit(const_cast<Decl *>(D));
  }

  /// If this gets referenced, we forgot to handle a decl.
  void visitDecl(const Decl *) = delete;

  void visitExtensionDecl(const ExtensionDecl *extension) {
    using namespace decls_block;

    verifyAttrSerializable(extension);

    auto contextID = S.addDeclContextRef(extension->getDeclContext());
    Type extendedType = extension->getExtendedType();
    assert(!extendedType->hasArchetype());

    // FIXME: Use the canonical type here in order to minimize circularity
    // issues at deserialization time. A known problematic case here is
    // "extension of typealias Foo"; "typealias Foo = SomeKit.Bar"; and then
    // trying to import Bar accidentally asking for all of its extensions
    // (perhaps because we're searching for a conformance).
    //
    // We could limit this to only the problematic cases, but it seems like a
    // simpler user model to just always desugar extension types.
    extendedType = extendedType->getCanonicalType();

    auto conformances = extension->getLocalConformances(
                          ConformanceLookupKind::All, nullptr);

    SmallVector<TypeID, 8> inheritedAndDependencyTypes;
    for (auto inherited : extension->getInherited()) {
      assert(!inherited.getType()->hasArchetype());
      inheritedAndDependencyTypes.push_back(S.addTypeRef(inherited.getType()));
    }
    size_t numInherited = inheritedAndDependencyTypes.size();

    llvm::SmallSetVector<Type, 4> dependencies;
    collectDependenciesFromType(
      dependencies, extendedType, /*excluding*/nullptr);
    for (Requirement req : extension->getGenericRequirements()) {
      collectDependenciesFromRequirement(dependencies, req,
                                         /*excluding*/nullptr);
    }
    for (auto dependencyTy : dependencies)
      inheritedAndDependencyTypes.push_back(S.addTypeRef(dependencyTy));

    unsigned abbrCode = S.DeclTypeAbbrCodes[ExtensionLayout::Code];
    auto extendedNominal = extension->getExtendedNominal();
    ExtensionLayout::emitRecord(S.Out, S.ScratchRecord, abbrCode,
                                S.addTypeRef(extendedType),
                                S.addDeclRef(extendedNominal),
                                contextID.getOpaqueValue(),
                                extension->isImplicit(),
                                S.addGenericSignatureRef(
                                           extension->getGenericSignature()),
                                conformances.size(),
                                numInherited,
                                inheritedAndDependencyTypes);

    bool isClassExtension = false;
    if (extendedNominal) {
      isClassExtension = isa<ClassDecl>(extendedNominal) ||
                         isa<ProtocolDecl>(extendedNominal);
    }

    // Extensions of nested generic types have multiple generic parameter
    // lists. Collect them all, from the innermost to outermost.
    SmallVector<GenericParamList *, 2> allGenericParams;
    for (auto *genericParams = extension->getGenericParams();
         genericParams != nullptr;
         genericParams = genericParams->getOuterParameters()) {
      allGenericParams.push_back(genericParams);
    }

    // Reverse the list, and write the parameter lists, from outermost
    // to innermost.
    for (auto *genericParams : llvm::reverse(allGenericParams))
      writeGenericParams(genericParams);

    writeMembers(id, extension->getMembers(), isClassExtension);
    S.writeConformances(conformances, S.DeclTypeAbbrCodes);
  }

  void visitPatternBindingDecl(const PatternBindingDecl *binding) {
    using namespace decls_block;
    verifyAttrSerializable(binding);

    auto contextID = S.addDeclContextRef(binding->getDeclContext());
    SmallVector<uint64_t, 2> initContextIDs;
    for (unsigned i : range(binding->getNumPatternEntries())) {
      auto initContextID =
          S.addDeclContextRef(binding->getInitContext(i));
      if (!initContextIDs.empty()) {
        initContextIDs.push_back(initContextID.getOpaqueValue());
      } else if (initContextID) {
        initContextIDs.append(i, 0);
        initContextIDs.push_back(initContextID.getOpaqueValue());
      }
    }

    unsigned abbrCode = S.DeclTypeAbbrCodes[PatternBindingLayout::Code];
    PatternBindingLayout::emitRecord(
        S.Out, S.ScratchRecord, abbrCode, contextID.getOpaqueValue(),
        binding->isImplicit(), binding->isStatic(),
        uint8_t(getStableStaticSpelling(binding->getStaticSpelling())),
        binding->getNumPatternEntries(),
        initContextIDs);

    DeclContext *owningDC = nullptr;
    if (binding->getDeclContext()->isTypeContext())
      owningDC = binding->getDeclContext();

    for (auto entryIdx : range(binding->getNumPatternEntries())) {
      writePattern(binding->getPattern(entryIdx));
      // Ignore initializer; external clients don't need to know about it.
    }
  }

  void visitPrecedenceGroupDecl(const PrecedenceGroupDecl *group) {
    using namespace decls_block;
    verifyAttrSerializable(group);

    auto contextID = S.addDeclContextRef(group->getDeclContext());
    auto nameID = S.addDeclBaseNameRef(group->getName());
    auto associativity = getRawStableAssociativity(group->getAssociativity());

    SmallVector<DeclID, 8> relations;
    for (auto &rel : group->getHigherThan())
      relations.push_back(S.addDeclRef(rel.Group));
    for (auto &rel : group->getLowerThan())
      relations.push_back(S.addDeclRef(rel.Group));

    unsigned abbrCode = S.DeclTypeAbbrCodes[PrecedenceGroupLayout::Code];
    PrecedenceGroupLayout::emitRecord(S.Out, S.ScratchRecord, abbrCode,
                                      nameID, contextID.getOpaqueValue(),
                                      associativity, group->isAssignment(),
                                      group->getHigherThan().size(),
                                      relations);
  }

  void visitInfixOperatorDecl(const InfixOperatorDecl *op) {
    using namespace decls_block;
    verifyAttrSerializable(op);

    auto contextID = S.addDeclContextRef(op->getDeclContext());
    auto nameID = S.addDeclBaseNameRef(op->getName());
    auto groupID = S.addDeclRef(op->getPrecedenceGroup());
    SmallVector<DeclID, 1> designatedNominalTypeDeclIDs;
    for (auto *decl : op->getDesignatedNominalTypes())
      designatedNominalTypeDeclIDs.push_back(S.addDeclRef(decl));

    unsigned abbrCode = S.DeclTypeAbbrCodes[InfixOperatorLayout::Code];
    InfixOperatorLayout::emitRecord(S.Out, S.ScratchRecord, abbrCode, nameID,
                                    contextID.getOpaqueValue(), groupID,
                                    designatedNominalTypeDeclIDs);

  }

  template <typename Layout>
  void visitUnaryOperatorDecl(const OperatorDecl *op) {
    auto contextID = S.addDeclContextRef(op->getDeclContext());
    SmallVector<DeclID, 1> designatedNominalTypeDeclIDs;
    for (auto *decl : op->getDesignatedNominalTypes())
      designatedNominalTypeDeclIDs.push_back(S.addDeclRef(decl));

    unsigned abbrCode = S.DeclTypeAbbrCodes[Layout::Code];
    Layout::emitRecord(S.Out, S.ScratchRecord, abbrCode,
                       S.addDeclBaseNameRef(op->getName()),
                       contextID.getOpaqueValue(),
                       designatedNominalTypeDeclIDs);
  }

  void visitPrefixOperatorDecl(const PrefixOperatorDecl *op) {
    using namespace decls_block;
    verifyAttrSerializable(op);
    visitUnaryOperatorDecl<PrefixOperatorLayout>(op);
  }

  void visitPostfixOperatorDecl(const PostfixOperatorDecl *op) {
    using namespace decls_block;
    verifyAttrSerializable(op);
    visitUnaryOperatorDecl<PostfixOperatorLayout>(op);
  }

  void visitTypeAliasDecl(const TypeAliasDecl *typeAlias) {
    using namespace decls_block;
    assert(!typeAlias->isObjC() && "ObjC typealias is not meaningful");
    verifyAttrSerializable(typeAlias);

    auto contextID = S.addDeclContextRef(typeAlias->getDeclContext());

    auto underlying = typeAlias->getUnderlyingType();

    llvm::SmallSetVector<Type, 4> dependencies;
    collectDependenciesFromType(dependencies, underlying->getCanonicalType(),
                                /*excluding*/nullptr);
    for (Requirement req : typeAlias->getGenericRequirements()) {
      collectDependenciesFromRequirement(dependencies, req,
                                         /*excluding*/nullptr);
    }

    SmallVector<TypeID, 4> dependencyIDs;
    for (Type dep : dependencies)
      dependencyIDs.push_back(S.addTypeRef(dep));

    uint8_t rawAccessLevel =
      getRawStableAccessLevel(typeAlias->getFormalAccess());

    unsigned abbrCode = S.DeclTypeAbbrCodes[TypeAliasLayout::Code];
    TypeAliasLayout::emitRecord(S.Out, S.ScratchRecord, abbrCode,
                                S.addDeclBaseNameRef(typeAlias->getName()),
                                contextID.getOpaqueValue(),
                                S.addTypeRef(underlying),
                                /*no longer used*/TypeID(),
                                typeAlias->isImplicit(),
                                S.addGenericSignatureRef(
                                             typeAlias->getGenericSignature()),
                                rawAccessLevel,
                                dependencyIDs);
    writeGenericParams(typeAlias->getGenericParams());
  }

  void visitGenericTypeParamDecl(const GenericTypeParamDecl *genericParam) {
    using namespace decls_block;
    verifyAttrSerializable(genericParam);

    unsigned abbrCode = S.DeclTypeAbbrCodes[GenericTypeParamDeclLayout::Code];
    GenericTypeParamDeclLayout::emitRecord(S.Out, S.ScratchRecord, abbrCode,
                                S.addDeclBaseNameRef(genericParam->getName()),
                                genericParam->isImplicit(),
                                genericParam->getDepth(),
                                genericParam->getIndex());
  }

  void visitAssociatedTypeDecl(const AssociatedTypeDecl *assocType) {
    using namespace decls_block;
    verifyAttrSerializable(assocType);

    auto contextID = S.addDeclContextRef(assocType->getDeclContext());
    SmallVector<DeclID, 4> overriddenAssocTypeIDs;
    for (auto overridden : assocType->getOverriddenDecls()) {
      overriddenAssocTypeIDs.push_back(S.addDeclRef(overridden));
    }

    unsigned abbrCode = S.DeclTypeAbbrCodes[AssociatedTypeDeclLayout::Code];
    AssociatedTypeDeclLayout::emitRecord(
      S.Out, S.ScratchRecord, abbrCode,
      S.addDeclBaseNameRef(assocType->getName()),
      contextID.getOpaqueValue(),
      S.addTypeRef(assocType->getDefaultDefinitionType()),
      assocType->isImplicit(),
      overriddenAssocTypeIDs);
  }

  void visitStructDecl(const StructDecl *theStruct) {
    using namespace decls_block;
    verifyAttrSerializable(theStruct);

    auto contextID = S.addDeclContextRef(theStruct->getDeclContext());

    auto conformances = theStruct->getLocalConformances(
                          ConformanceLookupKind::All, nullptr);

    SmallVector<TypeID, 4> inheritedAndDependencyTypes;
    for (auto inherited : theStruct->getInherited()) {
      assert(!inherited.getType()->hasArchetype());
      inheritedAndDependencyTypes.push_back(S.addTypeRef(inherited.getType()));
    }

    llvm::SmallSetVector<Type, 4> dependencyTypes;
    for (Requirement req : theStruct->getGenericRequirements()) {
      collectDependenciesFromRequirement(dependencyTypes, req,
                                         /*excluding*/nullptr);
    }
    for (Type ty : dependencyTypes)
      inheritedAndDependencyTypes.push_back(S.addTypeRef(ty));

    uint8_t rawAccessLevel =
      getRawStableAccessLevel(theStruct->getFormalAccess());

    unsigned abbrCode = S.DeclTypeAbbrCodes[StructLayout::Code];
    StructLayout::emitRecord(S.Out, S.ScratchRecord, abbrCode,
                             S.addDeclBaseNameRef(theStruct->getName()),
                             contextID.getOpaqueValue(),
                             theStruct->isImplicit(),
                             theStruct->isObjC(),
                             S.addGenericSignatureRef(
                                            theStruct->getGenericSignature()),
                             rawAccessLevel,
                             conformances.size(),
                             theStruct->getInherited().size(),
                             inheritedAndDependencyTypes);


    writeGenericParams(theStruct->getGenericParams());
    writeMembers(id, theStruct->getMembers(), false);
    S.writeConformances(conformances, S.DeclTypeAbbrCodes);
  }

  void visitEnumDecl(const EnumDecl *theEnum) {
    using namespace decls_block;
    verifyAttrSerializable(theEnum);

    auto contextID = S.addDeclContextRef(theEnum->getDeclContext());

    auto conformances = theEnum->getLocalConformances(
                          ConformanceLookupKind::All, nullptr);

    SmallVector<TypeID, 4> inheritedAndDependencyTypes;
    for (auto inherited : theEnum->getInherited()) {
      assert(!inherited.getType()->hasArchetype());
      inheritedAndDependencyTypes.push_back(S.addTypeRef(inherited.getType()));
    }

    llvm::SmallSetVector<Type, 4> dependencyTypes;
    for (const EnumElementDecl *nextElt : theEnum->getAllElements()) {
      if (!nextElt->hasAssociatedValues())
        continue;
      // FIXME: Types in the same module are still important for enums. It's
      // possible an enum element has a payload that references a type
      // declaration from the same module that can't be imported (for whatever
      // reason). However, we need a more robust handling of deserialization
      // dependencies that can handle circularities. rdar://problem/32359173
      collectDependenciesFromType(dependencyTypes,
                                  nextElt->getArgumentInterfaceType(),
                                  /*excluding*/theEnum->getParentModule());
    }
    for (Requirement req : theEnum->getGenericRequirements()) {
      collectDependenciesFromRequirement(dependencyTypes, req,
                                         /*excluding*/nullptr);
    }
    for (Type ty : dependencyTypes)
      inheritedAndDependencyTypes.push_back(S.addTypeRef(ty));

    uint8_t rawAccessLevel =
      getRawStableAccessLevel(theEnum->getFormalAccess());

    unsigned abbrCode = S.DeclTypeAbbrCodes[EnumLayout::Code];
    EnumLayout::emitRecord(S.Out, S.ScratchRecord, abbrCode,
                            S.addDeclBaseNameRef(theEnum->getName()),
                            contextID.getOpaqueValue(),
                            theEnum->isImplicit(),
                            theEnum->isObjC(),
                            S.addGenericSignatureRef(
                                             theEnum->getGenericSignature()),
                            S.addTypeRef(theEnum->getRawType()),
                            rawAccessLevel,
                            conformances.size(),
                            theEnum->getInherited().size(),
                            inheritedAndDependencyTypes);

    writeGenericParams(theEnum->getGenericParams());
    writeMembers(id, theEnum->getMembers(), false);
    S.writeConformances(conformances, S.DeclTypeAbbrCodes);
  }

  void visitClassDecl(const ClassDecl *theClass) {
    using namespace decls_block;
    verifyAttrSerializable(theClass);
    assert(!theClass->isForeign());

    auto contextID = S.addDeclContextRef(theClass->getDeclContext());

    auto conformances = theClass->getLocalConformances(
                          ConformanceLookupKind::NonInherited, nullptr);

    SmallVector<TypeID, 4> inheritedAndDependencyTypes;
    for (auto inherited : theClass->getInherited()) {
      assert(!inherited.getType()->hasArchetype());
      inheritedAndDependencyTypes.push_back(S.addTypeRef(inherited.getType()));
    }

    llvm::SmallSetVector<Type, 4> dependencyTypes;
    if (theClass->hasSuperclass()) {
      // FIXME: Nested types can still be a problem here: it's possible that (for
      // whatever reason) they won't be able to be deserialized, in which case
      // we'll be in trouble forming the actual superclass type. However, we
      // need a more robust handling of deserialization dependencies that can
      // handle circularities. rdar://problem/50835214
      collectDependenciesFromType(dependencyTypes, theClass->getSuperclass(),
                                  /*excluding*/theClass);
    }
    for (Requirement req : theClass->getGenericRequirements()) {
      collectDependenciesFromRequirement(dependencyTypes, req,
                                         /*excluding*/nullptr);
    }
    for (Type ty : dependencyTypes)
      inheritedAndDependencyTypes.push_back(S.addTypeRef(ty));

    uint8_t rawAccessLevel =
      getRawStableAccessLevel(theClass->getFormalAccess());

    auto mutableClass = const_cast<ClassDecl *>(theClass);

    unsigned abbrCode = S.DeclTypeAbbrCodes[ClassLayout::Code];
    ClassLayout::emitRecord(S.Out, S.ScratchRecord, abbrCode,
                            S.addDeclBaseNameRef(theClass->getName()),
                            contextID.getOpaqueValue(),
                            theClass->isImplicit(),
                            theClass->isObjC(),
                            mutableClass->inheritsSuperclassInitializers(),
                            mutableClass->hasMissingDesignatedInitializers(),
                            S.addGenericSignatureRef(
                                             theClass->getGenericSignature()),
                            S.addTypeRef(theClass->getSuperclass()),
                            rawAccessLevel,
                            conformances.size(),
                            theClass->getInherited().size(),
                            inheritedAndDependencyTypes);

    writeGenericParams(theClass->getGenericParams());
    writeMembers(id, theClass->getMembers(), true);
    S.writeConformances(conformances, S.DeclTypeAbbrCodes);
  }

  void visitProtocolDecl(const ProtocolDecl *proto) {
    using namespace decls_block;
    verifyAttrSerializable(proto);

    auto contextID = S.addDeclContextRef(proto->getDeclContext());

    SmallVector<TypeID, 4> inheritedAndDependencyTypes;
    llvm::SmallSetVector<Type, 4> dependencyTypes;

    for (auto element : proto->getInherited()) {
      assert(!element.getType()->hasArchetype());
      inheritedAndDependencyTypes.push_back(S.addTypeRef(element.getType()));
      if (element.getType()->is<ProtocolType>())
        dependencyTypes.insert(element.getType());
    }

    for (Requirement req : proto->getRequirementSignature()) {
      // Requirements can be cyclic, so for now filter out any requirements
      // from elsewhere in the module. This isn't perfect---something else in
      // the module could very well fail to compile for its own reasons---but
      // it's better than nothing.
      collectDependenciesFromRequirement(dependencyTypes, req,
                                         /*excluding*/S.M);
    }

    for (Type ty : dependencyTypes)
      inheritedAndDependencyTypes.push_back(S.addTypeRef(ty));

    uint8_t rawAccessLevel = getRawStableAccessLevel(proto->getFormalAccess());

    unsigned abbrCode = S.DeclTypeAbbrCodes[ProtocolLayout::Code];
    ProtocolLayout::emitRecord(S.Out, S.ScratchRecord, abbrCode,
                               S.addDeclBaseNameRef(proto->getName()),
                               contextID.getOpaqueValue(),
                               proto->isImplicit(),
                               const_cast<ProtocolDecl *>(proto)
                                 ->requiresClass(),
                               proto->isObjC(),
                               proto->existentialTypeSupported(),
                               rawAccessLevel, proto->getInherited().size(),
                               inheritedAndDependencyTypes);

    writeGenericParams(proto->getGenericParams());
    S.writeGenericRequirements(
      proto->getRequirementSignature(), S.DeclTypeAbbrCodes);
    writeMembers(id, proto->getMembers(), true);
    writeDefaultWitnessTable(proto);
  }

  void visitVarDecl(const VarDecl *var) {
    using namespace decls_block;
    verifyAttrSerializable(var);

    auto contextID = S.addDeclContextRef(var->getDeclContext());

    Accessors accessors = getAccessors(var);
    uint8_t rawAccessLevel = getRawStableAccessLevel(var->getFormalAccess());
    uint8_t rawSetterAccessLevel = rawAccessLevel;
    if (var->isSettable(nullptr))
      rawSetterAccessLevel =
        getRawStableAccessLevel(var->getSetterFormalAccess());

    unsigned numBackingProperties = 0;
    Type ty = var->getInterfaceType();
    SmallVector<TypeID, 2> arrayFields;
    for (auto accessor : accessors.Decls)
      arrayFields.push_back(S.addDeclRef(accessor));

    if (auto backingInfo = var->getPropertyWrapperBackingPropertyInfo()) {
      if (backingInfo.backingVar) {
        ++numBackingProperties;
        arrayFields.push_back(S.addDeclRef(backingInfo.backingVar));
      }
      if (backingInfo.storageWrapperVar) {
        ++numBackingProperties;
        arrayFields.push_back(S.addDeclRef(backingInfo.storageWrapperVar));
      }
    }
    for (Type dependency : collectDependenciesFromType(ty->getCanonicalType()))
      arrayFields.push_back(S.addTypeRef(dependency));

    VarDecl *lazyStorage = nullptr;
    if (var->getAttrs().hasAttribute<LazyAttr>())
      lazyStorage = var->getLazyStorageProperty();

    auto rawIntroducer = getRawStableVarDeclIntroducer(var->getIntroducer());

    unsigned numVTableEntries = getNumberOfRequiredVTableEntries(var);

    unsigned abbrCode = S.DeclTypeAbbrCodes[VarLayout::Code];
    VarLayout::emitRecord(S.Out, S.ScratchRecord, abbrCode,
                          S.addDeclBaseNameRef(var->getName()),
                          contextID.getOpaqueValue(),
                          var->isImplicit(),
                          var->isObjC(),
                          var->isStatic(),
                          rawIntroducer,
                          var->hasNonPatternBindingInit(),
                          var->isGetterMutating(),
                          var->isSetterMutating(),
                          var->isLazyStorageProperty(),
                          S.addDeclRef(lazyStorage),
                          accessors.OpaqueReadOwnership,
                          accessors.ReadImpl,
                          accessors.WriteImpl,
                          accessors.ReadWriteImpl,
                          accessors.Decls.size(),
                          S.addTypeRef(ty),
                          var->isImplicitlyUnwrappedOptional(),
                          S.addDeclRef(var->getOverriddenDecl()),
                          rawAccessLevel, rawSetterAccessLevel,
                          S.addDeclRef(var->getOpaqueResultTypeDecl()),
                          numBackingProperties,
                          numVTableEntries,
                          arrayFields);
  }

  void visitParamDecl(const ParamDecl *param) {
    using namespace decls_block;
    verifyAttrSerializable(param);

    auto contextID = S.addDeclContextRef(param->getDeclContext());
    Type interfaceType = param->getInterfaceType();

    // Only save the text for normal and stored property default arguments, not
    // any of the special ones.
    StringRef defaultArgumentText;
    SmallString<128> scratch;
    swift::DefaultArgumentKind argKind = param->getDefaultArgumentKind();
    if (argKind == swift::DefaultArgumentKind::Normal ||
        argKind == swift::DefaultArgumentKind::StoredProperty)
      defaultArgumentText =
        param->getDefaultValueStringRepresentation(scratch);

    unsigned abbrCode = S.DeclTypeAbbrCodes[ParamLayout::Code];
    ParamLayout::emitRecord(S.Out, S.ScratchRecord, abbrCode,
        S.addDeclBaseNameRef(param->getArgumentName()),
        S.addDeclBaseNameRef(param->getName()),
        contextID.getOpaqueValue(),
        getRawStableParamDeclSpecifier(param->getSpecifier()),
        S.addTypeRef(interfaceType),
        param->isImplicitlyUnwrappedOptional(),
        param->isVariadic(),
        param->isAutoClosure(),
        getRawStableDefaultArgumentKind(argKind),
        defaultArgumentText);

    if (interfaceType->hasError()) {
      param->getDeclContext()->printContext(llvm::errs());
      interfaceType->dump(llvm::errs());
      llvm_unreachable("error in interface type of parameter");
    }
  }

  void visitFuncDecl(const FuncDecl *fn) {
    using namespace decls_block;
    verifyAttrSerializable(fn);

    auto contextID = S.addDeclContextRef(fn->getDeclContext());

    unsigned abbrCode = S.DeclTypeAbbrCodes[FuncLayout::Code];
    SmallVector<IdentifierID, 4> nameComponentsAndDependencies;
    nameComponentsAndDependencies.push_back(
        S.addDeclBaseNameRef(fn->getFullName().getBaseName()));
    for (auto argName : fn->getFullName().getArgumentNames())
      nameComponentsAndDependencies.push_back(S.addDeclBaseNameRef(argName));

    uint8_t rawAccessLevel = getRawStableAccessLevel(fn->getFormalAccess());

    Type ty = fn->getInterfaceType();
    for (auto dependency : collectDependenciesFromType(ty->getCanonicalType()))
      nameComponentsAndDependencies.push_back(S.addTypeRef(dependency));

    FuncLayout::emitRecord(S.Out, S.ScratchRecord, abbrCode,
                           contextID.getOpaqueValue(),
                           fn->isImplicit(),
                           fn->isStatic(),
                           uint8_t(
                             getStableStaticSpelling(fn->getStaticSpelling())),
                           fn->isObjC(),
                           uint8_t(
                             getStableSelfAccessKind(fn->getSelfAccessKind())),
                           fn->hasForcedStaticDispatch(),
                           fn->hasThrows(),
                           S.addGenericSignatureRef(
                                                  fn->getGenericSignature()),
                           S.addTypeRef(fn->getResultInterfaceType()),
                           fn->isImplicitlyUnwrappedOptional(),
                           S.addDeclRef(fn->getOperatorDecl()),
                           S.addDeclRef(fn->getOverriddenDecl()),
                           overriddenDeclAffectsABI(fn->getOverriddenDecl()),
                           fn->getFullName().getArgumentNames().size() +
                             fn->getFullName().isCompoundName(),
                           rawAccessLevel,
                           fn->needsNewVTableEntry(),
                           S.addDeclRef(fn->getOpaqueResultTypeDecl()),
                           nameComponentsAndDependencies);

    writeGenericParams(fn->getGenericParams());

    // Write the body parameters.
    writeParameterList(fn->getParameters());

    if (auto errorConvention = fn->getForeignErrorConvention())
      writeForeignErrorConvention(*errorConvention);

    writeInlinableBodyTextIfNeeded(fn);
  }

  void visitOpaqueTypeDecl(const OpaqueTypeDecl *opaqueDecl) {
    using namespace decls_block;
    verifyAttrSerializable(opaqueDecl);

    auto namingDeclID = S.addDeclRef(opaqueDecl->getNamingDecl());
    auto contextID = S.addDeclContextRef(opaqueDecl->getDeclContext());
    auto interfaceSigID = S.addGenericSignatureRef(
        opaqueDecl->getOpaqueInterfaceGenericSignature());
    auto interfaceTypeID =
      S.addTypeRef(opaqueDecl->getUnderlyingInterfaceType());

    auto genericSigID = S.addGenericSignatureRef(opaqueDecl->getGenericSignature());

    SubstitutionMapID underlyingTypeID = 0;
    if (auto underlying = opaqueDecl->getUnderlyingTypeSubstitutions())
      underlyingTypeID = S.addSubstitutionMapRef(*underlying);

    unsigned abbrCode = S.DeclTypeAbbrCodes[OpaqueTypeLayout::Code];
    OpaqueTypeLayout::emitRecord(S.Out, S.ScratchRecord, abbrCode,
                                 contextID.getOpaqueValue(), namingDeclID,
                                 interfaceSigID, interfaceTypeID, genericSigID,
                                 underlyingTypeID);
    writeGenericParams(opaqueDecl->getGenericParams());
  }

  void visitAccessorDecl(const AccessorDecl *fn) {
    using namespace decls_block;
    verifyAttrSerializable(fn);

    auto contextID = S.addDeclContextRef(fn->getDeclContext());

    unsigned abbrCode = S.DeclTypeAbbrCodes[AccessorLayout::Code];

    uint8_t rawAccessLevel = getRawStableAccessLevel(fn->getFormalAccess());
    uint8_t rawAccessorKind =
      uint8_t(getStableAccessorKind(fn->getAccessorKind()));

    bool overriddenAffectsABI =
        overriddenDeclAffectsABI(fn->getOverriddenDecl());

    Type ty = fn->getInterfaceType();
    SmallVector<IdentifierID, 4> dependencies;
    for (auto dependency : collectDependenciesFromType(ty->getCanonicalType()))
      dependencies.push_back(S.addTypeRef(dependency));

    AccessorLayout::emitRecord(S.Out, S.ScratchRecord, abbrCode,
                               contextID.getOpaqueValue(),
                               fn->isImplicit(),
                               fn->isStatic(),
                               uint8_t(getStableStaticSpelling(
                                                  fn->getStaticSpelling())),
                               fn->isObjC(),
                               uint8_t(getStableSelfAccessKind(
                                                  fn->getSelfAccessKind())),
                               fn->hasForcedStaticDispatch(),
                               fn->hasThrows(),
                               S.addGenericSignatureRef(
                                                  fn->getGenericSignature()),
                               S.addTypeRef(fn->getResultInterfaceType()),
                               fn->isImplicitlyUnwrappedOptional(),
                               S.addDeclRef(fn->getOverriddenDecl()),
                               overriddenAffectsABI,
                               S.addDeclRef(fn->getStorage()),
                               rawAccessorKind,
                               rawAccessLevel,
                               fn->needsNewVTableEntry(),
                               fn->isTransparent(),
                               dependencies);

    writeGenericParams(fn->getGenericParams());

    // Write the body parameters.
    writeParameterList(fn->getParameters());

    if (auto errorConvention = fn->getForeignErrorConvention())
      writeForeignErrorConvention(*errorConvention);

    writeInlinableBodyTextIfNeeded(fn);
  }

  void visitEnumElementDecl(const EnumElementDecl *elem) {
    using namespace decls_block;
    verifyAttrSerializable(elem);

    auto contextID = S.addDeclContextRef(elem->getDeclContext());

    SmallVector<IdentifierID, 4> nameComponentsAndDependencies;
    auto baseName = S.addDeclBaseNameRef(elem->getBaseName());
    nameComponentsAndDependencies.push_back(baseName);
    for (auto argName : elem->getFullName().getArgumentNames())
      nameComponentsAndDependencies.push_back(S.addDeclBaseNameRef(argName));

    Type ty = elem->getInterfaceType();
    for (Type dependency : collectDependenciesFromType(ty->getCanonicalType()))
      nameComponentsAndDependencies.push_back(S.addTypeRef(dependency));

    // We only serialize the raw values of @objc enums, because they're part
    // of the ABI. That isn't the case for Swift enums.
    auto rawValueKind = EnumElementRawValueKind::None;
    bool isNegative = false, isRawValueImplicit = false;
    StringRef RawValueText;
    if (elem->getParentEnum()->isObjC()) {
      // Currently ObjC enums always have integer raw values.
      rawValueKind = EnumElementRawValueKind::IntegerLiteral;
      auto ILE = cast<IntegerLiteralExpr>(elem->getStructuralRawValueExpr());
      RawValueText = ILE->getDigitsText();
      isNegative = ILE->isNegative();
      isRawValueImplicit = ILE->isImplicit();
    }

    unsigned abbrCode = S.DeclTypeAbbrCodes[EnumElementLayout::Code];
    EnumElementLayout::emitRecord(S.Out, S.ScratchRecord, abbrCode,
                                  contextID.getOpaqueValue(),
                                  elem->isImplicit(),
                                  elem->hasAssociatedValues(),
                                  (unsigned)rawValueKind,
                                  isRawValueImplicit,
                                  isNegative,
                                  S.addUniquedStringRef(RawValueText),
                                  elem->getFullName().getArgumentNames().size()+1,
                                  nameComponentsAndDependencies);
    if (auto *PL = elem->getParameterList())
      writeParameterList(PL);
  }

  void visitSubscriptDecl(const SubscriptDecl *subscript) {
    using namespace decls_block;
    verifyAttrSerializable(subscript);

    auto contextID = S.addDeclContextRef(subscript->getDeclContext());

    Accessors accessors = getAccessors(subscript);

    SmallVector<IdentifierID, 4> nameComponentsAndDependencies;
    for (auto argName : subscript->getFullName().getArgumentNames())
      nameComponentsAndDependencies.push_back(S.addDeclBaseNameRef(argName));

    for (auto accessor : accessors.Decls)
      nameComponentsAndDependencies.push_back(S.addDeclRef(accessor));

    Type ty = subscript->getInterfaceType();
    for (Type dependency : collectDependenciesFromType(ty->getCanonicalType()))
      nameComponentsAndDependencies.push_back(S.addTypeRef(dependency));

    uint8_t rawAccessLevel =
      getRawStableAccessLevel(subscript->getFormalAccess());
    uint8_t rawSetterAccessLevel = rawAccessLevel;
    if (subscript->supportsMutation())
      rawSetterAccessLevel =
        getRawStableAccessLevel(subscript->getSetterFormalAccess());
    uint8_t rawStaticSpelling =
      uint8_t(getStableStaticSpelling(subscript->getStaticSpelling()));

    unsigned numVTableEntries = getNumberOfRequiredVTableEntries(subscript);

    unsigned abbrCode = S.DeclTypeAbbrCodes[SubscriptLayout::Code];
    SubscriptLayout::emitRecord(S.Out, S.ScratchRecord, abbrCode,
                                contextID.getOpaqueValue(),
                                subscript->isImplicit(),
                                subscript->isObjC(),
                                subscript->isGetterMutating(),
                                subscript->isSetterMutating(),
                                accessors.OpaqueReadOwnership,
                                accessors.ReadImpl,
                                accessors.WriteImpl,
                                accessors.ReadWriteImpl,
                                accessors.Decls.size(),
                                S.addGenericSignatureRef(
                                            subscript->getGenericSignature()),
                                S.addTypeRef(subscript->getElementInterfaceType()),
                                subscript->isImplicitlyUnwrappedOptional(),
                                S.addDeclRef(subscript->getOverriddenDecl()),
                                rawAccessLevel,
                                rawSetterAccessLevel,
                                rawStaticSpelling,
                                subscript->
                                  getFullName().getArgumentNames().size(),
                                S.addDeclRef(subscript->getOpaqueResultTypeDecl()),
                                numVTableEntries,
                                nameComponentsAndDependencies);

    writeGenericParams(subscript->getGenericParams());
    writeParameterList(subscript->getIndices());
  }

  void visitConstructorDecl(const ConstructorDecl *ctor) {
    using namespace decls_block;
    verifyAttrSerializable(ctor);

    auto contextID = S.addDeclContextRef(ctor->getDeclContext());

    SmallVector<IdentifierID, 4> nameComponentsAndDependencies;
    for (auto argName : ctor->getFullName().getArgumentNames())
      nameComponentsAndDependencies.push_back(S.addDeclBaseNameRef(argName));

    Type ty = ctor->getInterfaceType();
    for (Type dependency : collectDependenciesFromType(ty->getCanonicalType()))
      nameComponentsAndDependencies.push_back(S.addTypeRef(dependency));

    uint8_t rawAccessLevel = getRawStableAccessLevel(ctor->getFormalAccess());

    bool firstTimeRequired = ctor->isRequired();
    if (auto *overridden = ctor->getOverriddenDecl())
      if (firstTimeRequired && overridden->isRequired())
        firstTimeRequired = false;

    unsigned abbrCode = S.DeclTypeAbbrCodes[ConstructorLayout::Code];
    ConstructorLayout::emitRecord(S.Out, S.ScratchRecord, abbrCode,
                                  contextID.getOpaqueValue(),
                                  ctor->isFailable(),
                                  ctor->isImplicitlyUnwrappedOptional(),
                                  ctor->isImplicit(),
                                  ctor->isObjC(),
                                  ctor->hasStubImplementation(),
                                  ctor->hasThrows(),
                                  getStableCtorInitializerKind(
                                    ctor->getInitKind()),
                                  S.addGenericSignatureRef(
                                                 ctor->getGenericSignature()),
                                  S.addDeclRef(ctor->getOverriddenDecl()),
                                  rawAccessLevel,
                                  ctor->needsNewVTableEntry(),
                                  firstTimeRequired,
                                  ctor->getFullName().getArgumentNames().size(),
                                  nameComponentsAndDependencies);

    writeGenericParams(ctor->getGenericParams());
    writeParameterList(ctor->getParameters());

    if (auto errorConvention = ctor->getForeignErrorConvention())
      writeForeignErrorConvention(*errorConvention);

    writeInlinableBodyTextIfNeeded(ctor);
  }

  void visitDestructorDecl(const DestructorDecl *dtor) {
    using namespace decls_block;
    verifyAttrSerializable(dtor);

    auto contextID = S.addDeclContextRef(dtor->getDeclContext());

    unsigned abbrCode = S.DeclTypeAbbrCodes[DestructorLayout::Code];
    DestructorLayout::emitRecord(S.Out, S.ScratchRecord, abbrCode,
                                 contextID.getOpaqueValue(),
                                 dtor->isImplicit(),
                                 dtor->isObjC(),
                                 S.addGenericSignatureRef(
                                                dtor->getGenericSignature()));
    writeInlinableBodyTextIfNeeded(dtor);
  }

  void visitTopLevelCodeDecl(const TopLevelCodeDecl *) {
    // Top-level code is ignored; external clients don't need to know about it.
  }

  void visitImportDecl(const ImportDecl *) {
    llvm_unreachable("import decls should not be serialized");
  }

  void visitIfConfigDecl(const IfConfigDecl *) {
    llvm_unreachable("#if block declarations should not be serialized");
  }

  void visitPoundDiagnosticDecl(const PoundDiagnosticDecl *) {
    llvm_unreachable("#warning/#error declarations should not be serialized");
  }

  void visitEnumCaseDecl(const EnumCaseDecl *) {
    llvm_unreachable("enum case decls should not be serialized");
  }

  void visitModuleDecl(const ModuleDecl *) {
    llvm_unreachable("module decls are not serialized");
  }

  void visitMissingMemberDecl(const MissingMemberDecl *) {
    llvm_unreachable("member placeholders shouldn't be serialized");
  }
};

void Serializer::writeASTBlockEntity(const Decl *D) {
  using namespace decls_block;

  PrettyStackTraceDecl trace("serializing", D);
  assert(DeclsToSerialize.hasRef(D));

  BitOffset initialOffset = Out.GetCurrentBitNo();
  SWIFT_DEFER {
    // This is important enough to leave on in Release builds.
    if (initialOffset == Out.GetCurrentBitNo()) {
      llvm::PrettyStackTraceString message("failed to serialize anything");
      abort();
    }
  };

  assert(!D->isInvalid() && "cannot create a module with an invalid decl");
  if (isDeclXRef(D)) {
    writeCrossReference(D);
    return;
  }

  assert(!D->hasClangNode() && "imported decls should use cross-references");

  DeclSerializer(*this, DeclsToSerialize.addRef(D)).visit(D);
}

#define SIMPLE_CASE(TYPENAME, VALUE) \
  case swift::TYPENAME::VALUE: return uint8_t(serialization::TYPENAME::VALUE);

/// Translate from the AST function representation enum to the Serialization enum
/// values, which are guaranteed to be stable.
static uint8_t getRawStableFunctionTypeRepresentation(
                                       swift::FunctionType::Representation cc) {
  switch (cc) {
  SIMPLE_CASE(FunctionTypeRepresentation, Swift)
  SIMPLE_CASE(FunctionTypeRepresentation, Block)
  SIMPLE_CASE(FunctionTypeRepresentation, Thin)
  SIMPLE_CASE(FunctionTypeRepresentation, CFunctionPointer)
  }
  llvm_unreachable("bad calling convention");
}

/// Translate from the AST differentiability kind enum to the Serialization enum
/// values, which are guaranteed to be stable.
static uint8_t getRawStableDifferentiabilityKind(
    swift::DifferentiabilityKind diffKind) {
  switch (diffKind) {
  SIMPLE_CASE(DifferentiabilityKind, NonDifferentiable)
  SIMPLE_CASE(DifferentiabilityKind, Normal)
  SIMPLE_CASE(DifferentiabilityKind, Linear)
  }
  llvm_unreachable("bad differentiability kind");
}

/// Translate from the AST function representation enum to the Serialization enum
/// values, which are guaranteed to be stable.
static uint8_t getRawStableSILFunctionTypeRepresentation(
                                    swift::SILFunctionType::Representation cc) {
  switch (cc) {
  SIMPLE_CASE(SILFunctionTypeRepresentation, Thick)
  SIMPLE_CASE(SILFunctionTypeRepresentation, Block)
  SIMPLE_CASE(SILFunctionTypeRepresentation, Thin)
  SIMPLE_CASE(SILFunctionTypeRepresentation, CFunctionPointer)
  SIMPLE_CASE(SILFunctionTypeRepresentation, Method)
  SIMPLE_CASE(SILFunctionTypeRepresentation, ObjCMethod)
  SIMPLE_CASE(SILFunctionTypeRepresentation, WitnessMethod)
  SIMPLE_CASE(SILFunctionTypeRepresentation, Closure)
  }
  llvm_unreachable("bad calling convention");
}

/// Translate from the AST coroutine-kind enum to the Serialization enum
/// values, which are guaranteed to be stable.
static uint8_t getRawStableSILCoroutineKind(
                                    swift::SILCoroutineKind kind) {
  switch (kind) {
  SIMPLE_CASE(SILCoroutineKind, None)
  SIMPLE_CASE(SILCoroutineKind, YieldOnce)
  SIMPLE_CASE(SILCoroutineKind, YieldMany)
  }
  llvm_unreachable("bad kind");
}

/// Translate from the AST ownership enum to the Serialization enum
/// values, which are guaranteed to be stable.
static uint8_t
getRawStableReferenceOwnership(swift::ReferenceOwnership ownership) {
  switch (ownership) {
  SIMPLE_CASE(ReferenceOwnership, Strong)
#define REF_STORAGE(Name, ...) \
  SIMPLE_CASE(ReferenceOwnership, Name)
#include "swift/AST/ReferenceStorage.def"
  }
  llvm_unreachable("bad ownership kind");
}
/// Translate from the AST ownership enum to the Serialization enum
/// values, which are guaranteed to be stable.
static uint8_t getRawStableValueOwnership(swift::ValueOwnership ownership) {
  switch (ownership) {
  SIMPLE_CASE(ValueOwnership, Default)
  SIMPLE_CASE(ValueOwnership, InOut)
  SIMPLE_CASE(ValueOwnership, Shared)
  SIMPLE_CASE(ValueOwnership, Owned)
  }
  llvm_unreachable("bad ownership kind");
}

/// Translate from the AST ParameterConvention enum to the
/// Serialization enum values, which are guaranteed to be stable.
static uint8_t getRawStableParameterConvention(swift::ParameterConvention pc) {
  switch (pc) {
  SIMPLE_CASE(ParameterConvention, Indirect_In)
  SIMPLE_CASE(ParameterConvention, Indirect_In_Constant)
  SIMPLE_CASE(ParameterConvention, Indirect_In_Guaranteed)
  SIMPLE_CASE(ParameterConvention, Indirect_Inout)
  SIMPLE_CASE(ParameterConvention, Indirect_InoutAliasable)
  SIMPLE_CASE(ParameterConvention, Direct_Owned)
  SIMPLE_CASE(ParameterConvention, Direct_Unowned)
  SIMPLE_CASE(ParameterConvention, Direct_Guaranteed)
  }
  llvm_unreachable("bad parameter convention kind");
}

/// Translate from AST SILParameterDifferentiability enum to the Serialization
/// enum values, which are guaranteed to be stable.
static uint8_t
getRawSILParameterDifferentiability(swift::SILParameterDifferentiability pd) {
  switch (pd) {
  SIMPLE_CASE(SILParameterDifferentiability, DifferentiableOrNotApplicable)
  SIMPLE_CASE(SILParameterDifferentiability, NotDifferentiable)
  }
  llvm_unreachable("bad parameter differentiability kind");
}

/// Translate from the AST ResultConvention enum to the
/// Serialization enum values, which are guaranteed to be stable.
static uint8_t getRawStableResultConvention(swift::ResultConvention rc) {
  switch (rc) {
  SIMPLE_CASE(ResultConvention, Indirect)
  SIMPLE_CASE(ResultConvention, Owned)
  SIMPLE_CASE(ResultConvention, Unowned)
  SIMPLE_CASE(ResultConvention, UnownedInnerPointer)
  SIMPLE_CASE(ResultConvention, Autoreleased)
  }
  llvm_unreachable("bad result convention kind");
}

#undef SIMPLE_CASE

/// Find the typealias given a builtin type.
static TypeAliasDecl *findTypeAliasForBuiltin(ASTContext &Ctx, Type T) {
  /// Get the type name by chopping off "Builtin.".
  llvm::SmallString<32> FullName;
  llvm::raw_svector_ostream OS(FullName);
  T->print(OS);
  assert(FullName.startswith(BUILTIN_TYPE_NAME_PREFIX));
  StringRef TypeName = FullName.substr(8);

  SmallVector<ValueDecl*, 4> CurModuleResults;
  Ctx.TheBuiltinModule->lookupValue(Ctx.getIdentifier(TypeName),
                                    NLKind::QualifiedLookup,
                                    CurModuleResults);
  assert(CurModuleResults.size() == 1);
  return cast<TypeAliasDecl>(CurModuleResults[0]);
}

class Serializer::TypeSerializer : public TypeVisitor<TypeSerializer> {
  Serializer &S;

public:
  explicit TypeSerializer(Serializer &S) : S(S) {}

  /// If this gets referenced, we forgot to handle a type.
  void visitType(const TypeBase *) = delete;

  void visitErrorType(const ErrorType *) {
    llvm_unreachable("should not serialize an invalid type");
  }

  void visitUnresolvedType(const UnresolvedType *) {
    llvm_unreachable("should not serialize an invalid type");
  }

  void visitModuleType(const ModuleType *) {
    llvm_unreachable("modules are currently not first-class values");
  }

  void visitInOutType(const InOutType *) {
    llvm_unreachable("inout types are only used in function type parameters");
  }

  void visitLValueType(const LValueType *) {
    llvm_unreachable("lvalue types are only used in function bodies");
  }

  void visitTypeVariableType(const TypeVariableType *) {
    llvm_unreachable("type variables should not escape the type checker");
  }

  void visitBuiltinTypeImpl(Type ty) {
    using namespace decls_block;
    TypeAliasDecl *typeAlias =
      findTypeAliasForBuiltin(S.M->getASTContext(), ty);

    unsigned abbrCode = S.DeclTypeAbbrCodes[BuiltinAliasTypeLayout::Code];
    BuiltinAliasTypeLayout::emitRecord(S.Out, S.ScratchRecord, abbrCode,
                                       S.addDeclRef(typeAlias,
                                                    /*allowTypeAliasXRef*/true),
                                       TypeID());
  }

  void visitBuiltinType(BuiltinType *ty) {
    visitBuiltinTypeImpl(ty);
  }

  void visitSILTokenType(SILTokenType *ty) {
    // This is serialized like a BuiltinType, even though it isn't one.
    visitBuiltinTypeImpl(ty);
  }

  void visitTypeAliasType(const TypeAliasType *alias) {
    using namespace decls_block;
    const TypeAliasDecl *typeAlias = alias->getDecl();
    auto underlyingType = typeAlias->getUnderlyingType();

    unsigned abbrCode = S.DeclTypeAbbrCodes[TypeAliasTypeLayout::Code];
    TypeAliasTypeLayout::emitRecord(
        S.Out, S.ScratchRecord, abbrCode,
        S.addDeclRef(typeAlias, /*allowTypeAliasXRef*/true),
        S.addTypeRef(alias->getParent()),
        S.addTypeRef(underlyingType),
        S.addTypeRef(alias->getSinglyDesugaredType()),
        S.addSubstitutionMapRef(alias->getSubstitutionMap()));
  }

  template <typename Layout>
  void serializeSimpleWrapper(Type wrappedTy) {
    unsigned abbrCode = S.DeclTypeAbbrCodes[Layout::Code];
    Layout::emitRecord(S.Out, S.ScratchRecord, abbrCode,
                       S.addTypeRef(wrappedTy));
  }

  void visitParenType(const ParenType *parenTy) {
    using namespace decls_block;
    assert(parenTy->getParameterFlags().isNone());
    serializeSimpleWrapper<ParenTypeLayout>(parenTy->getUnderlyingType());
  }

  void visitTupleType(const TupleType *tupleTy) {
    using namespace decls_block;
    unsigned abbrCode = S.DeclTypeAbbrCodes[TupleTypeLayout::Code];
    TupleTypeLayout::emitRecord(S.Out, S.ScratchRecord, abbrCode);

    abbrCode = S.DeclTypeAbbrCodes[TupleTypeEltLayout::Code];
    for (auto &elt : tupleTy->getElements()) {
      assert(elt.getParameterFlags().isNone());
      TupleTypeEltLayout::emitRecord(
          S.Out, S.ScratchRecord, abbrCode,
          S.addDeclBaseNameRef(elt.getName()),
          S.addTypeRef(elt.getType()));
    }
  }

  void visitNominalType(const NominalType *nominalTy) {
    using namespace decls_block;
    unsigned abbrCode = S.DeclTypeAbbrCodes[NominalTypeLayout::Code];
    NominalTypeLayout::emitRecord(S.Out, S.ScratchRecord, abbrCode,
                                  S.addDeclRef(nominalTy->getDecl()),
                                  S.addTypeRef(nominalTy->getParent()));
  }

  template <typename Layout>
  void visitMetatypeImpl(const AnyMetatypeType *metatypeTy) {
    unsigned abbrCode = S.DeclTypeAbbrCodes[Layout::Code];

    // Map the metatype representation.
    auto repr = getRawStableMetatypeRepresentation(metatypeTy);
    Layout::emitRecord(S.Out, S.ScratchRecord, abbrCode,
                       S.addTypeRef(metatypeTy->getInstanceType()),
                       static_cast<uint8_t>(repr));
  }

  void visitExistentialMetatypeType(const ExistentialMetatypeType *metatypeTy) {
    using namespace decls_block;
    visitMetatypeImpl<ExistentialMetatypeTypeLayout>(metatypeTy);
  }

  void visitMetatypeType(const MetatypeType *metatypeTy) {
    using namespace decls_block;
    visitMetatypeImpl<MetatypeTypeLayout>(metatypeTy);
  }

  void visitDynamicSelfType(const DynamicSelfType *dynamicSelfTy) {
    using namespace decls_block;
    unsigned abbrCode = S.DeclTypeAbbrCodes[DynamicSelfTypeLayout::Code];
    DynamicSelfTypeLayout::emitRecord(
        S.Out, S.ScratchRecord, abbrCode,
        S.addTypeRef(dynamicSelfTy->getSelfType()));
  }

  void visitPrimaryArchetypeType(const PrimaryArchetypeType *archetypeTy) {
    using namespace decls_block;
    auto sig = archetypeTy->getGenericEnvironment()->getGenericSignature();

    GenericSignatureID sigID = S.addGenericSignatureRef(sig);
    auto interfaceType = archetypeTy->getInterfaceType()
      ->castTo<GenericTypeParamType>();

    unsigned abbrCode = S.DeclTypeAbbrCodes[PrimaryArchetypeTypeLayout::Code];
    PrimaryArchetypeTypeLayout::emitRecord(S.Out, S.ScratchRecord, abbrCode,
                                           sigID,
                                           interfaceType->getDepth(),
                                           interfaceType->getIndex());
  }

  void visitOpenedArchetypeType(const OpenedArchetypeType *archetypeTy) {
    using namespace decls_block;
    serializeSimpleWrapper<OpenedArchetypeTypeLayout>(
        archetypeTy->getOpenedExistentialType());
  }

  void
  visitOpaqueTypeArchetypeType(const OpaqueTypeArchetypeType *archetypeTy) {
    using namespace decls_block;
    auto declID = S.addDeclRef(archetypeTy->getDecl());
    auto substMapID = S.addSubstitutionMapRef(archetypeTy->getSubstitutions());
    unsigned abbrCode = S.DeclTypeAbbrCodes[OpaqueArchetypeTypeLayout::Code];
    OpaqueArchetypeTypeLayout::emitRecord(S.Out, S.ScratchRecord, abbrCode,
                                          declID, substMapID);
  }

  void visitNestedArchetypeType(const NestedArchetypeType *archetypeTy) {
    using namespace decls_block;
    auto rootTypeID = S.addTypeRef(archetypeTy->getRoot());
    auto interfaceTypeID = S.addTypeRef(archetypeTy->getInterfaceType());
    unsigned abbrCode = S.DeclTypeAbbrCodes[NestedArchetypeTypeLayout::Code];
    NestedArchetypeTypeLayout::emitRecord(S.Out, S.ScratchRecord, abbrCode,
                                          rootTypeID, interfaceTypeID);
  }

  void visitGenericTypeParamType(const GenericTypeParamType *genericParam) {
    using namespace decls_block;

    unsigned abbrCode = S.DeclTypeAbbrCodes[GenericTypeParamTypeLayout::Code];
    DeclID declIDOrDepth;
    unsigned indexPlusOne;
    if (genericParam->getDecl() &&
        !(genericParam->getDecl()->getDeclContext()->isModuleScopeContext() &&
          S.isDeclXRef(genericParam->getDecl()))) {
      declIDOrDepth = S.addDeclRef(genericParam->getDecl());
      indexPlusOne = 0;
    } else {
      declIDOrDepth = genericParam->getDepth();
      indexPlusOne = genericParam->getIndex() + 1;
    }
    GenericTypeParamTypeLayout::emitRecord(S.Out, S.ScratchRecord, abbrCode,
                                           declIDOrDepth, indexPlusOne);
  }

  void visitDependentMemberType(const DependentMemberType *dependent) {
    using namespace decls_block;
    unsigned abbrCode = S.DeclTypeAbbrCodes[DependentMemberTypeLayout::Code];
    assert(dependent->getAssocType() && "Unchecked dependent member type");
    DependentMemberTypeLayout::emitRecord(
        S.Out, S.ScratchRecord, abbrCode,
        S.addTypeRef(dependent->getBase()),
        S.addDeclRef(dependent->getAssocType()));
  }

  void serializeFunctionTypeParams(const AnyFunctionType *fnTy) {
    using namespace decls_block;
    unsigned abbrCode = S.DeclTypeAbbrCodes[FunctionParamLayout::Code];
    for (auto &param : fnTy->getParams()) {
      auto paramFlags = param.getParameterFlags();
      auto rawOwnership =
          getRawStableValueOwnership(paramFlags.getValueOwnership());
      FunctionParamLayout::emitRecord(
          S.Out, S.ScratchRecord, abbrCode,
          S.addDeclBaseNameRef(param.getLabel()),
          S.addTypeRef(param.getPlainType()), paramFlags.isVariadic(),
          paramFlags.isAutoClosure(), paramFlags.isNonEphemeral(), rawOwnership,
          paramFlags.isNoDerivative());
    }
  }

  void visitFunctionType(const FunctionType *fnTy) {
    using namespace decls_block;

    // FIXME: [clang-function-type-serialization] Serialize the clang type here
    unsigned abbrCode = S.DeclTypeAbbrCodes[FunctionTypeLayout::Code];
    FunctionTypeLayout::emitRecord(S.Out, S.ScratchRecord, abbrCode,
        S.addTypeRef(fnTy->getResult()),
        getRawStableFunctionTypeRepresentation(fnTy->getRepresentation()),
        fnTy->isNoEscape(),
        fnTy->throws(),
        getRawStableDifferentiabilityKind(fnTy->getDifferentiabilityKind()));

    serializeFunctionTypeParams(fnTy);
  }

  void visitGenericFunctionType(const GenericFunctionType *fnTy) {
    using namespace decls_block;
    assert(!fnTy->isNoEscape());
    auto genericSig = fnTy->getGenericSignature();
    unsigned abbrCode = S.DeclTypeAbbrCodes[GenericFunctionTypeLayout::Code];
    GenericFunctionTypeLayout::emitRecord(S.Out, S.ScratchRecord, abbrCode,
        S.addTypeRef(fnTy->getResult()),
        getRawStableFunctionTypeRepresentation(fnTy->getRepresentation()),
        fnTy->throws(),
        getRawStableDifferentiabilityKind(fnTy->getDifferentiabilityKind()),
        S.addGenericSignatureRef(genericSig));

    serializeFunctionTypeParams(fnTy);
  }

  void visitSILBlockStorageType(const SILBlockStorageType *storageTy) {
    using namespace decls_block;
    serializeSimpleWrapper<SILBlockStorageTypeLayout>(
        storageTy->getCaptureType());
  }

  void visitSILBoxType(const SILBoxType *boxTy) {
    using namespace decls_block;
    unsigned abbrCode = S.DeclTypeAbbrCodes[SILBoxTypeLayout::Code];
    SILLayoutID layoutRef = S.addSILLayoutRef(boxTy->getLayout());

    SILBoxTypeLayout::emitRecord(
        S.Out, S.ScratchRecord, abbrCode, layoutRef,
        S.addSubstitutionMapRef(boxTy->getSubstitutions()));
  }

  void visitSILFunctionType(const SILFunctionType *fnTy) {
    using namespace decls_block;

    auto representation = fnTy->getRepresentation();
    auto stableRepresentation =
      getRawStableSILFunctionTypeRepresentation(representation);

    SmallVector<TypeID, 8> variableData;
    for (auto param : fnTy->getParameters()) {
      variableData.push_back(S.addTypeRef(param.getInterfaceType()));
      unsigned conv = getRawStableParameterConvention(param.getConvention());
      variableData.push_back(TypeID(conv));
<<<<<<< HEAD
      // SWIFT_ENABLE_TENSORFLOW
=======
>>>>>>> 509ffb3b
      if (fnTy->isDifferentiable())
        variableData.push_back(TypeID(
            getRawSILParameterDifferentiability(param.getDifferentiability())));
    }
    for (auto yield : fnTy->getYields()) {
      variableData.push_back(S.addTypeRef(yield.getInterfaceType()));
      unsigned conv = getRawStableParameterConvention(yield.getConvention());
      variableData.push_back(TypeID(conv));
    }
    for (auto result : fnTy->getResults()) {
      variableData.push_back(S.addTypeRef(result.getInterfaceType()));
      unsigned conv = getRawStableResultConvention(result.getConvention());
      variableData.push_back(TypeID(conv));
    }
    if (fnTy->hasErrorResult()) {
      auto abResult = fnTy->getErrorResult();
      variableData.push_back(S.addTypeRef(abResult.getInterfaceType()));
      unsigned conv = getRawStableResultConvention(abResult.getConvention());
      variableData.push_back(TypeID(conv));
    }

    auto sig = fnTy->getSubstGenericSignature();

    auto stableCoroutineKind =
      getRawStableSILCoroutineKind(fnTy->getCoroutineKind());

    auto stableCalleeConvention =
      getRawStableParameterConvention(fnTy->getCalleeConvention());

    auto stableDiffKind =
        getRawStableDifferentiabilityKind(fnTy->getDifferentiabilityKind());

    unsigned abbrCode = S.DeclTypeAbbrCodes[SILFunctionTypeLayout::Code];
    SILFunctionTypeLayout::emitRecord(
        S.Out, S.ScratchRecord, abbrCode,
        stableCoroutineKind, stableCalleeConvention,
        stableRepresentation, fnTy->isPseudogeneric(), fnTy->isNoEscape(),
        stableDiffKind, fnTy->hasErrorResult(), fnTy->getParameters().size(),
        fnTy->getNumYields(), fnTy->getNumResults(),
        fnTy->isGenericSignatureImplied(),
        S.addGenericSignatureRef(sig),
        S.addSubstitutionMapRef(fnTy->getSubstitutions()),
        variableData);

    if (auto conformance = fnTy->getWitnessMethodConformanceOrInvalid())
      S.writeConformance(conformance, S.DeclTypeAbbrCodes);
  }

  void visitArraySliceType(const ArraySliceType *sliceTy) {
    using namespace decls_block;
    serializeSimpleWrapper<ArraySliceTypeLayout>(sliceTy->getBaseType());
  }

  void visitDictionaryType(const DictionaryType *dictTy) {
    using namespace decls_block;
    unsigned abbrCode = S.DeclTypeAbbrCodes[DictionaryTypeLayout::Code];
    DictionaryTypeLayout::emitRecord(S.Out, S.ScratchRecord, abbrCode,
                                     S.addTypeRef(dictTy->getKeyType()),
                                     S.addTypeRef(dictTy->getValueType()));
  }

  void visitOptionalType(const OptionalType *optionalTy) {
    using namespace decls_block;
    serializeSimpleWrapper<OptionalTypeLayout>(optionalTy->getBaseType());
  }

  void
  visitProtocolCompositionType(const ProtocolCompositionType *composition) {
    using namespace decls_block;

    SmallVector<TypeID, 4> protocols;
    for (auto proto : composition->getMembers())
      protocols.push_back(S.addTypeRef(proto));

    unsigned abbrCode =
        S.DeclTypeAbbrCodes[ProtocolCompositionTypeLayout::Code];
    ProtocolCompositionTypeLayout::emitRecord(
        S.Out, S.ScratchRecord, abbrCode,
        composition->hasExplicitAnyObject(),
        protocols);
  }

  void visitReferenceStorageType(const ReferenceStorageType *refTy) {
    using namespace decls_block;
    unsigned abbrCode = S.DeclTypeAbbrCodes[ReferenceStorageTypeLayout::Code];
    auto stableOwnership =
        getRawStableReferenceOwnership(refTy->getOwnership());
    ReferenceStorageTypeLayout::emitRecord(
        S.Out, S.ScratchRecord, abbrCode,
        stableOwnership,
        S.addTypeRef(refTy->getReferentType()));
  }

  void visitUnboundGenericType(const UnboundGenericType *generic) {
    using namespace decls_block;
    unsigned abbrCode = S.DeclTypeAbbrCodes[UnboundGenericTypeLayout::Code];
    UnboundGenericTypeLayout::emitRecord(
        S.Out, S.ScratchRecord, abbrCode,
        S.addDeclRef(generic->getDecl(), /*allowTypeAliasXRef*/true),
        S.addTypeRef(generic->getParent()));
  }

  void visitBoundGenericType(const BoundGenericType *generic) {
    using namespace decls_block;
    SmallVector<TypeID, 8> genericArgIDs;

    for (auto next : generic->getGenericArgs())
      genericArgIDs.push_back(S.addTypeRef(next));

    unsigned abbrCode = S.DeclTypeAbbrCodes[BoundGenericTypeLayout::Code];
    BoundGenericTypeLayout::emitRecord(S.Out, S.ScratchRecord, abbrCode,
                                       S.addDeclRef(generic->getDecl()),
                                       S.addTypeRef(generic->getParent()),
                                       genericArgIDs);
  }
};

void Serializer::writeASTBlockEntity(Type ty) {
  using namespace decls_block;
  PrettyStackTraceType traceRAII(ty->getASTContext(), "serializing", ty);
  assert(TypesToSerialize.hasRef(ty));

  BitOffset initialOffset = Out.GetCurrentBitNo();
  SWIFT_DEFER {
    // This is important enough to leave on in Release builds.
    if (initialOffset == Out.GetCurrentBitNo()) {
      llvm::PrettyStackTraceString message("failed to serialize anything");
      abort();
    }
  };

  TypeSerializer(*this).visit(ty);
}

template <typename SpecificASTBlockRecordKeeper>
bool Serializer::writeASTBlockEntitiesIfNeeded(
    SpecificASTBlockRecordKeeper &entities) {
  if (!entities.hasMoreToSerialize())
    return false;
  while (auto next = entities.popNext(Out.GetCurrentBitNo()))
    writeASTBlockEntity(next.getValue());
  return true;
}

void Serializer::writeAllDeclsAndTypes() {
  BCBlockRAII restoreBlock(Out, DECLS_AND_TYPES_BLOCK_ID, 8);
  using namespace decls_block;
  registerDeclTypeAbbr<BuiltinAliasTypeLayout>();
  registerDeclTypeAbbr<TypeAliasTypeLayout>();
  registerDeclTypeAbbr<GenericTypeParamDeclLayout>();
  registerDeclTypeAbbr<AssociatedTypeDeclLayout>();
  registerDeclTypeAbbr<NominalTypeLayout>();
  registerDeclTypeAbbr<ParenTypeLayout>();
  registerDeclTypeAbbr<TupleTypeLayout>();
  registerDeclTypeAbbr<TupleTypeEltLayout>();
  registerDeclTypeAbbr<FunctionTypeLayout>();
  registerDeclTypeAbbr<FunctionParamLayout>();
  registerDeclTypeAbbr<MetatypeTypeLayout>();
  registerDeclTypeAbbr<ExistentialMetatypeTypeLayout>();
  registerDeclTypeAbbr<PrimaryArchetypeTypeLayout>();
  registerDeclTypeAbbr<OpenedArchetypeTypeLayout>();
  registerDeclTypeAbbr<OpaqueArchetypeTypeLayout>();
  registerDeclTypeAbbr<NestedArchetypeTypeLayout>();
  registerDeclTypeAbbr<ProtocolCompositionTypeLayout>();
  registerDeclTypeAbbr<BoundGenericTypeLayout>();
  registerDeclTypeAbbr<GenericFunctionTypeLayout>();
  registerDeclTypeAbbr<SILBlockStorageTypeLayout>();
  registerDeclTypeAbbr<SILBoxTypeLayout>();
  registerDeclTypeAbbr<SILFunctionTypeLayout>();
  registerDeclTypeAbbr<ArraySliceTypeLayout>();
  registerDeclTypeAbbr<DictionaryTypeLayout>();
  registerDeclTypeAbbr<ReferenceStorageTypeLayout>();
  registerDeclTypeAbbr<UnboundGenericTypeLayout>();
  registerDeclTypeAbbr<OptionalTypeLayout>();
  registerDeclTypeAbbr<DynamicSelfTypeLayout>();

  registerDeclTypeAbbr<TypeAliasLayout>();
  registerDeclTypeAbbr<GenericTypeParamTypeLayout>();
  registerDeclTypeAbbr<DependentMemberTypeLayout>();
  registerDeclTypeAbbr<StructLayout>();
  registerDeclTypeAbbr<ConstructorLayout>();
  registerDeclTypeAbbr<VarLayout>();
  registerDeclTypeAbbr<ParamLayout>();
  registerDeclTypeAbbr<FuncLayout>();
  registerDeclTypeAbbr<AccessorLayout>();
  registerDeclTypeAbbr<OpaqueTypeLayout>();
  registerDeclTypeAbbr<PatternBindingLayout>();
  registerDeclTypeAbbr<ProtocolLayout>();
  registerDeclTypeAbbr<DefaultWitnessTableLayout>();
  registerDeclTypeAbbr<PrefixOperatorLayout>();
  registerDeclTypeAbbr<PostfixOperatorLayout>();
  registerDeclTypeAbbr<InfixOperatorLayout>();
  registerDeclTypeAbbr<PrecedenceGroupLayout>();
  registerDeclTypeAbbr<ClassLayout>();
  registerDeclTypeAbbr<EnumLayout>();
  registerDeclTypeAbbr<EnumElementLayout>();
  registerDeclTypeAbbr<SubscriptLayout>();
  registerDeclTypeAbbr<ExtensionLayout>();
  registerDeclTypeAbbr<DestructorLayout>();

  registerDeclTypeAbbr<ParameterListLayout>();

  registerDeclTypeAbbr<ParenPatternLayout>();
  registerDeclTypeAbbr<TuplePatternLayout>();
  registerDeclTypeAbbr<TuplePatternEltLayout>();
  registerDeclTypeAbbr<NamedPatternLayout>();
  registerDeclTypeAbbr<VarPatternLayout>();
  registerDeclTypeAbbr<AnyPatternLayout>();
  registerDeclTypeAbbr<TypedPatternLayout>();
  registerDeclTypeAbbr<InlinableBodyTextLayout>();
  registerDeclTypeAbbr<GenericParamListLayout>();
  registerDeclTypeAbbr<GenericSignatureLayout>();
  registerDeclTypeAbbr<GenericRequirementLayout>();
  registerDeclTypeAbbr<LayoutRequirementLayout>();
  registerDeclTypeAbbr<SILGenericSignatureLayout>();
  registerDeclTypeAbbr<SubstitutionMapLayout>();

  registerDeclTypeAbbr<ForeignErrorConventionLayout>();
  registerDeclTypeAbbr<AbstractClosureExprLayout>();
  registerDeclTypeAbbr<PatternBindingInitializerLayout>();
  registerDeclTypeAbbr<DefaultArgumentInitializerLayout>();
  registerDeclTypeAbbr<TopLevelCodeDeclContextLayout>();

  registerDeclTypeAbbr<XRefTypePathPieceLayout>();
  registerDeclTypeAbbr<XRefOpaqueReturnTypePathPieceLayout>();
  registerDeclTypeAbbr<XRefValuePathPieceLayout>();
  registerDeclTypeAbbr<XRefExtensionPathPieceLayout>();
  registerDeclTypeAbbr<XRefOperatorOrAccessorPathPieceLayout>();
  registerDeclTypeAbbr<XRefGenericParamPathPieceLayout>();
  registerDeclTypeAbbr<XRefInitializerPathPieceLayout>();

  registerDeclTypeAbbr<AbstractProtocolConformanceLayout>();
  registerDeclTypeAbbr<NormalProtocolConformanceLayout>();
  registerDeclTypeAbbr<SelfProtocolConformanceLayout>();
  registerDeclTypeAbbr<SpecializedProtocolConformanceLayout>();
  registerDeclTypeAbbr<InheritedProtocolConformanceLayout>();
  registerDeclTypeAbbr<InvalidProtocolConformanceLayout>();
  registerDeclTypeAbbr<NormalProtocolConformanceIdLayout>();
  registerDeclTypeAbbr<ProtocolConformanceXrefLayout>();

  registerDeclTypeAbbr<SILLayoutLayout>();

  registerDeclTypeAbbr<LocalDiscriminatorLayout>();
  registerDeclTypeAbbr<PrivateDiscriminatorLayout>();
  registerDeclTypeAbbr<FilenameForPrivateLayout>();
  registerDeclTypeAbbr<MembersLayout>();
  registerDeclTypeAbbr<XRefLayout>();

#define DECL_ATTR(X, NAME, ...) \
  registerDeclTypeAbbr<NAME##DeclAttrLayout>();
#include "swift/AST/Attr.def"

  bool wroteSomething;
  do {
    // Each of these loops can trigger the others to execute again, so repeat
    // until /all/ of the pending lists are empty.
    wroteSomething = false;

    wroteSomething |= writeASTBlockEntitiesIfNeeded(DeclsToSerialize);
    wroteSomething |= writeASTBlockEntitiesIfNeeded(TypesToSerialize);
    wroteSomething |=
        writeASTBlockEntitiesIfNeeded(LocalDeclContextsToSerialize);
    wroteSomething |=
        writeASTBlockEntitiesIfNeeded(GenericSignaturesToSerialize);
    wroteSomething |=
        writeASTBlockEntitiesIfNeeded(SubstitutionMapsToSerialize);
    wroteSomething |=
        writeASTBlockEntitiesIfNeeded(NormalConformancesToSerialize);
    wroteSomething |= writeASTBlockEntitiesIfNeeded(SILLayoutsToSerialize);
  } while (wroteSomething);
}

std::vector<CharOffset> Serializer::writeAllIdentifiers() {
  assert(!DeclsToSerialize.hasMoreToSerialize() &&
         "did not call Serializer::writeAllDeclsAndTypes?");

  BCBlockRAII restoreBlock(Out, IDENTIFIER_DATA_BLOCK_ID, 3);
  identifier_block::IdentifierDataLayout IdentifierData(Out);

  llvm::SmallString<4096> stringData;

  // Make sure no identifier has an offset of 0.
  stringData.push_back('\0');

  std::vector<CharOffset> identifierOffsets;
  for (StringRef str : StringsToWrite) {
    identifierOffsets.push_back(stringData.size());
    stringData.append(str);
    stringData.push_back('\0');
  }

  IdentifierData.emit(ScratchRecord, stringData.str());
  return identifierOffsets;
}

template <typename SpecificASTBlockRecordKeeper>
void Serializer::writeOffsets(const index_block::OffsetsLayout &Offsets,
                              const SpecificASTBlockRecordKeeper &entities) {
  Offsets.emit(ScratchRecord, SpecificASTBlockRecordKeeper::RecordCode,
               entities.getOffsets());
}

/// Writes an in-memory decl table to an on-disk representation, using the
/// given layout.
static void writeDeclTable(const index_block::DeclListLayout &DeclList,
                           index_block::RecordKind kind,
                           const Serializer::DeclTable &table) {
  if (table.empty())
    return;

  SmallVector<uint64_t, 8> scratch;
  llvm::SmallString<4096> hashTableBlob;
  uint32_t tableOffset;
  {
    llvm::OnDiskChainedHashTableGenerator<DeclTableInfo> generator;
    for (auto &entry : table)
      generator.insert(entry.first, entry.second);

    llvm::raw_svector_ostream blobStream(hashTableBlob);
    // Make sure that no bucket is at offset 0
    endian::write<uint32_t>(blobStream, 0, little);
    tableOffset = generator.Emit(blobStream);
  }

  DeclList.emit(scratch, kind, tableOffset, hashTableBlob);
}

static void
writeExtensionTable(const index_block::ExtensionTableLayout &ExtensionTable,
                    const Serializer::ExtensionTable &table,
                    Serializer &serializer) {
  if (table.empty())
    return;

  SmallVector<uint64_t, 8> scratch;
  llvm::SmallString<4096> hashTableBlob;
  uint32_t tableOffset;
  {
    llvm::OnDiskChainedHashTableGenerator<ExtensionTableInfo> generator;
    ExtensionTableInfo info{serializer};
    for (auto &entry : table) {
      generator.insert(entry.first, entry.second, info);
    }

    llvm::raw_svector_ostream blobStream(hashTableBlob);
    // Make sure that no bucket is at offset 0
    endian::write<uint32_t>(blobStream, 0, little);
    tableOffset = generator.Emit(blobStream, info);
  }

  ExtensionTable.emit(scratch, tableOffset, hashTableBlob);
}

static void writeLocalDeclTable(const index_block::DeclListLayout &DeclList,
                                index_block::RecordKind kind,
                                LocalTypeHashTableGenerator &generator) {
  SmallVector<uint64_t, 8> scratch;
  llvm::SmallString<4096> hashTableBlob;
  uint32_t tableOffset;
  {
    llvm::raw_svector_ostream blobStream(hashTableBlob);
    // Make sure that no bucket is at offset 0
    endian::write<uint32_t>(blobStream, 0, little);
    tableOffset = generator.Emit(blobStream);
  }

  DeclList.emit(scratch, kind, tableOffset, hashTableBlob);
}

static void
writeNestedTypeDeclsTable(const index_block::NestedTypeDeclsLayout &declList,
                          const Serializer::NestedTypeDeclsTable &table) {
  SmallVector<uint64_t, 8> scratch;
  llvm::SmallString<4096> hashTableBlob;
  uint32_t tableOffset;
  {
    llvm::OnDiskChainedHashTableGenerator<NestedTypeDeclsTableInfo> generator;
    for (auto &entry : table)
      generator.insert(entry.first, entry.second);

    llvm::raw_svector_ostream blobStream(hashTableBlob);
    // Make sure that no bucket is at offset 0
    endian::write<uint32_t>(blobStream, 0, little);
    tableOffset = generator.Emit(blobStream);
  }

  declList.emit(scratch, tableOffset, hashTableBlob);
}

static void
writeDeclMemberNamesTable(const index_block::DeclMemberNamesLayout &declNames,
                          const Serializer::DeclMemberNamesTable &table) {
  SmallVector<uint64_t, 8> scratch;
  llvm::SmallString<4096> hashTableBlob;
  uint32_t tableOffset;
  {
    llvm::OnDiskChainedHashTableGenerator<DeclMemberNamesTableInfo> generator;
    // Emit the offsets of the sub-tables; the tables themselves have been
    // separately emitted into DECL_MEMBER_TABLES_BLOCK by now.
    for (auto &entry : table) {
      // Or they _should_ have been; check for nonzero offsets.
      assert(static_cast<unsigned>(entry.second.first) != 0);
      generator.insert(entry.first, entry.second.first);
    }

    llvm::raw_svector_ostream blobStream(hashTableBlob);
    // Make sure that no bucket is at offset 0
    endian::write<uint32_t>(blobStream, 0, little);
    tableOffset = generator.Emit(blobStream);
  }

  declNames.emit(scratch, tableOffset, hashTableBlob);
}

static void
writeDeclMembersTable(const decl_member_tables_block::DeclMembersLayout &mems,
                      const Serializer::DeclMembersTable &table) {
  SmallVector<uint64_t, 8> scratch;
  llvm::SmallString<4096> hashTableBlob;
  uint32_t tableOffset;
  {
    llvm::OnDiskChainedHashTableGenerator<DeclMembersTableInfo> generator;
    for (auto &entry : table)
      generator.insert(entry.first, entry.second);

    llvm::raw_svector_ostream blobStream(hashTableBlob);
    // Make sure that no bucket is at offset 0
    endian::write<uint32_t>(blobStream, 0, little);
    tableOffset = generator.Emit(blobStream);
  }

  mems.emit(scratch, tableOffset, hashTableBlob);
}

namespace {
  /// Used to serialize the on-disk Objective-C method hash table.
  class ObjCMethodTableInfo {
  public:
    using key_type = ObjCSelector;
    using key_type_ref = key_type;
    using data_type = Serializer::ObjCMethodTableData;
    using data_type_ref = const data_type &;
    using hash_value_type = uint32_t;
    using offset_type = unsigned;

    hash_value_type ComputeHash(key_type_ref key) {
      llvm::SmallString<32> scratch;
      return llvm::djbHash(key.getString(scratch), SWIFTMODULE_HASH_SEED);
    }

    std::pair<unsigned, unsigned> EmitKeyDataLength(raw_ostream &out,
                                                    key_type_ref key,
                                                    data_type_ref data) {
      llvm::SmallString<32> scratch;
      auto keyLength = key.getString(scratch).size();
      assert(keyLength <= std::numeric_limits<uint16_t>::max() &&
             "selector too long");
      uint32_t dataLength = 0;
      for (const auto &entry : data) {
        dataLength += sizeof(uint32_t) + 1 + sizeof(uint32_t);
        dataLength += std::get<0>(entry).size();
      }

      endian::Writer writer(out, little);
      writer.write<uint16_t>(keyLength);
      writer.write<uint32_t>(dataLength);
      return { keyLength, dataLength };
    }

    void EmitKey(raw_ostream &out, key_type_ref key, unsigned len) {
#ifndef NDEBUG
      uint64_t start = out.tell();
#endif
      out << key;
      assert((out.tell() - start == len) && "measured key length incorrectly");
    }

    void EmitData(raw_ostream &out, key_type_ref key, data_type_ref data,
                  unsigned len) {
      static_assert(declIDFitsIn32Bits(), "DeclID too large");
      endian::Writer writer(out, little);
      for (const auto &entry : data) {
        writer.write<uint32_t>(std::get<0>(entry).size());
        writer.write<uint8_t>(std::get<1>(entry));
        writer.write<uint32_t>(std::get<2>(entry));
        out.write(std::get<0>(entry).c_str(), std::get<0>(entry).size());
      }
    }
  };
} // end anonymous namespace

static void writeObjCMethodTable(const index_block::ObjCMethodTableLayout &out,
                                 Serializer::ObjCMethodTable &objcMethods) {
  // Collect all of the Objective-C selectors in the method table.
  std::vector<ObjCSelector> selectors;
  for (const auto &entry : objcMethods) {
    selectors.push_back(entry.first);
  }

  // Sort the Objective-C selectors so we emit them in a stable order.
  llvm::array_pod_sort(selectors.begin(), selectors.end());

  // Create the on-disk hash table.
  llvm::OnDiskChainedHashTableGenerator<ObjCMethodTableInfo> generator;
  llvm::SmallString<32> hashTableBlob;
  uint32_t tableOffset;
  {
    llvm::raw_svector_ostream blobStream(hashTableBlob);
    for (auto selector : selectors) {
      generator.insert(selector, objcMethods[selector]);
    }

    // Make sure that no bucket is at offset 0
    endian::write<uint32_t>(blobStream, 0, little);
    tableOffset = generator.Emit(blobStream);
  }

  SmallVector<uint64_t, 8> scratch;
  out.emit(scratch, tableOffset, hashTableBlob);
}

// SWIFT_ENABLE_TENSORFLOW
namespace {
  /// Used to serialize derivative function configurations.
  class DerivativeFunctionConfigTableInfo {
  public:
    using key_type = std::string;
    using key_type_ref = StringRef;
    using data_type = Serializer::DerivativeFunctionConfigTableData;
    using data_type_ref = const data_type &;
    using hash_value_type = uint32_t;
    using offset_type = unsigned;

    hash_value_type ComputeHash(key_type_ref key) {
      assert(!key.empty());
      return llvm::djbHash(key, SWIFTMODULE_HASH_SEED);
    }

    std::pair<unsigned, unsigned> EmitKeyDataLength(raw_ostream &out,
                                                    key_type_ref key,
                                                    data_type_ref data) {
      uint32_t keyLength = key.str().size();
      assert(keyLength == static_cast<uint16_t>(keyLength));
      uint32_t dataLength = (sizeof(uint32_t) * 2) * data.size();
      for (auto entry : data)
        dataLength += entry.first.size();
      assert(dataLength == static_cast<uint16_t>(dataLength));
      endian::Writer writer(out, little);
      writer.write<uint16_t>(keyLength);
      writer.write<uint16_t>(dataLength);
      return { keyLength, dataLength };
    }

    void EmitKey(raw_ostream &out, key_type_ref key, unsigned len) {
      out << key;
    }

    void EmitData(raw_ostream &out, key_type_ref key, data_type_ref data,
                  unsigned len) {
      static_assert(declIDFitsIn32Bits(), "DeclID too large");
      endian::Writer writer(out, little);
      for (auto &entry : data) {
        // Write `GenericSignatureID`.
        writer.write<uint32_t>(entry.second);
        // Write parameter indices string size, followed by data.
        writer.write<int32_t>(entry.first.size());
        out << entry.first;
      }
    }
  };
} // end anonymous namespace

static void writeDerivativeFunctionConfigs(
    Serializer &S, const index_block::DerivativeFunctionConfigTableLayout &out,
    Serializer::DerivativeFunctionConfigTable &derivativeConfigs) {
  // Create the on-disk hash table.
  llvm::OnDiskChainedHashTableGenerator<DerivativeFunctionConfigTableInfo>
      generator;
  llvm::SmallString<32> hashTableBlob;
  uint32_t tableOffset;
  {
    llvm::raw_svector_ostream blobStream(hashTableBlob);
    for (auto &entry : derivativeConfigs)
      generator.insert(entry.first.get(), entry.second);
    // Make sure that no bucket is at offset 0.
    endian::write<uint32_t>(blobStream, 0, little);
    tableOffset = generator.Emit(blobStream);
  }
  SmallVector<uint64_t, 8> scratch;
  out.emit(scratch, tableOffset, hashTableBlob);
}

// Records derivative function configurations for the given AbstractFunctionDecl
// by visiting `@differentiable` and `@derivative` attributes.
static void recordDerivativeFunctionConfig(
    Serializer &S, const AbstractFunctionDecl *AFD,
    Serializer::UniquedDerivativeFunctionConfigTable &derivativeConfigs) {
  auto &ctx = AFD->getASTContext();
  Mangle::ASTMangler Mangler;
  for (auto *attr : AFD->getAttrs().getAttributes<DifferentiableAttr>()) {
    auto mangledName = ctx.getIdentifier(Mangler.mangleDeclAsUSR(AFD, ""));
    derivativeConfigs[mangledName].insert(
        {ctx.getIdentifier(attr->getParameterIndices()->getString()),
         attr->getDerivativeGenericSignature()});
  }
  for (auto *attr : AFD->getAttrs().getAttributes<DerivativeAttr>()) {
    auto *origAFD = attr->getOriginalFunction();
    auto mangledName = ctx.getIdentifier(Mangler.mangleDeclAsUSR(origAFD, ""));
    derivativeConfigs[mangledName].insert(
        {ctx.getIdentifier(attr->getParameterIndices()->getString()),
         AFD->getGenericSignature()});
  }
};
// SWIFT_ENABLE_TENSORFLOW END

/// Recursively walks the members and derived global decls of any nominal types
/// to build up global tables.
template<typename Range>
static void collectInterestingNestedDeclarations(
    Serializer &S,
    Range members,
    Serializer::DeclTable &operatorMethodDecls,
    Serializer::ObjCMethodTable &objcMethods,
    Serializer::NestedTypeDeclsTable &nestedTypeDecls,
    // SWIFT_ENABLE_TENSORFLOW
    Serializer::UniquedDerivativeFunctionConfigTable &derivativeConfigs,
    // SWIFT_ENABLE_TENSORFLOW END
    bool isLocal = false) {
  const NominalTypeDecl *nominalParent = nullptr;

  for (const Decl *member : members) {
    // If there is a corresponding Objective-C method, record it.
    auto recordObjCMethod = [&](const AbstractFunctionDecl *func) {
      if (isLocal)
        return;

      if (auto owningClass = func->getDeclContext()->getSelfClassDecl()) {
        if (func->isObjC()) {
          Mangle::ASTMangler mangler;
          std::string ownerName = mangler.mangleNominalType(owningClass);
          assert(!ownerName.empty() && "Mangled type came back empty!");

          objcMethods[func->getObjCSelector()].push_back(
            std::make_tuple(ownerName,
                            func->isObjCInstanceMethod(),
                            S.addDeclRef(func)));
        }
      }
    };

    if (auto memberValue = dyn_cast<ValueDecl>(member)) {
      if (memberValue->hasName() &&
          memberValue->isOperator()) {
        // Add operator methods.
        // Note that we don't have to add operators that are already in the
        // top-level list.
        operatorMethodDecls[memberValue->getBaseName()].push_back({
          /*ignored*/0,
          S.addDeclRef(memberValue)
        });
      }
    }

    // SWIFT_ENABLE_TENSORFLOW
    // Record Objective-C methods and derivative function configurations.
    if (auto *func = dyn_cast<AbstractFunctionDecl>(member)) {
      recordObjCMethod(func);
      recordDerivativeFunctionConfig(S, func, derivativeConfigs);
    }
    // SWIFT_ENABLE_TENSORFLOW END

    // Handle accessors.
    if (auto storage = dyn_cast<AbstractStorageDecl>(member)) {
      for (auto *accessor : storage->getAllAccessors()) {
        recordObjCMethod(accessor);
        // SWIFT_ENABLE_TENSORFLOW
        recordDerivativeFunctionConfig(S, accessor, derivativeConfigs);
        // SWIFT_ENABLE_TENSORFLOW END
      }
    }

    if (auto nestedType = dyn_cast<TypeDecl>(member)) {
      if (nestedType->getEffectiveAccess() > swift::AccessLevel::FilePrivate) {
        if (!nominalParent) {
          const DeclContext *DC = member->getDeclContext();
          nominalParent = DC->getSelfNominalTypeDecl();
          assert(nominalParent && "parent context is not a type or extension");
        }
        nestedTypeDecls[nestedType->getName()].push_back({
          S.addDeclRef(nominalParent),
          S.addDeclRef(nestedType)
        });
      }
    }

    // Recurse into nested declarations.
    if (auto iterable = dyn_cast<IterableDeclContext>(member)) {
      collectInterestingNestedDeclarations(S, iterable->getMembers(),
                                           operatorMethodDecls,
                                           objcMethods, nestedTypeDecls,
                                           // SWIFT_ENABLE_TENSORFLOW
                                           derivativeConfigs,
                                           // SWIFT_ENABLE_TENSORFLOW END
                                           isLocal);
    }
  }
}

void Serializer::writeAST(ModuleOrSourceFile DC,
                          bool enableNestedTypeLookupTable) {
  DeclTable topLevelDecls, operatorDecls, operatorMethodDecls;
  DeclTable precedenceGroupDecls;
  ObjCMethodTable objcMethods;
  NestedTypeDeclsTable nestedTypeDecls;
  LocalTypeHashTableGenerator localTypeGenerator, opaqueReturnTypeGenerator;
  ExtensionTable extensionDecls;
  // SWIFT_ENABLE_TENSORFLOW
  UniquedDerivativeFunctionConfigTable uniquedDerivativeConfigs;
  // SWIFT_ENABLE_TENSORFLOW END
  bool hasLocalTypes = false;
  bool hasOpaqueReturnTypes = false;

  Optional<DeclID> entryPointClassID;
  SmallVector<DeclID, 16> orderedTopLevelDecls;

  ArrayRef<const FileUnit *> files;
  SmallVector<const FileUnit *, 1> Scratch;
  if (SF) {
    Scratch.push_back(SF);
    files = llvm::makeArrayRef(Scratch);
  } else {
    files = M->getFiles();
  }
  for (auto nextFile : files) {
    if (nextFile->hasEntryPoint())
      entryPointClassID = addDeclRef(nextFile->getMainClass());

    // FIXME: Switch to a visitor interface?
    SmallVector<Decl *, 32> fileDecls;
    nextFile->getTopLevelDecls(fileDecls);

    for (auto D : fileDecls) {
      if (isa<ImportDecl>(D) || isa<IfConfigDecl>(D) ||
          isa<PoundDiagnosticDecl>(D) || isa<TopLevelCodeDecl>(D)) {
        continue;
      }

      if (auto VD = dyn_cast<ValueDecl>(D)) {
        if (!VD->hasName())
          continue;
        topLevelDecls[VD->getBaseName()]
          .push_back({ getKindForTable(D), addDeclRef(D) });
      } else if (auto ED = dyn_cast<ExtensionDecl>(D)) {
        const NominalTypeDecl *extendedNominal = ED->getExtendedNominal();
        extensionDecls[extendedNominal->getName()]
          .push_back({ extendedNominal, addDeclRef(D) });
      } else if (auto OD = dyn_cast<OperatorDecl>(D)) {
        operatorDecls[OD->getName()]
          .push_back({ getStableFixity(OD->getKind()), addDeclRef(D) });
      } else if (auto PGD = dyn_cast<PrecedenceGroupDecl>(D)) {
        precedenceGroupDecls[PGD->getName()]
          .push_back({ decls_block::PRECEDENCE_GROUP_DECL, addDeclRef(D) });
      } else if (isa<PatternBindingDecl>(D)) {
        // No special handling needed.
      } else {
        llvm_unreachable("all top-level declaration kinds accounted for");
      }
      // SWIFT_ENABLE_TENSORFLOW
      if (auto *AFD = dyn_cast<AbstractFunctionDecl>(D))
        recordDerivativeFunctionConfig(*this, AFD, uniquedDerivativeConfigs);
      // SWIFT_ENABLE_TENSORFLOW END

      orderedTopLevelDecls.push_back(addDeclRef(D));

      // If this nominal type has associated top-level decls for a
      // derived conformance (for example, ==), force them to be
      // serialized.
      if (auto IDC = dyn_cast<IterableDeclContext>(D)) {
        collectInterestingNestedDeclarations(*this, IDC->getMembers(),
                                             operatorMethodDecls, objcMethods,
                                             // SWIFT_ENABLE_TENSORFLOW
                                             nestedTypeDecls,
                                             uniquedDerivativeConfigs);
                                             // SWIFT_ENABLE_TENSORFLOW END
      }
    }

    SmallVector<TypeDecl *, 16> localTypeDecls;
    nextFile->getLocalTypeDecls(localTypeDecls);
    SmallVector<OpaqueTypeDecl *, 16> opaqueReturnTypeDecls;
    nextFile->getOpaqueReturnTypeDecls(opaqueReturnTypeDecls);

    for (auto TD : localTypeDecls) {

      // FIXME: We should delay parsing function bodies so these type decls
      //        don't even get added to the file.
      if (TD->getDeclContext()->getInnermostSkippedFunctionContext())
        continue;

      hasLocalTypes = true;
      Mangle::ASTMangler Mangler;

      std::string MangledName =
          evaluateOrDefault(M->getASTContext().evaluator,
                            MangleLocalTypeDeclRequest { TD },
                            std::string());
      assert(!MangledName.empty() && "Mangled type came back empty!");
      localTypeGenerator.insert(MangledName, addDeclRef(TD));

      if (auto IDC = dyn_cast<IterableDeclContext>(TD)) {
        collectInterestingNestedDeclarations(*this, IDC->getMembers(),
                                             operatorMethodDecls, objcMethods,
                                             // SWIFT_ENABLE_TENSORFLOW
                                             nestedTypeDecls,
                                             uniquedDerivativeConfigs,
                                             /*isLocal=*/true);
                                             // SWIFT_ENABLE_TENSORFLOW END
      }
    }
    
    for (auto OTD : opaqueReturnTypeDecls) {
      hasOpaqueReturnTypes = true;
      Mangle::ASTMangler Mangler;
      auto MangledName = Mangler.mangleDeclAsUSR(OTD->getNamingDecl(),
                                                 MANGLING_PREFIX_STR);
      opaqueReturnTypeGenerator.insert(MangledName, addDeclRef(OTD));
    }
  }

  writeAllDeclsAndTypes();
  std::vector<CharOffset> identifierOffsets = writeAllIdentifiers();

  {
    BCBlockRAII restoreBlock(Out, INDEX_BLOCK_ID, 4);

    index_block::OffsetsLayout Offsets(Out);
    writeOffsets(Offsets, DeclsToSerialize);
    writeOffsets(Offsets, TypesToSerialize);
    writeOffsets(Offsets, LocalDeclContextsToSerialize);
    writeOffsets(Offsets, GenericSignaturesToSerialize);
    writeOffsets(Offsets, SubstitutionMapsToSerialize);
    writeOffsets(Offsets, NormalConformancesToSerialize);
    writeOffsets(Offsets, SILLayoutsToSerialize);

    Offsets.emit(ScratchRecord, index_block::IDENTIFIER_OFFSETS,
                 identifierOffsets);

    index_block::DeclListLayout DeclList(Out);
    writeDeclTable(DeclList, index_block::TOP_LEVEL_DECLS, topLevelDecls);
    writeDeclTable(DeclList, index_block::OPERATORS, operatorDecls);
    writeDeclTable(DeclList, index_block::PRECEDENCE_GROUPS, precedenceGroupDecls);
    writeDeclTable(DeclList, index_block::CLASS_MEMBERS_FOR_DYNAMIC_LOOKUP,
                   ClassMembersForDynamicLookup);
    writeDeclTable(DeclList, index_block::OPERATOR_METHODS, operatorMethodDecls);
    if (hasLocalTypes)
      writeLocalDeclTable(DeclList, index_block::LOCAL_TYPE_DECLS,
                          localTypeGenerator);
    if (hasOpaqueReturnTypes)
      writeLocalDeclTable(DeclList, index_block::OPAQUE_RETURN_TYPE_DECLS,
                          opaqueReturnTypeGenerator);

    if (!extensionDecls.empty()) {
      index_block::ExtensionTableLayout ExtensionTable(Out);
      writeExtensionTable(ExtensionTable, extensionDecls, *this);
    }

    index_block::OrderedDeclsLayout OrderedDecls(Out);
    OrderedDecls.emit(ScratchRecord, index_block::ORDERED_TOP_LEVEL_DECLS,
                      orderedTopLevelDecls);

    index_block::ObjCMethodTableLayout ObjCMethodTable(Out);
    writeObjCMethodTable(ObjCMethodTable, objcMethods);

    if (enableNestedTypeLookupTable &&
        !nestedTypeDecls.empty()) {
      index_block::NestedTypeDeclsLayout NestedTypeDeclsTable(Out);
      writeNestedTypeDeclsTable(NestedTypeDeclsTable, nestedTypeDecls);
    }

    // SWIFT_ENABLE_TENSORFLOW
    // Convert uniqued derivative function config table to serialization-
    // ready format: turn `GenericSignature` to `GenericSignatureID`.
    DerivativeFunctionConfigTable derivativeConfigs;
    for (auto entry : uniquedDerivativeConfigs) {
      for (auto config : entry.second) {
        auto paramIndices = config.first.str();
        auto genSigID = addGenericSignatureRef(config.second);
        derivativeConfigs[entry.first].push_back({paramIndices, genSigID});
      }
    }
    index_block::DerivativeFunctionConfigTableLayout DerivativeConfigTable(Out);
    writeDerivativeFunctionConfigs(*this, DerivativeConfigTable,
                                   derivativeConfigs);
    // SWIFT_ENABLE_TENSORFLOW END

    if (entryPointClassID.hasValue()) {
      index_block::EntryPointLayout EntryPoint(Out);
      EntryPoint.emit(ScratchRecord, entryPointClassID.getValue());
    }

    {
      // Write sub-tables to a skippable sub-block.
      BCBlockRAII restoreBlock(Out, DECL_MEMBER_TABLES_BLOCK_ID, 4);
      decl_member_tables_block::DeclMembersLayout DeclMembersTable(Out);
      for (auto &entry : DeclMemberNames) {
        // Save BitOffset we're writing sub-table to.
        static_assert(bitOffsetFitsIn32Bits(), "BitOffset too large");
        assert(Out.GetCurrentBitNo() < (1ull << 32));
        entry.second.first = Out.GetCurrentBitNo();
        // Write sub-table.
        writeDeclMembersTable(DeclMembersTable, *entry.second.second);
      }
    }
    // Write top-level table mapping names to sub-tables.
    index_block::DeclMemberNamesLayout DeclMemberNamesTable(Out);
    writeDeclMemberNamesTable(DeclMemberNamesTable, DeclMemberNames);
  }
}

void SerializerBase::writeToStream(raw_ostream &os) {
  os.write(Buffer.data(), Buffer.size());
  os.flush();
}

SerializerBase::SerializerBase(ArrayRef<unsigned char> signature,
                               ModuleOrSourceFile DC) {
  for (unsigned char byte : signature)
    Out.Emit(byte, 8);

  this->M = getModule(DC);
  this->SF = DC.dyn_cast<SourceFile *>();
}

void Serializer::writeToStream(raw_ostream &os, ModuleOrSourceFile DC,
                               const SILModule *SILMod,
                               const SerializationOptions &options) {
  Serializer S{SWIFTMODULE_SIGNATURE, DC};

  // FIXME: This is only really needed for debugging. We don't actually use it.
  S.writeBlockInfoBlock();

  {
    BCBlockRAII moduleBlock(S.Out, MODULE_BLOCK_ID, 2);
    S.writeHeader(options);
    S.writeInputBlock(options);
    S.writeSIL(SILMod, options.SerializeAllSIL);
    S.writeAST(DC, options.EnableNestedTypeLookupTable);
  }

  S.writeToStream(os);
}

void swift::serializeToBuffers(
  ModuleOrSourceFile DC, const SerializationOptions &options,
  std::unique_ptr<llvm::MemoryBuffer> *moduleBuffer,
  std::unique_ptr<llvm::MemoryBuffer> *moduleDocBuffer,
  std::unique_ptr<llvm::MemoryBuffer> *moduleSourceInfoBuffer,
  const SILModule *M) {

  assert(!StringRef::withNullAsEmpty(options.OutputPath).empty());
  {
    FrontendStatsTracer tracer(getContext(DC).Stats,
                               "Serialization, swiftmodule, to buffer");
    llvm::SmallString<1024> buf;
    llvm::raw_svector_ostream stream(buf);
    Serializer::writeToStream(stream, DC, M, options);
    bool hadError = withOutputFile(getContext(DC).Diags,
                                   options.OutputPath,
                                   [&](raw_ostream &out) {
      out << stream.str();
      return false;
    });
    if (hadError)
      return;
    if (moduleBuffer)
      *moduleBuffer = llvm::make_unique<llvm::SmallVectorMemoryBuffer>(
                        std::move(buf), options.OutputPath);
  }

  if (!StringRef::withNullAsEmpty(options.DocOutputPath).empty()) {
    FrontendStatsTracer tracer(getContext(DC).Stats,
                               "Serialization, swiftdoc, to buffer");
    llvm::SmallString<1024> buf;
    llvm::raw_svector_ostream stream(buf);
    writeDocToStream(stream, DC, options.GroupInfoPath);
    (void)withOutputFile(getContext(DC).Diags,
                         options.DocOutputPath,
                         [&](raw_ostream &out) {
      out << stream.str();
      return false;
    });
    if (moduleDocBuffer)
      *moduleDocBuffer = llvm::make_unique<llvm::SmallVectorMemoryBuffer>(
                           std::move(buf), options.DocOutputPath);
  }

  if (!StringRef::withNullAsEmpty(options.SourceInfoOutputPath).empty()) {
    FrontendStatsTracer tracer(getContext(DC).Stats,
                               "Serialization, swiftsourceinfo, to buffer");
    llvm::SmallString<1024> buf;
    llvm::raw_svector_ostream stream(buf);
    writeSourceInfoToStream(stream, DC);
    (void)withOutputFile(getContext(DC).Diags,
                         options.SourceInfoOutputPath,
                         [&](raw_ostream &out) {
      out << stream.str();
      return false;
    });
    if (moduleSourceInfoBuffer)
      *moduleSourceInfoBuffer = llvm::make_unique<llvm::SmallVectorMemoryBuffer>(
        std::move(buf), options.SourceInfoOutputPath);
  }
}

// SWIFT_ENABLE_TENSORFLOW
void swift::serializeToMemory(
    ModuleOrSourceFile DC, const SerializationOptions &options,
    std::unique_ptr<llvm::MemoryBuffer> *moduleBuffer,
    std::unique_ptr<llvm::MemoryBuffer> *moduleDocBuffer, const SILModule *M) {
  if (moduleBuffer) {
    SharedTimer timer("Serialization, swiftmodule, to memory");
    llvm::SmallString<1024> buf;
    llvm::raw_svector_ostream stream(buf);
    Serializer::writeToStream(stream, DC, M, options);
    *moduleBuffer =
        llvm::make_unique<llvm::SmallVectorMemoryBuffer>(std::move(buf));
  }

  if (moduleDocBuffer) {
    SharedTimer timer("Serialization, swiftdoc, to memory");
    llvm::SmallString<1024> buf;
    llvm::raw_svector_ostream stream(buf);
    writeDocToStream(stream, DC, options.GroupInfoPath);
    *moduleDocBuffer =
        llvm::make_unique<llvm::SmallVectorMemoryBuffer>(std::move(buf));
  }
}

void swift::serialize(ModuleOrSourceFile DC,
                      const SerializationOptions &options,
                      const SILModule *M) {
  assert(!StringRef::withNullAsEmpty(options.OutputPath).empty());

  if (StringRef(options.OutputPath) == "-") {
    // Special-case writing to stdout.
    Serializer::writeToStream(llvm::outs(), DC, M, options);
    assert(StringRef::withNullAsEmpty(options.DocOutputPath).empty());
    return;
  }

  bool hadError = withOutputFile(getContext(DC).Diags,
                                 options.OutputPath,
                                 [&](raw_ostream &out) {
    FrontendStatsTracer tracer(getContext(DC).Stats,
                               "Serialization, swiftmodule");
    Serializer::writeToStream(out, DC, M, options);
    return false;
  });
  if (hadError)
    return;

  if (!StringRef::withNullAsEmpty(options.DocOutputPath).empty()) {
    (void)withOutputFile(getContext(DC).Diags,
                         options.DocOutputPath,
                         [&](raw_ostream &out) {
      FrontendStatsTracer tracer(getContext(DC).Stats,
                                 "Serialization, swiftdoc");
      writeDocToStream(out, DC, options.GroupInfoPath);
      return false;
    });
  }

  if (!StringRef::withNullAsEmpty(options.SourceInfoOutputPath).empty()) {
    (void)withOutputFile(getContext(DC).Diags,
                         options.SourceInfoOutputPath,
                         [&](raw_ostream &out) {
      FrontendStatsTracer tracer(getContext(DC).Stats,
                                 "Serialization, swiftsourceinfo");
      writeSourceInfoToStream(out, DC);
      return false;
    });
  }
}<|MERGE_RESOLUTION|>--- conflicted
+++ resolved
@@ -4126,10 +4126,6 @@
       variableData.push_back(S.addTypeRef(param.getInterfaceType()));
       unsigned conv = getRawStableParameterConvention(param.getConvention());
       variableData.push_back(TypeID(conv));
-<<<<<<< HEAD
-      // SWIFT_ENABLE_TENSORFLOW
-=======
->>>>>>> 509ffb3b
       if (fnTy->isDifferentiable())
         variableData.push_back(TypeID(
             getRawSILParameterDifferentiability(param.getDifferentiability())));
