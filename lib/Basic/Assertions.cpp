//===--- Assertions.cpp - Assertion macros --------------------------------===//
//
// This source file is part of the Swift.org open source project
//
// Copyright (c) 2024 Apple Inc. and the Swift project authors
// Licensed under Apache License v2.0 with Runtime Library Exception
//
// See https://swift.org/LICENSE.txt for license information
// See https://swift.org/CONTRIBUTORS.txt for the list of Swift project authors
//
//===----------------------------------------------------------------------===//
//
// This file defines implementation details of include/swift/Basic/Assertions.h.
//
//===----------------------------------------------------------------------===//

#include "llvm/Support/CommandLine.h"
#include "llvm/Support/raw_ostream.h"
#include "swift/Basic/Assertions.h"
#undef NDEBUG
#include <cassert>
#include <iostream>

llvm::cl::opt<bool> AssertContinue(
    "assert-continue", llvm::cl::init(false),
    llvm::cl::desc("Do not stop on an assertion failure"));

llvm::cl::opt<bool> AssertHelp(
    "assert-help", llvm::cl::init(false),
    llvm::cl::desc("Print help for managing assertions"));

int CONDITIONAL_ASSERT_Global_enable_flag =
#ifdef NDEBUG
  0; // Default to `off` in release builds
#else
  1; // Default to `on` in debug builds
#endif

void ASSERT_failure(const char *expr, const char *filename, int line, const char *func) {
<<<<<<< HEAD
  if (AssertHelp) {
    ASSERT_help();
  } else {
    llvm::errs() << "Assertion help:  -Xllvm -assert-help\n";
  }

  // Find the last component of `filename`
  // Needed on Windows MSVC, which lacks __FILE_NAME__
  // so we have to use __FILE__ instead:
  for (const char *p = filename; *p != '\0'; p++) {
    if ((p[0] == '/' || p[0] == '\\')
       && p[1] != '/' && p[1] != '\\' && p[1] != '\0') {
      filename = p + 1;
    }
  }

=======
  // Format here matches that used by `assert` on macOS:
>>>>>>> 4993f4bf
  llvm::errs()
    << "Assertion failed: "
    << "(" << expr << "), "
    << "function " << func << " at "
    << filename << ":"
    << line << ".\n";

  ASSERT_help();

  if (AssertContinue) {
    llvm::errs() << "Continuing after failed assertion (-Xllvm -assert-continue)\n";
    return;
  }

  abort();
}

void ASSERT_help() {
  static int ASSERT_help_shown = 0;
  if (ASSERT_help_shown) {
    return;
  }
  ASSERT_help_shown = 1;

  if (!AssertHelp) {
    llvm::errs() << "(to display assertion configuration options: -Xllvm -assert-help)\n";
    return;
  }

  llvm::errs() << "\n";
  llvm::errs() << "Control assertion behavior with one or more of the following options:\n\n";
  llvm::errs() << " -Xllvm -assert-continue\n";
  llvm::errs() << "     Continue after any failed assertion\n\n";
}

// This has to be callable in the same way as the macro version,
// so we can't put it inside a namespace.
#undef CONDITIONAL_ASSERT_enabled
int CONDITIONAL_ASSERT_enabled() {
  return (CONDITIONAL_ASSERT_Global_enable_flag != 0);
}<|MERGE_RESOLUTION|>--- conflicted
+++ resolved
@@ -37,13 +37,6 @@
 #endif
 
 void ASSERT_failure(const char *expr, const char *filename, int line, const char *func) {
-<<<<<<< HEAD
-  if (AssertHelp) {
-    ASSERT_help();
-  } else {
-    llvm::errs() << "Assertion help:  -Xllvm -assert-help\n";
-  }
-
   // Find the last component of `filename`
   // Needed on Windows MSVC, which lacks __FILE_NAME__
   // so we have to use __FILE__ instead:
@@ -54,9 +47,6 @@
     }
   }
 
-=======
-  // Format here matches that used by `assert` on macOS:
->>>>>>> 4993f4bf
   llvm::errs()
     << "Assertion failed: "
     << "(" << expr << "), "
