--- conflicted
+++ resolved
@@ -278,13 +278,9 @@
     
   auto layoutFn = llvm::Function::Create(fnTy,
     llvm::GlobalValue::PrivateLinkage, "keypath_get_arg_layout", IGM.getModule());
-<<<<<<< HEAD
+  layoutFn->setAttributes(IGM.constructInitialAttributes());
   layoutFn->setCallingConv(IGM.SwiftCC);
 
-=======
-  layoutFn->setAttributes(IGM.constructInitialAttributes());
-    
->>>>>>> 2b99d2b3
   {
     IRGenFunction IGF(IGM, layoutFn);
     if (IGM.DebugInfo)
@@ -549,12 +545,8 @@
       
   auto initFn = llvm::Function::Create(fnTy,
     llvm::GlobalValue::PrivateLinkage, "keypath_arg_init", IGM.getModule());
-<<<<<<< HEAD
+  initFn->setAttributes(IGM.constructInitialAttributes());
   initFn->setCallingConv(IGM.SwiftCC);
-
-=======
-  initFn->setAttributes(IGM.constructInitialAttributes());
->>>>>>> 2b99d2b3
     
   {
     IRGenFunction IGF(IGM, initFn);
