//===--- GenDecl.cpp - IR Generation for Declarations ---------------------===//
//
// This source file is part of the Swift.org open source project
//
// Copyright (c) 2014 - 2017 Apple Inc. and the Swift project authors
// Licensed under Apache License v2.0 with Runtime Library Exception
//
// See https://swift.org/LICENSE.txt for license information
// See https://swift.org/CONTRIBUTORS.txt for the list of Swift project authors
//
//===----------------------------------------------------------------------===//
//
//  This file implements IR generation for local and global
//  declarations in Swift.
//
//===----------------------------------------------------------------------===//

#include "swift/AST/ASTContext.h"
#include "swift/AST/Decl.h"
#include "swift/AST/DiagnosticEngine.h"
#include "swift/AST/GenericEnvironment.h"
#include "swift/AST/GenericSignature.h"
#include "swift/AST/IRGenOptions.h"
#include "swift/AST/Module.h"
#include "swift/AST/NameLookup.h"
#include "swift/AST/Pattern.h"
#include "swift/AST/ProtocolConformance.h"
#include "swift/AST/TypeMemberVisitor.h"
#include "swift/AST/Types.h"
#include "swift/ClangImporter/ClangModule.h"
#include "swift/Demangling/ManglingMacros.h"
#include "swift/IRGen/Linking.h"
#include "swift/Runtime/HeapObject.h"
#include "swift/SIL/FormalLinkage.h"
#include "swift/SIL/SILDebugScope.h"
#include "swift/SIL/SILModule.h"
#include "clang/AST/ASTContext.h"
#include "clang/AST/DeclCXX.h"
#include "clang/AST/GlobalDecl.h"
#include "llvm/ADT/SmallString.h"
#include "llvm/IR/GlobalAlias.h"
#include "llvm/IR/InlineAsm.h"
#include "llvm/IR/Module.h"
#include "llvm/IR/Value.h"
#include "llvm/Support/Compiler.h"
#include "llvm/Support/ConvertUTF.h"
#include "llvm/Support/Path.h"
#include "llvm/Support/SaveAndRestore.h"
#include "llvm/Target/TargetMachine.h"
#include "llvm/Transforms/Utils/ModuleUtils.h"

#include "Callee.h"
#include "ConformanceDescription.h"
#include "ConstantBuilder.h"
#include "Explosion.h"
#include "FixedTypeInfo.h"
#include "GenCall.h"
#include "GenClass.h"
#include "GenDecl.h"
#include "GenMeta.h"
#include "GenObjC.h"
#include "GenOpaque.h"
#include "GenPointerAuth.h"
#include "GenProto.h"
#include "GenType.h"
#include "IRGenDebugInfo.h"
#include "IRGenFunction.h"
#include "IRGenMangler.h"
#include "IRGenModule.h"
#include "LoadableTypeInfo.h"
#include "MetadataRequest.h"
#include "ProtocolInfo.h"
#include "Signature.h"
#include "StructLayout.h"

using namespace swift;
using namespace irgen;

llvm::cl::opt<bool> UseBasicDynamicReplacement(
    "basic-dynamic-replacement", llvm::cl::init(false),
    llvm::cl::desc("Basic implementation of dynamic replacement"));

namespace {
  
/// Add methods, properties, and protocol conformances from a JITed extension
/// to an ObjC class using the ObjC runtime.
///
/// This must happen after ObjCProtocolInitializerVisitor if any @objc protocols
/// were defined in the TU.
class CategoryInitializerVisitor
  : public ClassMemberVisitor<CategoryInitializerVisitor>
{
  IRGenFunction &IGF;
  IRGenModule &IGM = IGF.IGM;
  IRBuilder &Builder = IGF.Builder;
  
  llvm::Constant *class_replaceMethod;
  llvm::Constant *class_addProtocol;
  
  llvm::Value *classMetadata;
  llvm::Constant *metaclassMetadata;
  
public:
  CategoryInitializerVisitor(IRGenFunction &IGF, ExtensionDecl *ext)
    : IGF(IGF)
  {
    class_replaceMethod = IGM.getClassReplaceMethodFn();
    class_addProtocol = IGM.getClassAddProtocolFn();

    CanType origTy = ext->getSelfNominalTypeDecl()
        ->getDeclaredType()->getCanonicalType();
    classMetadata = emitClassHeapMetadataRef(IGF, origTy,
                                             MetadataValueType::ObjCClass,
                                             MetadataState::Complete,
                                             /*allow uninitialized*/ false);
    classMetadata = Builder.CreateBitCast(classMetadata, IGM.ObjCClassPtrTy);
    metaclassMetadata = IGM.getAddrOfMetaclassObject(
                                       origTy.getClassOrBoundGenericClass(),
                                                         NotForDefinition);
    metaclassMetadata = llvm::ConstantExpr::getBitCast(metaclassMetadata,
                                                   IGM.ObjCClassPtrTy);

    // Register ObjC protocol conformances.
    for (auto *p : ext->getLocalProtocols()) {
      if (!p->isObjC())
        continue;
      
      llvm::Value *protoRef = IGM.getAddrOfObjCProtocolRef(p, NotForDefinition);
      auto proto = Builder.CreateLoad(protoRef, IGM.getPointerAlignment());
      Builder.CreateCall(class_addProtocol, {classMetadata, proto});
    }
  }
  
  void visitMembers(ExtensionDecl *ext) {
    for (Decl *member : ext->getMembers())
      visit(member);
  }

  void visitTypeDecl(TypeDecl *type) {
    // We'll visit nested types separately if necessary.
  }

  void visitMissingMemberDecl(MissingMemberDecl *placeholder) {}
  
  void visitFuncDecl(FuncDecl *method) {
    if (!requiresObjCMethodDescriptor(method)) return;

    // Don't emit getters/setters for @NSManaged methods.
    if (method->getAttrs().hasAttribute<NSManagedAttr>())
      return;

    auto descriptor = emitObjCMethodDescriptorParts(IGM, method,
                                                    /*concrete*/true);
    
    // When generating JIT'd code, we need to call sel_registerName() to force
    // the runtime to unique the selector.
    llvm::Value *sel = Builder.CreateCall(IGM.getObjCSelRegisterNameFn(),
                                          descriptor.selectorRef);
    
    llvm::Value *args[] = {
      method->isStatic() ? metaclassMetadata : classMetadata,
      sel,
      descriptor.impl,
      descriptor.typeEncoding
    };
    
    Builder.CreateCall(class_replaceMethod, args);
  }

  // Can't be added in an extension.
  void visitDestructorDecl(DestructorDecl *dtor) {}

  void visitConstructorDecl(ConstructorDecl *constructor) {
    if (!requiresObjCMethodDescriptor(constructor)) return;
    auto descriptor = emitObjCMethodDescriptorParts(IGM, constructor,
                                                    /*concrete*/true);

    // When generating JIT'd code, we need to call sel_registerName() to force
    // the runtime to unique the selector.
    llvm::Value *sel = Builder.CreateCall(IGM.getObjCSelRegisterNameFn(),
                                          descriptor.selectorRef);

    llvm::Value *args[] = {
      classMetadata,
      sel,
      descriptor.impl,
      descriptor.typeEncoding
    };

    Builder.CreateCall(class_replaceMethod, args);
  }

  void visitPatternBindingDecl(PatternBindingDecl *binding) {
    // Ignore the PBD and just handle the individual vars.
  }
  
  void visitVarDecl(VarDecl *prop) {
    if (!requiresObjCPropertyDescriptor(IGM, prop)) return;

    // FIXME: register property metadata in addition to the methods.
    // ObjC doesn't have a notion of class properties, so we'd only do this
    // for instance properties.

    // Don't emit getters/setters for @NSManaged properties.
    if (prop->getAttrs().hasAttribute<NSManagedAttr>())
      return;

    auto descriptor = emitObjCGetterDescriptorParts(IGM, prop);
    // When generating JIT'd code, we need to call sel_registerName() to force
    // the runtime to unique the selector.
    llvm::Value *sel = Builder.CreateCall(IGM.getObjCSelRegisterNameFn(),
                                          descriptor.selectorRef);
    auto theClass = prop->isStatic() ? metaclassMetadata : classMetadata;
    llvm::Value *getterArgs[] =
      {theClass, sel, descriptor.impl, descriptor.typeEncoding};
    Builder.CreateCall(class_replaceMethod, getterArgs);

    if (prop->isSettable(prop->getDeclContext())) {
      auto descriptor = emitObjCSetterDescriptorParts(IGM, prop);
      sel = Builder.CreateCall(IGM.getObjCSelRegisterNameFn(),
                               descriptor.selectorRef);
      llvm::Value *setterArgs[] =
        {theClass, sel, descriptor.impl, descriptor.typeEncoding};
      
      Builder.CreateCall(class_replaceMethod, setterArgs);
    }
  }

  void visitSubscriptDecl(SubscriptDecl *subscript) {
    assert(!subscript->isStatic() && "objc doesn't support class subscripts");
    if (!requiresObjCSubscriptDescriptor(IGM, subscript)) return;
    
    auto descriptor = emitObjCGetterDescriptorParts(IGM, subscript);
    // When generating JIT'd code, we need to call sel_registerName() to force
    // the runtime to unique the selector.
    llvm::Value *sel = Builder.CreateCall(IGM.getObjCSelRegisterNameFn(),
                                          descriptor.selectorRef);
    llvm::Value *getterArgs[] =
      {classMetadata, sel, descriptor.impl, descriptor.typeEncoding};
    Builder.CreateCall(class_replaceMethod, getterArgs);

    if (subscript->supportsMutation()) {
      auto descriptor = emitObjCSetterDescriptorParts(IGM, subscript);
      sel = Builder.CreateCall(IGM.getObjCSelRegisterNameFn(),
                               descriptor.selectorRef);
      llvm::Value *setterArgs[] =
        {classMetadata, sel, descriptor.impl, descriptor.typeEncoding};
      
      Builder.CreateCall(class_replaceMethod, setterArgs);
    }
  }
};

/// Create a descriptor for JITed @objc protocol using the ObjC runtime.
class ObjCProtocolInitializerVisitor
  : public ClassMemberVisitor<ObjCProtocolInitializerVisitor>
{
  IRGenFunction &IGF;
  IRGenModule &IGM = IGF.IGM;
  IRBuilder &Builder = IGF.Builder;

  llvm::Constant *objc_getProtocol,
                 *objc_allocateProtocol,
                 *objc_registerProtocol,
                 *protocol_addMethodDescription,
                 *protocol_addProtocol;
  
  llvm::Value *NewProto = nullptr;
  
public:
  ObjCProtocolInitializerVisitor(IRGenFunction &IGF)
    : IGF(IGF)
  {
    objc_getProtocol = IGM.getGetObjCProtocolFn();
    objc_allocateProtocol = IGM.getAllocateObjCProtocolFn();
    objc_registerProtocol = IGM.getRegisterObjCProtocolFn();
    protocol_addMethodDescription = IGM.getProtocolAddMethodDescriptionFn();
    protocol_addProtocol = IGM.getProtocolAddProtocolFn();
  }
  
  void visitMembers(ProtocolDecl *proto) {
    // Check if the ObjC runtime already has a descriptor for this
    // protocol. If so, use it.
    SmallString<32> buf;
    auto protocolName
      = IGM.getAddrOfGlobalString(proto->getObjCRuntimeName(buf));
    
    auto existing = Builder.CreateCall(objc_getProtocol, protocolName);
    auto isNull = Builder.CreateICmpEQ(existing,
                   llvm::ConstantPointerNull::get(IGM.ProtocolDescriptorPtrTy));

    auto existingBB = IGF.createBasicBlock("existing_protocol");
    auto newBB = IGF.createBasicBlock("new_protocol");
    auto contBB = IGF.createBasicBlock("cont");
    Builder.CreateCondBr(isNull, newBB, existingBB);
    
    // Nothing to do if there's already a descriptor.
    Builder.emitBlock(existingBB);
    Builder.CreateBr(contBB);
    
    Builder.emitBlock(newBB);
    
    // Allocate the protocol descriptor.
    NewProto = Builder.CreateCall(objc_allocateProtocol, protocolName);
    
    // Add the parent protocols.
    for (auto parentProto : proto->getInheritedProtocols()) {
      if (!parentProto->isObjC())
        continue;
      llvm::Value *parentRef = IGM.getAddrOfObjCProtocolRef(parentProto,
                                                            NotForDefinition);
      parentRef = IGF.Builder.CreateBitCast(parentRef,
                                            IGM.ProtocolDescriptorPtrTy
                                              ->getPointerTo());
      auto parent = Builder.CreateLoad(parentRef,
                                       IGM.getPointerAlignment());
      Builder.CreateCall(protocol_addProtocol, {NewProto, parent});
    }
    
    // Add the members.
    for (Decl *member : proto->getMembers())
      visit(member);
    
    // Register it.
    Builder.CreateCall(objc_registerProtocol, NewProto);
    Builder.CreateBr(contBB);
    
    // Store the reference to the runtime's idea of the protocol descriptor.
    Builder.emitBlock(contBB);
    auto result = Builder.CreatePHI(IGM.ProtocolDescriptorPtrTy, 2);
    result->addIncoming(existing, existingBB);
    result->addIncoming(NewProto, newBB);
    
    llvm::Value *ref = IGM.getAddrOfObjCProtocolRef(proto, NotForDefinition);
    ref = IGF.Builder.CreateBitCast(ref,
                                  IGM.ProtocolDescriptorPtrTy->getPointerTo());

    Builder.CreateStore(result, ref, IGM.getPointerAlignment());
  }

  void visitTypeDecl(TypeDecl *type) {
    // We'll visit nested types separately if necessary.
  }

  void visitMissingMemberDecl(MissingMemberDecl *placeholder) {}

  void visitAbstractFunctionDecl(AbstractFunctionDecl *method) {
    if (isa<AccessorDecl>(method)) {
      // Accessors are handled as part of their AbstractStorageDecls.
      return;
    }

    auto descriptor = emitObjCMethodDescriptorParts(IGM, method,
                                                    /*concrete*/false);
    
    // When generating JIT'd code, we need to call sel_registerName() to force
    // the runtime to unique the selector.
    llvm::Value *sel = Builder.CreateCall(IGM.getObjCSelRegisterNameFn(),
                                          descriptor.selectorRef);

    llvm::Value *args[] = {
      NewProto, sel, descriptor.typeEncoding,
      // required?
      llvm::ConstantInt::get(IGM.ObjCBoolTy,
                             !method->getAttrs().hasAttribute<OptionalAttr>()),
      // instance?
      llvm::ConstantInt::get(IGM.ObjCBoolTy,
                   isa<ConstructorDecl>(method) || method->isInstanceMember()),
    };
    
    Builder.CreateCall(protocol_addMethodDescription, args);
  }
  
  void visitPatternBindingDecl(PatternBindingDecl *binding) {
    // Ignore the PBD and just handle the individual vars.
  }
  
  void visitAbstractStorageDecl(AbstractStorageDecl *prop) {
    // TODO: Add properties to protocol.
    
    auto descriptor = emitObjCGetterDescriptorParts(IGM, prop);
    // When generating JIT'd code, we need to call sel_registerName() to force
    // the runtime to unique the selector.
    llvm::Value *sel = Builder.CreateCall(IGM.getObjCSelRegisterNameFn(),
                                          descriptor.selectorRef);
    llvm::Value *getterArgs[] = {
      NewProto, sel, descriptor.typeEncoding,
      // required?
      llvm::ConstantInt::get(IGM.ObjCBoolTy,
                             !prop->getAttrs().hasAttribute<OptionalAttr>()),
      // instance?
      llvm::ConstantInt::get(IGM.ObjCBoolTy,
                             prop->isInstanceMember()),
    };
    Builder.CreateCall(protocol_addMethodDescription, getterArgs);
    
    if (prop->isSettable(nullptr)) {
      auto descriptor = emitObjCSetterDescriptorParts(IGM, prop);
      sel = Builder.CreateCall(IGM.getObjCSelRegisterNameFn(),
                               descriptor.selectorRef);
      llvm::Value *setterArgs[] = {
        NewProto, sel, descriptor.typeEncoding,
        // required?
        llvm::ConstantInt::get(IGM.ObjCBoolTy,
                               !prop->getAttrs().hasAttribute<OptionalAttr>()),
        // instance?
        llvm::ConstantInt::get(IGM.ObjCBoolTy,
                               prop->isInstanceMember()),
      };
      Builder.CreateCall(protocol_addMethodDescription, setterArgs);
    }
  }
};

} // end anonymous namespace

namespace {

class PrettySourceFileEmission : public llvm::PrettyStackTraceEntry {
  const SourceFile &SF;
public:
  explicit PrettySourceFileEmission(const SourceFile &SF) : SF(SF) {}

  void print(raw_ostream &os) const override {
    os << "While emitting IR for source file " << SF.getFilename() << '\n';
  }
};

class PrettySynthesizedFileUnitEmission : public llvm::PrettyStackTraceEntry {
  const SynthesizedFileUnit &SFU;

public:
  explicit PrettySynthesizedFileUnitEmission(const SynthesizedFileUnit &SFU)
      : SFU(SFU) {}

  void print(raw_ostream &os) const override {
    os << "While emitting IR for synthesized file" << &SFU << "\n";
  }
};

} // end anonymous namespace

/// Emit all the top-level code in the source file.
void IRGenModule::emitSourceFile(SourceFile &SF) {
  PrettySourceFileEmission StackEntry(SF);

  // Emit types and other global decls.
  for (auto *decl : SF.getTopLevelDecls())
    emitGlobalDecl(decl);
  for (auto *localDecl : SF.LocalTypeDecls)
    emitGlobalDecl(localDecl);
  for (auto *opaqueDecl : SF.getOpaqueReturnTypeDecls())
    maybeEmitOpaqueTypeDecl(opaqueDecl);

  SF.collectLinkLibraries([this](LinkLibrary linkLib) {
      this->addLinkLibrary(linkLib);
  });

  if (ObjCInterop)
    this->addLinkLibrary(LinkLibrary("objc", LibraryKind::Library));
  
  // FIXME: It'd be better to have the driver invocation or build system that
  // executes the linker introduce these compatibility libraries, since at
  // that point we know whether we're building an executable, which is the only
  // place where the compatibility libraries take effect. For the benefit of
  // build systems that build Swift code, but don't use Swift to drive
  // the linker, we can also use autolinking to pull in the compatibility
  // libraries. This may however cause the library to get pulled in in
  // situations where it isn't useful, such as for dylibs, though this is
  // harmless aside from code size.
  if (!IRGen.Opts.UseJIT) {
    if (auto compatibilityVersion
          = IRGen.Opts.AutolinkRuntimeCompatibilityLibraryVersion) {
      if (*compatibilityVersion <= llvm::VersionTuple(5, 0)) {
        this->addLinkLibrary(LinkLibrary("swiftCompatibility50",
                                         LibraryKind::Library,
                                         /*forceLoad*/ true));
      }
      if (*compatibilityVersion <= llvm::VersionTuple(5, 1)) {
        this->addLinkLibrary(LinkLibrary("swiftCompatibility51",
                                         LibraryKind::Library,
                                         /*forceLoad*/ true));
      }
    }

    if (auto compatibilityVersion =
            IRGen.Opts.AutolinkRuntimeCompatibilityDynamicReplacementLibraryVersion) {
      if (*compatibilityVersion <= llvm::VersionTuple(5, 0)) {
        this->addLinkLibrary(LinkLibrary("swiftCompatibilityDynamicReplacements",
                                         LibraryKind::Library,
                                         /*forceLoad*/ true));
      }
    }
  }
}

/// Emit all the top-level code in the synthesized file unit.
void IRGenModule::emitSynthesizedFileUnit(SynthesizedFileUnit &SFU) {
  PrettySynthesizedFileUnitEmission StackEntry(SFU);
  for (auto *decl : SFU.getTopLevelDecls())
    emitGlobalDecl(decl);
}

/// Collect elements of an already-existing global list with the given
/// \c name into \c list.
///
/// We use this when Clang code generation might populate the list.
static void collectGlobalList(IRGenModule &IGM,
                              SmallVectorImpl<llvm::WeakTrackingVH> &list,
                              StringRef name) {
  if (auto *existing = IGM.Module.getGlobalVariable(name)) {
    auto *globals = cast<llvm::ConstantArray>(existing->getInitializer());
    for (auto &use : globals->operands()) {
      auto *global = use.get();
      list.push_back(global);
    }
    existing->eraseFromParent();
  }

  std::for_each(list.begin(), list.end(),
                [](const llvm::WeakTrackingVH &global) {
    assert(!isa<llvm::GlobalValue>(global) ||
           !cast<llvm::GlobalValue>(global)->isDeclaration() &&
           "all globals in the 'used' list must be definitions");
  });
}

/// Emit a global list, i.e. a global constant array holding all of a
/// list of values.  Generally these lists are for various LLVM
/// metadata or runtime purposes.
static llvm::GlobalVariable *
emitGlobalList(IRGenModule &IGM, ArrayRef<llvm::WeakTrackingVH> handles,
               StringRef name, StringRef section,
               llvm::GlobalValue::LinkageTypes linkage,
               llvm::Type *eltTy,
               bool isConstant) {
  // Do nothing if the list is empty.
  if (handles.empty()) return nullptr;

  // For global lists that actually get linked (as opposed to notional
  // ones like @llvm.used), it's important to set an explicit alignment
  // so that the linker doesn't accidentally put padding in the list.
  Alignment alignment = IGM.getPointerAlignment();

  // We have an array of value handles, but we need an array of constants.
  SmallVector<llvm::Constant*, 8> elts;
  elts.reserve(handles.size());
  for (auto &handle : handles) {
    auto elt = cast<llvm::Constant>(&*handle);
    if (elt->getType() != eltTy)
      elt = llvm::ConstantExpr::getBitCast(elt, eltTy);
    elts.push_back(elt);
  }

  auto varTy = llvm::ArrayType::get(eltTy, elts.size());
  auto init = llvm::ConstantArray::get(varTy, elts);
  auto var = new llvm::GlobalVariable(IGM.Module, varTy, isConstant, linkage,
                                      init, name);
  var->setSection(section);
  var->setAlignment(llvm::MaybeAlign(alignment.getValue()));
  disableAddressSanitizer(IGM, var);

  // Mark the variable as used if doesn't have external linkage.
  // (Note that we'd specifically like to not put @llvm.used in itself.)
  if (llvm::GlobalValue::isLocalLinkage(linkage))
    IGM.addUsedGlobal(var);
  return var;
}

void IRGenModule::emitRuntimeRegistration() {
  // Duck out early if we have nothing to register.
  if (SwiftProtocols.empty() && ProtocolConformances.empty() &&
      RuntimeResolvableTypes.empty() &&
      (!ObjCInterop || (ObjCProtocols.empty() && ObjCClasses.empty() &&
                        ObjCCategoryDecls.empty())) &&
      FieldDescriptors.empty())
    return;
  
  // Find the entry point.
  SILFunction *EntryPoint =
    getSILModule().lookUpFunction(SWIFT_ENTRY_POINT_FUNCTION);
  
  // If we're debugging (and not in the REPL), we don't have a
  // main. Find a function marked with the LLDBDebuggerFunction
  // attribute instead.
  if (!EntryPoint && Context.LangOpts.DebuggerSupport) {
    for (SILFunction &SF : getSILModule()) {
      if (SF.hasLocation()) {
        if (Decl* D = SF.getLocation().getAsASTNode<Decl>()) {
          if (auto *FD = dyn_cast<FuncDecl>(D)) {
            if (FD->getAttrs().hasAttribute<LLDBDebuggerFunctionAttr>()) {
              EntryPoint = &SF;
              break;
            }
          }
        }
      }
    }
  }
  
  if (!EntryPoint)
    return;
    
  llvm::Function *EntryFunction = Module.getFunction(EntryPoint->getName());
  if (!EntryFunction)
    return;
  
  // Create a new function to contain our logic.
  auto fnTy = llvm::FunctionType::get(VoidTy, /*varArg*/ false);
  auto RegistrationFunction = llvm::Function::Create(fnTy,
                                           llvm::GlobalValue::PrivateLinkage,
                                           "runtime_registration",
                                           getModule());
  RegistrationFunction->setAttributes(constructInitialAttributes());
  
  // Insert a call into the entry function.
  {
    llvm::BasicBlock *EntryBB = &EntryFunction->getEntryBlock();
    llvm::BasicBlock::iterator IP = EntryBB->getFirstInsertionPt();
    IRBuilder Builder(getLLVMContext(),
                      DebugInfo && !Context.LangOpts.DebuggerSupport);
    Builder.llvm::IRBuilderBase::SetInsertPoint(EntryBB, IP);
    if (DebugInfo && !Context.LangOpts.DebuggerSupport)
      DebugInfo->setEntryPointLoc(Builder);
    Builder.CreateCall(RegistrationFunction, {});
  }
  
  IRGenFunction RegIGF(*this, RegistrationFunction);
  if (DebugInfo && !Context.LangOpts.DebuggerSupport)
    DebugInfo->emitArtificialFunction(RegIGF, RegistrationFunction);
  
  // Register ObjC protocols we added.
  if (ObjCInterop) {
    if (!ObjCProtocols.empty()) {
      // We need to initialize ObjC protocols in inheritance order, parents
      // first.
      
      llvm::DenseSet<ProtocolDecl*> protos;
      for (auto &proto : ObjCProtocols)
        protos.insert(proto.first);
      
      llvm::SmallVector<ProtocolDecl*, 4> protoInitOrder;

      std::function<void(ProtocolDecl*)> orderProtocol
        = [&](ProtocolDecl *proto) {
          // Recursively put parents first.
          for (auto parent : proto->getInheritedProtocols())
            orderProtocol(parent);

          // Skip if we don't need to reify this protocol.
          auto found = protos.find(proto);
          if (found == protos.end())
            return;
          protos.erase(found);
          protoInitOrder.push_back(proto);
        };
      
      while (!protos.empty()) {
        orderProtocol(*protos.begin());
      }

      // Visit the protocols in the order we established.
      for (auto *proto : protoInitOrder) {
        ObjCProtocolInitializerVisitor(RegIGF)
          .visitMembers(proto);
      }
    }
  }

  // Register Swift protocols if we added any.
  if (!SwiftProtocols.empty()) {
    llvm::Constant *protocols = emitSwiftProtocols();

    llvm::Constant *beginIndices[] = {
      llvm::ConstantInt::get(Int32Ty, 0),
      llvm::ConstantInt::get(Int32Ty, 0),
    };
    auto begin = llvm::ConstantExpr::getGetElementPtr(
        /*Ty=*/nullptr, protocols, beginIndices);
    llvm::Constant *endIndices[] = {
      llvm::ConstantInt::get(Int32Ty, 0),
      llvm::ConstantInt::get(Int32Ty, SwiftProtocols.size()),
    };
    auto end = llvm::ConstantExpr::getGetElementPtr(
        /*Ty=*/nullptr, protocols, endIndices);

    RegIGF.Builder.CreateCall(getRegisterProtocolsFn(), {begin, end});
  }

  // Register Swift protocol conformances if we added any.
  if (llvm::Constant *conformances = emitProtocolConformances()) {
    llvm::Constant *beginIndices[] = {
      llvm::ConstantInt::get(Int32Ty, 0),
      llvm::ConstantInt::get(Int32Ty, 0),
    };
    auto begin = llvm::ConstantExpr::getGetElementPtr(
        /*Ty=*/nullptr, conformances, beginIndices);
    llvm::Constant *endIndices[] = {
      llvm::ConstantInt::get(Int32Ty, 0),
      llvm::ConstantInt::get(Int32Ty, ProtocolConformances.size()),
    };
    auto end = llvm::ConstantExpr::getGetElementPtr(
        /*Ty=*/nullptr, conformances, endIndices);
    
    RegIGF.Builder.CreateCall(getRegisterProtocolConformancesFn(), {begin, end});
  }

  if (!RuntimeResolvableTypes.empty()) {
    llvm::Constant *records = emitTypeMetadataRecords();

    llvm::Constant *beginIndices[] = {
      llvm::ConstantInt::get(Int32Ty, 0),
      llvm::ConstantInt::get(Int32Ty, 0),
    };
    auto begin = llvm::ConstantExpr::getGetElementPtr(
        /*Ty=*/nullptr, records, beginIndices);
    llvm::Constant *endIndices[] = {
      llvm::ConstantInt::get(Int32Ty, 0),
      llvm::ConstantInt::get(Int32Ty, RuntimeResolvableTypes.size()),
    };
    auto end = llvm::ConstantExpr::getGetElementPtr(
        /*Ty=*/nullptr, records, endIndices);

    RegIGF.Builder.CreateCall(getRegisterTypeMetadataRecordsFn(), {begin, end});
  }

  // Register Objective-C classes and extensions we added.
  if (ObjCInterop) {
    for (llvm::WeakTrackingVH &ObjCClass : ObjCClasses) {
      RegIGF.Builder.CreateCall(getInstantiateObjCClassFn(), {ObjCClass});
    }

    for (ExtensionDecl *ext : ObjCCategoryDecls) {
      CategoryInitializerVisitor(RegIGF, ext).visitMembers(ext);
    }
  }

  if (!FieldDescriptors.empty()) {
    emitFieldDescriptors();
  }

  RegIGF.Builder.CreateRetVoid();
}

/// Return the address of the context descriptor representing the given
/// decl context, used as a parent reference for another decl.
///
/// For a nominal type context, this returns the address of the nominal type
/// descriptor.
/// For an extension context, this returns the address of the extension
/// context descriptor.
/// For a module or file unit context, this returns the address of the module
/// context descriptor.
/// For any other kind of context, this returns an anonymous context descriptor
/// for the context.
ConstantReference
IRGenModule::getAddrOfContextDescriptorForParent(DeclContext *parent,
                                                 DeclContext *ofChild,
                                                 bool fromAnonymousContext) {
  switch (parent->getContextKind()) {
  case DeclContextKind::AbstractClosureExpr:
  case DeclContextKind::AbstractFunctionDecl:
  case DeclContextKind::SubscriptDecl:
  case DeclContextKind::EnumElementDecl:
  case DeclContextKind::TopLevelCodeDecl:
  case DeclContextKind::Initializer:
  case DeclContextKind::SerializedLocal:
    return {getAddrOfAnonymousContextDescriptor(
              fromAnonymousContext ? parent : ofChild),
            ConstantReference::Direct};

  case DeclContextKind::GenericTypeDecl:
    if (auto nomTy = dyn_cast<NominalTypeDecl>(parent)) {
      return {getAddrOfTypeContextDescriptor(nomTy, DontRequireMetadata),
              ConstantReference::Direct};
    }
    return {getAddrOfAnonymousContextDescriptor(
              fromAnonymousContext ? parent : ofChild),
            ConstantReference::Direct};

  case DeclContextKind::ExtensionDecl: {
    auto ext = cast<ExtensionDecl>(parent);
    // If the extension is equivalent to its extended context (that is, it's
    // in the same module as the original non-protocol type and
    // has no constraints), then we can use the original nominal type context
    // (assuming there is one).
    if (ext->isEquivalentToExtendedContext()) {
      auto nominal = ext->getExtendedNominal();
      // If the extended type is an ObjC class, it won't have a nominal type
      // descriptor, so we'll just emit an extension context.
      auto clas = dyn_cast<ClassDecl>(nominal);
      if (!clas || clas->isForeign() || hasKnownSwiftMetadata(*this, clas)) {
        IRGen.noteUseOfTypeContextDescriptor(nominal, DontRequireMetadata);
        return getAddrOfLLVMVariableOrGOTEquivalent(
                                LinkEntity::forNominalTypeDescriptor(nominal));
      }
    }
    return {getAddrOfExtensionContextDescriptor(ext),
            ConstantReference::Direct};
  }
      
  case DeclContextKind::FileUnit:
    parent = parent->getParentModule();
    LLVM_FALLTHROUGH;
      
  case DeclContextKind::Module:
    if (auto *D = ofChild->getAsDecl()) {
      // If the top-level decl has been marked as moved from another module,
      // using @_originallyDefinedIn, we should emit the original module as
      // the context because all run-time names of this decl are based on the
      // original module name.
      auto OriginalModule = D->getAlternateModuleName();
      if (!OriginalModule.empty()) {
        return {getAddrOfOriginalModuleContextDescriptor(OriginalModule),
          ConstantReference::Direct};
      }
    }
    return {getAddrOfModuleContextDescriptor(cast<ModuleDecl>(parent)),
            ConstantReference::Direct};
  }
  llvm_unreachable("unhandled kind");
}

/// Return the address of the context descriptor representing the parent of
/// the given decl context.
///
/// For a nominal type context, this returns the address of the nominal type
/// descriptor.
/// For an extension context, this returns the address of the extension
/// context descriptor.
/// For a module or file unit context, this returns the address of the module
/// context descriptor.
/// For any other kind of context, this returns an anonymous context descriptor
/// for the context.
ConstantReference
IRGenModule::getAddrOfParentContextDescriptor(DeclContext *from,
                                              bool fromAnonymousContext) {
  // Some types get special treatment.
  if (auto Type = dyn_cast<NominalTypeDecl>(from)) {
    // Use a special module context if we have one.
    if (auto context =
            Mangle::ASTMangler::getSpecialManglingContext(
              Type, /*UseObjCProtocolNames=*/false)) {
      switch (*context) {
      case Mangle::ASTMangler::ObjCContext:
        return {getAddrOfObjCModuleContextDescriptor(),
                ConstantReference::Direct};
      case Mangle::ASTMangler::ClangImporterContext:
        return {getAddrOfClangImporterModuleContextDescriptor(),
                ConstantReference::Direct};
      }
    }

    // Wrap up private types in an anonymous context for the containing file
    // unit so that the runtime knows they have unstable identity.
    if (!fromAnonymousContext && Type->isOutermostPrivateOrFilePrivateScope()
        && !Type->isUsableFromInline())
      return {getAddrOfAnonymousContextDescriptor(Type),
              ConstantReference::Direct};
  }
  
  return getAddrOfContextDescriptorForParent(from->getParent(), from,
                                             fromAnonymousContext);
}

/// Add the given global value to @llvm.used.
///
/// This value must have a definition by the time the module is finalized.
void IRGenModule::addUsedGlobal(llvm::GlobalValue *global) {
  LLVMUsed.push_back(global);
}

/// Add the given global value to @llvm.compiler.used.
///
/// This value must have a definition by the time the module is finalized.
void IRGenModule::addCompilerUsedGlobal(llvm::GlobalValue *global) {
  LLVMCompilerUsed.push_back(global);
}

/// Add the given global value to the Objective-C class list.
void IRGenModule::addObjCClass(llvm::Constant *classPtr, bool nonlazy) {
  ObjCClasses.push_back(classPtr);
  if (nonlazy)
    ObjCNonLazyClasses.push_back(classPtr);
}

void IRGenModule::addRuntimeResolvableType(GenericTypeDecl *type) {
  // Collect the nominal type records we emit into a special section.
  RuntimeResolvableTypes.push_back(type);

  if (auto nominal = dyn_cast<NominalTypeDecl>(type)) {
    // As soon as the type metadata is available, all the type's conformances
    // must be available, too. The reason is that a type (with the help of its
    // metadata) can be checked at runtime if it conforms to a protocol.
    addLazyConformances(nominal);
  }
}

ConstantReference
IRGenModule::getConstantReferenceForProtocolDescriptor(ProtocolDecl *proto) {
  if (proto->isObjC()) {
    // ObjC protocol descriptors don't have a unique address, but get uniqued
    // by the Objective-C runtime at load time.
    // Get the indirected address of the protocol descriptor reference variable
    // that the ObjC runtime uniques.
    auto refVar = getAddrOfObjCProtocolRef(proto, NotForDefinition);
    return ConstantReference(refVar, ConstantReference::Indirect);
  }
  
  // Try to form a direct reference to the nominal type descriptor if it's in
  // the same binary, or use the GOT entry if it's from another binary.
  return getAddrOfLLVMVariableOrGOTEquivalent(
                                     LinkEntity::forProtocolDescriptor(proto));
}

void IRGenModule::addLazyConformances(DeclContext *dc) {
  for (const ProtocolConformance *conf :
         dc->getLocalConformances(ConformanceLookupKind::All)) {
    IRGen.addLazyWitnessTable(conf);
  }
}

std::string IRGenModule::GetObjCSectionName(StringRef Section,
                                            StringRef MachOAttributes) {
  assert(Section.substr(0, 2) == "__" && "expected the name to begin with __");

  switch (TargetInfo.OutputObjectFormat) {
  case llvm::Triple::UnknownObjectFormat:
    llvm_unreachable("must know the object file format");
  case llvm::Triple::MachO:
    return MachOAttributes.empty()
               ? ("__DATA," + Section).str()
               : ("__DATA," + Section + "," + MachOAttributes).str();
  case llvm::Triple::ELF:
  case llvm::Triple::Wasm:
    return Section.substr(2).str();
  case llvm::Triple::XCOFF:
  case llvm::Triple::COFF:
    return ("." + Section.substr(2) + "$B").str();
  }

  llvm_unreachable("unexpected object file format");
}

void IRGenModule::SetCStringLiteralSection(llvm::GlobalVariable *GV,
                                           ObjCLabelType Type) {
  switch (TargetInfo.OutputObjectFormat) {
  case llvm::Triple::UnknownObjectFormat:
    llvm_unreachable("must know the object file format");
  case llvm::Triple::MachO:
    switch (Type) {
    case ObjCLabelType::ClassName:
      GV->setSection("__TEXT,__objc_classname,cstring_literals");
      return;
    case ObjCLabelType::MethodVarName:
      GV->setSection("__TEXT,__objc_methname,cstring_literals");
      return;
    case ObjCLabelType::MethodVarType:
      GV->setSection("__TEXT,__objc_methtype,cstring_literals");
      return;
    case ObjCLabelType::PropertyName:
      GV->setSection("__TEXT,__cstring,cstring_literals");
      return;
    }
  case llvm::Triple::ELF:
  case llvm::Triple::Wasm:
    return;
  case llvm::Triple::XCOFF:
  case llvm::Triple::COFF:
    return;
  }

  llvm_unreachable("unexpected object file format");
}

void IRGenModule::emitGlobalLists() {
  if (ObjCInterop) {
    // Objective-C class references go in a variable with a meaningless
    // name but a magic section.
    emitGlobalList(*this, ObjCClasses, "objc_classes",
                   GetObjCSectionName("__objc_classlist",
                                      "regular,no_dead_strip"),
                   llvm::GlobalValue::InternalLinkage, Int8PtrTy, false);

    // So do categories.
    emitGlobalList(*this, ObjCCategories, "objc_categories",
                   GetObjCSectionName("__objc_catlist",
                                      "regular,no_dead_strip"),
                   llvm::GlobalValue::InternalLinkage, Int8PtrTy, false);

    // And categories on class stubs.
    emitGlobalList(*this, ObjCCategoriesOnStubs, "objc_categories_stubs",
                   GetObjCSectionName("__objc_catlist2",
                                      "regular,no_dead_strip"),
                   llvm::GlobalValue::InternalLinkage, Int8PtrTy, false);

    // Emit nonlazily realized class references in a second magic section to make
    // sure they are realized by the Objective-C runtime before any instances
    // are allocated.
    emitGlobalList(*this, ObjCNonLazyClasses, "objc_non_lazy_classes",
                   GetObjCSectionName("__objc_nlclslist",
                                      "regular,no_dead_strip"),
                   llvm::GlobalValue::InternalLinkage, Int8PtrTy, false);
  }

  // @llvm.used

  // Collect llvm.used globals already in the module (coming from ClangCodeGen).
  collectGlobalList(*this, LLVMUsed, "llvm.used");
  emitGlobalList(*this, LLVMUsed, "llvm.used", "llvm.metadata",
                 llvm::GlobalValue::AppendingLinkage,
                 Int8PtrTy,
                 false);

  // Collect llvm.compiler.used globals already in the module (coming
  // from ClangCodeGen).
  collectGlobalList(*this, LLVMCompilerUsed, "llvm.compiler.used");
  emitGlobalList(*this, LLVMCompilerUsed, "llvm.compiler.used", "llvm.metadata",
                 llvm::GlobalValue::AppendingLinkage,
                 Int8PtrTy,
                 false);
}

static bool hasCodeCoverageInstrumentation(SILFunction &f, SILModule &m) {
  return f.getProfiler() && m.getOptions().EmitProfileCoverageMapping;
}

void IRGenerator::emitGlobalTopLevel(llvm::StringSet<> *linkerDirectives) {
  // Generate order numbers for the functions in the SIL module that
  // correspond to definitions in the LLVM module.
  unsigned nextOrderNumber = 0;
  for (auto &silFn : PrimaryIGM->getSILModule().getFunctions()) {
    // Don't bother adding external declarations to the function order.
    if (!silFn.isDefinition()) continue;
    FunctionOrder.insert(std::make_pair(&silFn, nextOrderNumber++));
  }

  // Ensure that relative symbols are collocated in the same LLVM module.
  for (auto &wt : PrimaryIGM->getSILModule().getWitnessTableList()) {
    CurrentIGMPtr IGM = getGenModule(wt.getDeclContext());
    ensureRelativeSymbolCollocation(wt);
  }

  for (auto &wt : PrimaryIGM->getSILModule().getDefaultWitnessTableList()) {
    CurrentIGMPtr IGM = getGenModule(wt.getProtocol()->getDeclContext());
    ensureRelativeSymbolCollocation(wt);
  }
  if (linkerDirectives) {
    for (auto &entry: *linkerDirectives) {
      createLinkerDirectiveVariable(*PrimaryIGM, entry.getKey());
    }
  }
  for (SILGlobalVariable &v : PrimaryIGM->getSILModule().getSILGlobals()) {
    Decl *decl = v.getDecl();
    CurrentIGMPtr IGM = getGenModule(decl ? decl->getDeclContext() : nullptr);
    IGM->emitSILGlobalVariable(&v);
  }
  
  // Emit SIL functions.
  for (SILFunction &f : PrimaryIGM->getSILModule()) {
    // Eagerly emit functions that are externally visible. Functions with code
    // coverage instrumentation must also be eagerly emitted. So must functions
    // that are a dynamic replacement for another.
    if (!f.isPossiblyUsedExternally() &&
        !f.getDynamicallyReplacedFunction() &&
        !hasCodeCoverageInstrumentation(f, PrimaryIGM->getSILModule()))
      continue;

    CurrentIGMPtr IGM = getGenModule(&f);
    IGM->emitSILFunction(&f);
  }

  // Emit static initializers.
  for (auto Iter : *this) {
    IRGenModule *IGM = Iter.second;
    IGM->emitSILStaticInitializers();
  }

  // Emit witness tables.
  for (SILWitnessTable &wt : PrimaryIGM->getSILModule().getWitnessTableList()) {
    CurrentIGMPtr IGM = getGenModule(wt.getDeclContext());
    if (!canEmitWitnessTableLazily(&wt)) {
      IGM->emitSILWitnessTable(&wt);
    }
  }
  
  // Emit property descriptors.
  for (auto &prop : PrimaryIGM->getSILModule().getPropertyList()) {
    CurrentIGMPtr IGM = getGenModule(prop.getDecl()->getInnermostDeclContext());
    IGM->emitSILProperty(&prop);
  }

  // Emit differentiability witnesses.
  for (auto &dw :
           PrimaryIGM->getSILModule().getDifferentiabilityWitnessList()) {
    // Emit into same IRGenModule as the original function.
    // NOTE(TF-894): Investigate whether `getGenModule(dw.getVJP())` is
    // significant/desirable; `getGenModule` seems relevant for multi-threaded
    // compilation. When the differentiation transform canonicalizes all
    // differentiability witnesses to have JVP/VJP functions, we can assert
    // that JVP/VJP functions exist and use `getGenModule(dw.getVJP())`.
    CurrentIGMPtr IGM = getGenModule(dw.getOriginalFunction());

    IGM->emitSILDifferentiabilityWitness(&dw);
  }

  // Emit code coverage mapping data.
  PrimaryIGM->emitCoverageMapping();

  for (auto Iter : *this) {
    IRGenModule *IGM = Iter.second;
    IGM->finishEmitAfterTopLevel();
  }
}

void IRGenModule::finishEmitAfterTopLevel() {
  // Emit the implicit import of the swift standard library.
  // FIXME: We'd get the exact set of implicit imports if we went through the
  // SourceFile's getImportedModules instead, but then we'd lose location info
  // for the explicit imports.
  if (DebugInfo) {
    if (ModuleDecl *TheStdlib = Context.getStdlibModule()) {
      if (TheStdlib != getSwiftModule()) {
        Located<swift::Identifier> AccessPath[] = {
          { Context.StdlibModuleName, swift::SourceLoc() }
        };

        auto Imp = ImportDecl::create(Context,
                                      getSwiftModule(),
                                      SourceLoc(),
                                      ImportKind::Module, SourceLoc(),
                                      AccessPath);
        Imp->setModule(TheStdlib);
        DebugInfo->emitImport(Imp);
      }
    }
  }
}

void IRGenerator::emitSwiftProtocols() {
  for (auto &m : *this) {
    m.second->emitSwiftProtocols();
  }
}

void IRGenerator::emitProtocolConformances() {
  for (auto &m : *this) {
    m.second->emitProtocolConformances();
  }
}

void IRGenerator::emitTypeMetadataRecords() {
  for (auto &m : *this) {
    m.second->emitTypeMetadataRecords();
  }
}

/// Emit any lazy definitions (of globals or functions or whatever
/// else) that we require.
void IRGenerator::emitLazyDefinitions() {
  while (!LazyTypeMetadata.empty() ||
         !LazySpecializedTypeMetadataRecords.empty() ||
         !LazyTypeContextDescriptors.empty() ||
         !LazyOpaqueTypeDescriptors.empty() ||
         !LazyFieldDescriptors.empty() ||
         !LazyFunctionDefinitions.empty() ||
         !LazyWitnessTables.empty()) {

    // Emit any lazy type metadata we require.
    while (!LazyTypeMetadata.empty()) {
      NominalTypeDecl *type = LazyTypeMetadata.pop_back_val();
      auto &entry = LazyTypeGlobals.find(type)->second;
      assert(hasLazyMetadata(type));
      assert(entry.IsMetadataUsed && !entry.IsMetadataEmitted);
      entry.IsMetadataEmitted = true;
      CurrentIGMPtr IGM = getGenModule(type->getDeclContext());
      emitLazyTypeMetadata(*IGM.get(), type);
    }
    while (!LazySpecializedTypeMetadataRecords.empty()) {
      CanType type = LazySpecializedTypeMetadataRecords.pop_back_val();
      auto *nominal = type->getNominalOrBoundGenericNominal();
      CurrentIGMPtr IGM = getGenModule(nominal->getDeclContext());
      emitLazySpecializedGenericTypeMetadata(*IGM.get(), type);
    }
    while (!LazyTypeContextDescriptors.empty()) {
      NominalTypeDecl *type = LazyTypeContextDescriptors.pop_back_val();
      auto &entry = LazyTypeGlobals.find(type)->second;
      assert(hasLazyMetadata(type));
      assert(entry.IsDescriptorUsed && !entry.IsDescriptorEmitted);
      entry.IsDescriptorEmitted = true;
      CurrentIGMPtr IGM = getGenModule(type->getDeclContext());
      emitLazyTypeContextDescriptor(*IGM.get(), type,
                                    RequireMetadata_t(entry.IsMetadataUsed));
    }
    while (!LazyOpaqueTypeDescriptors.empty()) {
      OpaqueTypeDecl *type = LazyOpaqueTypeDescriptors.pop_back_val();
      auto &entry = LazyOpaqueTypes.find(type)->second;
      assert(hasLazyMetadata(type));
      assert(entry.IsDescriptorUsed && !entry.IsDescriptorEmitted);
      entry.IsDescriptorEmitted = true;
      CurrentIGMPtr IGM = getGenModule(type->getDeclContext());
      IGM->emitOpaqueTypeDecl(type);
    }
    while (!LazyFieldDescriptors.empty()) {
      NominalTypeDecl *type = LazyFieldDescriptors.pop_back_val();
      CurrentIGMPtr IGM = getGenModule(type->getDeclContext());
      IGM->emitFieldDescriptor(type);
    }
    while (!LazyWitnessTables.empty()) {
      SILWitnessTable *wt = LazyWitnessTables.pop_back_val();
      CurrentIGMPtr IGM = getGenModule(wt->getDeclContext());
      IGM->emitSILWitnessTable(wt);
    }

    // Emit any lazy function definitions we require.
    while (!LazyFunctionDefinitions.empty()) {
      SILFunction *f = LazyFunctionDefinitions.pop_back_val();
      CurrentIGMPtr IGM = getGenModule(f);
      assert(!f->isPossiblyUsedExternally()
             && "function with externally-visible linkage emitted lazily?");
      IGM->emitSILFunction(f);
    }
  }

  while (!LazyMetadataAccessors.empty()) {
    NominalTypeDecl *nominal = LazyMetadataAccessors.pop_back_val();
    CurrentIGMPtr IGM = getGenModule(nominal->getDeclContext());
    emitLazyMetadataAccessor(*IGM.get(), nominal);
  }

  FinishedEmittingLazyDefinitions = true;
}

void IRGenerator::addLazyFunction(SILFunction *f) {
  // Add it to the queue if it hasn't already been put there.
  if (!LazilyEmittedFunctions.insert(f).second)
    return;

  assert(!FinishedEmittingLazyDefinitions);
  LazyFunctionDefinitions.push_back(f);

  if (const SILFunction *orig = f->getOriginOfSpecialization()) {
    // f is a specialization. Try to emit all specializations of the same
    // original function into the same IGM. This increases the chances that
    // specializations are merged by LLVM's function merging.
    auto iter =
      IGMForSpecializations.insert(std::make_pair(orig, CurrentIGM)).first;
    DefaultIGMForFunction.insert(std::make_pair(f, iter->second));
    return;
  }

  if (auto *dc = f->getDeclContext())
    if (dc->getParentSourceFile())
      return;

  if (CurrentIGM == nullptr)
    return;

  // Don't update the map if we already have an entry.
  DefaultIGMForFunction.insert(std::make_pair(f, CurrentIGM));
}

bool IRGenerator::hasLazyMetadata(TypeDecl *type) {
  assert(isa<NominalTypeDecl>(type) ||
         isa<OpaqueTypeDecl>(type));
  auto found = HasLazyMetadata.find(type);
  if (found != HasLazyMetadata.end())
    return found->second;

  auto canBeLazy = [&]() -> bool {
    auto *dc = type->getDeclContext();
    if (isa<ClangModuleUnit>(dc->getModuleScopeContext())) {
      if (auto nominal = dyn_cast<NominalTypeDecl>(type)) {
        return requiresForeignTypeMetadata(nominal);
      }
    } else if (dc->getParentModule() == SIL.getSwiftModule()) {
      // When compiling with -Onone keep all metadata for the debugger. Even if
      // it is not used by the program itself.
      if (!Opts.shouldOptimize())
        return false;
      if (Opts.UseJIT)
        return false;

      if (isa<ClassDecl>(type) || isa<ProtocolDecl>(type))
        return false;

      switch (type->getEffectiveAccess()) {
      case AccessLevel::Open:
      case AccessLevel::Public:
        // We can't remove metadata for externally visible types.
        return false;
      case AccessLevel::Internal:
        // In non-whole-module mode, internal types are also visible externally.
        return SIL.isWholeModule();
      case AccessLevel::FilePrivate:
      case AccessLevel::Private:
        return true;
      }
    }

    return false;
  };

  bool isLazy = canBeLazy();
  HasLazyMetadata[type] = isLazy;

  return isLazy;
}

void IRGenerator::noteUseOfTypeGlobals(NominalTypeDecl *type,
                                       bool isUseOfMetadata,
                                       RequireMetadata_t requireMetadata) {
  if (!type)
    return;
  
  // Force emission of ObjC protocol descriptors used by type refs.
  if (auto proto = dyn_cast<ProtocolDecl>(type)) {
    if (proto->isObjC()) {
      PrimaryIGM->getAddrOfObjCProtocolRecord(proto, NotForDefinition);
      return;
    }
  }

  if (!hasLazyMetadata(type))
    return;

  // If the type can be generated in several TU with weak linkage we don't know
  // which one will be picked up so we have to require the metadata. Otherwise,
  // the situation can arise where one TU contains a type descriptor with a null
  // metadata access function and the other TU which requires metadata has a
  // type descriptor with a valid metadata access function but the linker picks
  // the first one.
  if (isAccessorLazilyGenerated(getTypeMetadataAccessStrategy(
          type->getDeclaredType()->getCanonicalType()))) {
    requireMetadata = RequireMetadata;
  }

  // Try to create a new record of the fact that we used this type.
  auto insertResult = LazyTypeGlobals.try_emplace(type);
  auto &entry = insertResult.first->second;

  bool metadataWasUsed = entry.IsMetadataUsed;
  bool descriptorWasUsed = entry.IsDescriptorUsed;

  bool isNovelUseOfMetadata = false;
  bool isNovelUseOfDescriptor = false;

  // Flag that we have a use of the metadata if
  //   - the reference was directly to the metadata
  //   - the reference was to the descriptor, but it requested the emission
  //     of metadata
  if (!metadataWasUsed && (isUseOfMetadata || requireMetadata)) {
    if (metadataWasUsed) return;
    entry.IsMetadataUsed = true;
    isNovelUseOfMetadata = true;
  }

  if (!descriptorWasUsed && !isUseOfMetadata) {
    if (descriptorWasUsed) return;
    entry.IsDescriptorUsed = true;
    isNovelUseOfDescriptor = true;
  }

  // Enqueue metadata emission if we have a novel use of it.
  if (isNovelUseOfMetadata) {
    assert(!FinishedEmittingLazyDefinitions);
    LazyTypeMetadata.push_back(type);
  }

  // Enqueue descriptor emission if we have a novel use of it or if we
  // need to re-emit it because we're suddenly using metadata for it.
  if (isNovelUseOfDescriptor ||
      (isNovelUseOfMetadata && entry.IsDescriptorEmitted)) {
    entry.IsDescriptorEmitted = false; // clear this in case it was true
    assert(!FinishedEmittingLazyDefinitions);
    LazyTypeContextDescriptors.push_back(type);
  }
}

void IRGenerator::noteUseOfFieldDescriptor(NominalTypeDecl *type) {
  if (!hasLazyMetadata(type))
    return;

  // Imported classes and protocols do not need field descriptors.
  if (type->hasClangNode() &&
      (isa<ClassDecl>(type) ||
       isa<ProtocolDecl>(type)))
    return;

  if (!LazilyEmittedFieldMetadata.insert(type).second)
    return;

  assert(!FinishedEmittingLazyDefinitions);
  LazyFieldDescriptors.push_back(type);
}

void IRGenerator::noteUseOfSpecializedGenericTypeMetadata(CanType type) {
  auto key = type->getAnyNominal();
  assert(key);
  auto &enqueuedSpecializedTypes = this->SpecializationsForGenericTypes[key];
  if (llvm::all_of(enqueuedSpecializedTypes,
                   [&](CanType enqueued) { return enqueued != type; })) {
    assert(!FinishedEmittingLazyDefinitions);
    this->LazySpecializedTypeMetadataRecords.push_back(type);
    enqueuedSpecializedTypes.push_back(type);
  }
}

void IRGenerator::noteUseOfOpaqueTypeDescriptor(OpaqueTypeDecl *opaque) {
  if (!opaque)
    return;

  if (!hasLazyMetadata(opaque))
    return;

  auto insertResult = LazyOpaqueTypes.try_emplace(opaque);
  auto &entry = insertResult.first->second;

  bool isNovelUseOfDescriptor = !entry.IsDescriptorUsed;
  entry.IsDescriptorUsed = true;
  
  if (isNovelUseOfDescriptor) {
    LazyOpaqueTypeDescriptors.push_back(opaque);
  }
}

static std::string getDynamicReplacementSection(IRGenModule &IGM) {
  std::string sectionName;
  switch (IGM.TargetInfo.OutputObjectFormat) {
  case llvm::Triple::UnknownObjectFormat:
    llvm_unreachable("Don't know how to emit field records table for "
                     "the selected object format.");
  case llvm::Triple::MachO:
    sectionName = "__TEXT, __swift5_replace, regular, no_dead_strip";
    break;
  case llvm::Triple::ELF:
  case llvm::Triple::Wasm:
    sectionName = "swift5_replace";
    break;
  case llvm::Triple::XCOFF:
  case llvm::Triple::COFF:
    sectionName = ".sw5repl$B";
    break;
  }
  return sectionName;
}

static std::string getDynamicReplacementSomeSection(IRGenModule &IGM) {
  std::string sectionName;
  switch (IGM.TargetInfo.OutputObjectFormat) {
  case llvm::Triple::UnknownObjectFormat:
    llvm_unreachable("Don't know how to emit field records table for "
                     "the selected object format.");
  case llvm::Triple::MachO:
    sectionName = "__TEXT, __swift5_replac2, regular, no_dead_strip";
    break;
  case llvm::Triple::ELF:
  case llvm::Triple::Wasm:
    sectionName = "swift5_replac2";
    break;
  case llvm::Triple::XCOFF:
  case llvm::Triple::COFF:
    sectionName = ".sw5reps$B";
    break;
  }
  return sectionName;
}
llvm::GlobalVariable *IRGenModule::getGlobalForDynamicallyReplaceableThunk(
    LinkEntity &entity, llvm::Type *type, ForDefinition_t forDefinition) {
  return cast<llvm::GlobalVariable>(
      getAddrOfLLVMVariable(entity, forDefinition, DebugTypeInfo()));
}

/// Creates a dynamic replacement chain entry for \p SILFn that contains either
/// the implementation function pointer \p or a nullptr, the next pointer of the
/// chain entry is set to nullptr.
///   struct ChainEntry {
///      void *funPtr;
///      struct ChainEntry *next;
///   }
static llvm::GlobalVariable *getChainEntryForDynamicReplacement(
    IRGenModule &IGM, LinkEntity entity, llvm::Function *implFunction = nullptr,
    ForDefinition_t forDefinition = ForDefinition) {

  auto linkEntry = IGM.getGlobalForDynamicallyReplaceableThunk(
      entity, IGM.DynamicReplacementLinkEntryTy, forDefinition);
  if (!forDefinition)
    return linkEntry;

  auto *funPtr =
      implFunction ? llvm::ConstantExpr::getBitCast(implFunction, IGM.Int8PtrTy)
                   : llvm::ConstantExpr::getNullValue(IGM.Int8PtrTy);

  if (implFunction) {
    llvm::Constant *indices[] = {llvm::ConstantInt::get(IGM.Int32Ty, 0),
                                 llvm::ConstantInt::get(IGM.Int32Ty, 0)};
    auto *storageAddr = llvm::ConstantExpr::getInBoundsGetElementPtr(
        nullptr, linkEntry, indices);

    auto &schema = IGM.getOptions().PointerAuth.SwiftDynamicReplacements;
    assert(entity.hasSILFunction() || entity.isOpaqueTypeDescriptorAccessor());
    auto authEntity = entity.hasSILFunction()
                          ? PointerAuthEntity(entity.getSILFunction())
                          : PointerAuthEntity::Special::TypeDescriptor;
    funPtr =
        IGM.getConstantSignedPointer(funPtr, schema, authEntity, storageAddr);
  }

  auto *nextEntry =
      llvm::ConstantExpr::getNullValue(IGM.DynamicReplacementLinkEntryPtrTy);
  llvm::Constant *fields[] = {funPtr, nextEntry};
  auto *entry =
      llvm::ConstantStruct::get(IGM.DynamicReplacementLinkEntryTy, fields);
  linkEntry->setInitializer(entry);
  return linkEntry;
}

void IRGenerator::emitDynamicReplacements() {
  if (DynamicReplacements.empty())
    return;

  auto &IGM = *getPrimaryIGM();

  // Collect all the type metadata accessor replacements.
  SmallVector<OpaqueTypeArchetypeType *, 8> newFuncTypes;
  SmallVector<OpaqueTypeArchetypeType *, 8> origFuncTypes;
  llvm::SmallSet<OpaqueTypeArchetypeType *, 8> newUniqueOpaqueTypes;
  llvm::SmallSet<OpaqueTypeArchetypeType *, 8> origUniqueOpaqueTypes;
  for (auto *newFunc : DynamicReplacements) {
    if (!newFunc->getLoweredFunctionType()->hasOpaqueArchetype())
      continue;
    CanType(newFunc->getLoweredFunctionType()).visit([&](CanType ty) {
      if (auto opaque = ty->getAs<OpaqueTypeArchetypeType>())
        if (newUniqueOpaqueTypes.insert(opaque).second)
          newFuncTypes.push_back(opaque);
    });
    auto *origFunc = newFunc->getDynamicallyReplacedFunction();
    assert(origFunc);
    assert(origFunc->getLoweredFunctionType()->hasOpaqueArchetype());
    CanType(origFunc->getLoweredFunctionType()).visit([&](CanType ty) {
      if (auto opaque = ty->getAs<OpaqueTypeArchetypeType>())
        if (origUniqueOpaqueTypes.insert(opaque).second)
          origFuncTypes.push_back(opaque);
    });

    assert(origFuncTypes.size() == newFuncTypes.size());
  }

  // struct ReplacementScope {
  //   uint32t flags; // unused
  //   uint32t numReplacements;
  //   struct Entry {
  //     RelativeIndirectablePointer<KeyEntry, false> replacedFunctionKey;
  //     RelativeDirectPointer<void> newFunction;
  //     RelativeDirectPointer<LinkEntry> replacement;
  //     uint32_t flags; // shouldChain.
  //   }[0]
  // };
  ConstantInitBuilder builder(IGM);
  auto replacementScope = builder.beginStruct();
  replacementScope.addInt32(0); // unused flags.
  replacementScope.addInt32(DynamicReplacements.size() + newFuncTypes.size());

  auto replacementsArray =
      replacementScope.beginArray();
  for (auto *newFunc : DynamicReplacements) {
    LinkEntity entity =
        LinkEntity::forDynamicallyReplaceableFunctionVariable(newFunc);
    auto replacementLinkEntry =
        getChainEntryForDynamicReplacement(IGM, entity);
    // TODO: replacementLinkEntry->setZeroSection()
    auto *origFunc = newFunc->getDynamicallyReplacedFunction();
    assert(origFunc);
    auto keyRef = IGM.getAddrOfLLVMVariableOrGOTEquivalent(
        LinkEntity::forDynamicallyReplaceableFunctionKey(origFunc));

    llvm::Constant *newFnPtr = llvm::ConstantExpr::getBitCast(
        IGM.getAddrOfSILFunction(newFunc, NotForDefinition), IGM.Int8PtrTy);

    auto replacement = replacementsArray.beginStruct();
    replacement.addRelativeAddress(keyRef); // tagged relative reference.
    replacement.addRelativeAddress(newFnPtr); // direct relative reference.
    replacement.addRelativeAddress(
        replacementLinkEntry); // direct relative reference.
    replacement.addInt32(
        Opts.EnableDynamicReplacementChaining ? 1 : 0);
    replacement.finishAndAddTo(replacementsArray);
  }
  // Emit replacements of the opaque type descriptor accessor.
  for (auto i : indices(origFuncTypes)) {
    LinkEntity entity = LinkEntity::forOpaqueTypeDescriptorAccessorVar(
        newFuncTypes[i]->getDecl());
    auto replacementLinkEntry = getChainEntryForDynamicReplacement(IGM, entity);
    auto keyRef = IGM.getAddrOfLLVMVariableOrGOTEquivalent(
        LinkEntity::forOpaqueTypeDescriptorAccessorKey(
            origFuncTypes[i]->getDecl()));
    llvm::Constant *newFnPtr = llvm::ConstantExpr::getBitCast(
        IGM.getAddrOfOpaqueTypeDescriptorAccessFunction(
            newFuncTypes[i]->getDecl(), NotForDefinition, false),
        IGM.Int8PtrTy);
    auto replacement = replacementsArray.beginStruct();
    replacement.addRelativeAddress(keyRef);   // tagged relative reference.
    replacement.addRelativeAddress(newFnPtr); // direct relative reference.
    replacement.addRelativeAddress(
        replacementLinkEntry); // direct relative reference.
    replacement.addInt32(0);
    replacement.finishAndAddTo(replacementsArray);
  }
  replacementsArray.finishAndAddTo(replacementScope);

  auto var = replacementScope.finishAndCreateGlobal(
      "\x01l_unnamed_dynamic_replacements", IGM.getPointerAlignment(),
      /*isConstant*/ true, llvm::GlobalValue::PrivateLinkage);
  IGM.setTrueConstGlobal(var);
  IGM.addUsedGlobal(var);

  // Emit the data for automatic replacement to happen on load.
  // struct AutomaticReplacements {
  //   uint32t flags; // unused
  //   uint32t numReplacements;
  //   struct Entry {
  //     RelativeDirectPointer<ReplacementScope> replacements;
  //     uint32_t flags; // unused.
  //   }[0]
  // };
  auto autoReplacements = builder.beginStruct();
  autoReplacements.addInt32(0); // unused flags.
  autoReplacements.addInt32(1); // number of replacement entries.
  auto autoReplacementsArray = autoReplacements.beginArray();
  autoReplacementsArray.addRelativeAddress(var);
  autoReplacementsArray.addInt32(0); // unused flags.
  autoReplacementsArray.finishAndAddTo(autoReplacements);
  auto autoReplVar = autoReplacements.finishAndCreateGlobal(
      "\x01l_auto_dynamic_replacements", IGM.getPointerAlignment(),
      /*isConstant*/ true, llvm::GlobalValue::PrivateLinkage);
  autoReplVar->setSection(getDynamicReplacementSection(IGM));
  IGM.addUsedGlobal(autoReplVar);

  if (origFuncTypes.empty())
    return;
  // Emit records for replacing opaque type descriptor for some types.
  // struct AutomaticReplacementsSome {
  //   uint32t flags; // unused
  //   uint32t numReplacements;
  //   struct Entry {
  //     RelativeIndirectablePointer<OpaqueTypeDescriptor*> orig;
  //     RelativeDirectPointer<OpaqueTypeDescriptor*> replacement;
  //     uint32_t flags; // unused.
  //   }[numEntries]
  // };
  auto autoReplacementsSome = builder.beginStruct();
  autoReplacementsSome.addInt32(0); // unused flags.
  autoReplacementsSome.addInt32(
      origFuncTypes.size()); // number of replacement entries.
  auto someReplacementsArray = autoReplacementsSome.beginArray();
  for (auto i : indices(origFuncTypes)) {
    auto origDesc =
        LinkEntity::forOpaqueTypeDescriptor(origFuncTypes[i]->getDecl());
    auto replDesc =
        LinkEntity::forOpaqueTypeDescriptor(newFuncTypes[i]->getDecl());
    auto replacement = someReplacementsArray.beginStruct();
    replacement.addRelativeAddress(
        IGM.getAddrOfLLVMVariableOrGOTEquivalent(origDesc));
    replacement.addRelativeAddress(
        IGM.getAddrOfLLVMVariableOrGOTEquivalent(replDesc));
    replacement.finishAndAddTo(someReplacementsArray);
  }
  someReplacementsArray.finishAndAddTo(autoReplacementsSome);
  auto autoReplVar2 = autoReplacementsSome.finishAndCreateGlobal(
      "\x01l_auto_dynamic_replacements_some", IGM.getPointerAlignment(),
      /*isConstant*/ true, llvm::GlobalValue::PrivateLinkage);
  autoReplVar2->setSection(getDynamicReplacementSomeSection(IGM));
}

void IRGenerator::emitEagerClassInitialization() {
  if (ClassesForEagerInitialization.empty())
    return;

  // Emit the register function in the primary module.
  IRGenModule *IGM = getPrimaryIGM();

  llvm::Function *RegisterFn = llvm::Function::Create(
                                llvm::FunctionType::get(IGM->VoidTy, false),
                                llvm::GlobalValue::PrivateLinkage,
                                "_swift_eager_class_initialization");
  IGM->Module.getFunctionList().push_back(RegisterFn);
  IRGenFunction RegisterIGF(*IGM, RegisterFn);
  RegisterFn->setAttributes(IGM->constructInitialAttributes());
  RegisterFn->setCallingConv(IGM->DefaultCC);

  for (ClassDecl *CD : ClassesForEagerInitialization) {
    auto Ty = CD->getDeclaredType()->getCanonicalType();
    llvm::Value *MetaData = RegisterIGF.emitTypeMetadataRef(Ty);
    assert(CD->getAttrs().hasAttribute<StaticInitializeObjCMetadataAttr>());

    // Get the metadata to make sure that the class is registered. We need to 
    // add a use (empty inline asm instruction) for the metadata. Otherwise
    // llvm would optimize the metadata accessor call away because it's
    // defined as "readnone".
    llvm::FunctionType *asmFnTy =
      llvm::FunctionType::get(IGM->VoidTy, {MetaData->getType()},
                              false /* = isVarArg */);
    llvm::InlineAsm *inlineAsm =
      llvm::InlineAsm::get(asmFnTy, "", "r", true /* = SideEffects */);
    RegisterIGF.Builder.CreateAsmCall(inlineAsm, MetaData);
  }
  RegisterIGF.Builder.CreateRetVoid();

  // Add the registration function as a static initializer. We use a priority
  // slightly lower than used for C++ global constructors, so that the code is
  // executed before C++ global constructors (in case someone uses archives
  // from a C++ global constructor).
  llvm::appendToGlobalCtors(IGM->Module, RegisterFn, 60000, nullptr);
}

/// Emit symbols for eliminated dead methods, which can still be referenced
/// from other modules. This happens e.g. if a public class contains a (dead)
/// private method.
void IRGenModule::emitVTableStubs() {
  llvm::Function *stub = nullptr;
  for (auto I = getSILModule().zombies_begin();
           I != getSILModule().zombies_end(); ++I) {
    const SILFunction &F = *I;
    if (! F.isExternallyUsedSymbol())
      continue;
    
    if (!stub) {
      // Create a single stub function which calls swift_deletedMethodError().
      stub = llvm::Function::Create(llvm::FunctionType::get(VoidTy, false),
                                    llvm::GlobalValue::InternalLinkage,
                                    "_swift_dead_method_stub");
      stub->setAttributes(constructInitialAttributes());
      Module.getFunctionList().push_back(stub);
      stub->setCallingConv(DefaultCC);
      auto *entry = llvm::BasicBlock::Create(getLLVMContext(), "entry", stub);
      auto *errorFunc = getDeletedMethodErrorFn();
      llvm::CallInst::Create(cast<llvm::FunctionType>(
                                 errorFunc->getType()->getPointerElementType()),
                             errorFunc, ArrayRef<llvm::Value *>(), "", entry);
      new llvm::UnreachableInst(getLLVMContext(), entry);
    }

    // For each eliminated method symbol create an alias to the stub.
    auto *alias = llvm::GlobalAlias::create(llvm::GlobalValue::ExternalLinkage,
                                            F.getName(), stub);

    if (F.getEffectiveSymbolLinkage() == SILLinkage::Hidden)
      alias->setVisibility(llvm::GlobalValue::HiddenVisibility);
    else
      ApplyIRLinkage(IRLinkage::ExternalExport).to(alias);
  }
}

static IRLinkage
getIRLinkage(const UniversalLinkageInfo &info, SILLinkage linkage,
             ForDefinition_t isDefinition, bool isWeakImported,
             bool isKnownLocal = false) {
#define RESULT(LINKAGE, VISIBILITY, DLL_STORAGE)                               \
  IRLinkage{llvm::GlobalValue::LINKAGE##Linkage,                               \
            llvm::GlobalValue::VISIBILITY##Visibility,                         \
            llvm::GlobalValue::DLL_STORAGE##StorageClass}

  // Use protected visibility for public symbols we define on ELF.  ld.so
  // doesn't support relative relocations at load time, which interferes with
  // our metadata formats.  Default visibility should suffice for other object
  // formats.
  llvm::GlobalValue::VisibilityTypes PublicDefinitionVisibility =
      info.IsELFObject ? llvm::GlobalValue::ProtectedVisibility
                       : llvm::GlobalValue::DefaultVisibility;
  llvm::GlobalValue::DLLStorageClassTypes ExportedStorage =
      info.UseDLLStorage ? llvm::GlobalValue::DLLExportStorageClass
                         : llvm::GlobalValue::DefaultStorageClass;
  llvm::GlobalValue::DLLStorageClassTypes ImportedStorage =
      info.UseDLLStorage ? llvm::GlobalValue::DLLImportStorageClass
                         : llvm::GlobalValue::DefaultStorageClass;

  switch (linkage) {
  case SILLinkage::Public:
    return {llvm::GlobalValue::ExternalLinkage, PublicDefinitionVisibility,
            ExportedStorage};

  case SILLinkage::PublicNonABI:
    return isDefinition ? RESULT(WeakODR, Hidden, Default)
                        : RESULT(External, Hidden, Default);

  case SILLinkage::Shared:
  case SILLinkage::SharedExternal:
    return isDefinition ? RESULT(LinkOnceODR, Hidden, Default)
                        : RESULT(External, Hidden, Default);

  case SILLinkage::Hidden:
    return RESULT(External, Hidden, Default);

  case SILLinkage::Private: {
    if (info.forcePublicDecls() && !isDefinition)
      return getIRLinkage(info, SILLinkage::PublicExternal, isDefinition,
                          isWeakImported, isKnownLocal);

    auto linkage = info.needLinkerToMergeDuplicateSymbols()
                       ? llvm::GlobalValue::LinkOnceODRLinkage
                       : llvm::GlobalValue::InternalLinkage;
    auto visibility = info.shouldAllPrivateDeclsBeVisibleFromOtherFiles()
                          ? llvm::GlobalValue::HiddenVisibility
                          : llvm::GlobalValue::DefaultVisibility;
    return {linkage, visibility, llvm::GlobalValue::DefaultStorageClass};
  }

  case SILLinkage::PublicExternal: {
    if (isDefinition)
      return RESULT(AvailableExternally, Default, Default);

    auto linkage = isWeakImported ? llvm::GlobalValue::ExternalWeakLinkage
                                  : llvm::GlobalValue::ExternalLinkage;
    return {linkage, llvm::GlobalValue::DefaultVisibility,
            isKnownLocal
                ? llvm::GlobalValue::DefaultStorageClass
                : ImportedStorage};
  }

  case SILLinkage::HiddenExternal:
  case SILLinkage::PrivateExternal:
    if (isDefinition)
      return RESULT(AvailableExternally, Hidden, Default);

    return {llvm::GlobalValue::ExternalLinkage,
            llvm::GlobalValue::DefaultVisibility,
            isKnownLocal
                ? llvm::GlobalValue::DefaultStorageClass
                : ImportedStorage};
  }

  llvm_unreachable("bad SIL linkage");
}

/// Given that we're going to define a global value but already have a
/// forward-declaration of it, update its linkage.
void irgen::updateLinkageForDefinition(IRGenModule &IGM,
                                       llvm::GlobalValue *global,
                                       const LinkEntity &entity) {
  // TODO: there are probably cases where we can avoid redoing the
  // entire linkage computation.
  UniversalLinkageInfo linkInfo(IGM);
  bool weakImported = entity.isWeakImported(IGM.getSwiftModule());

  bool isKnownLocal = entity.isAlwaysSharedLinkage();
  if (const auto *DC = entity.getDeclContextForEmission())
    if (const auto *MD = DC->getParentModule())
      isKnownLocal = IGM.getSwiftModule() == MD;

  auto IRL =
      getIRLinkage(linkInfo, entity.getLinkage(ForDefinition),
                   ForDefinition, weakImported, isKnownLocal);
  ApplyIRLinkage(IRL).to(global);

  // Everything externally visible is considered used in Swift.
  // That mostly means we need to be good at not marking things external.
  //
  // Exclude "main", because it should naturally be used, and because adding it
  // to llvm.used leaves a dangling use when the REPL attempts to discard
  // intermediate mains.
  if (LinkInfo::isUsed(IRL) && global->getName() != SWIFT_ENTRY_POINT_FUNCTION)
    IGM.addUsedGlobal(global);
}

LinkInfo LinkInfo::get(IRGenModule &IGM, const LinkEntity &entity,
                       ForDefinition_t isDefinition) {
  return LinkInfo::get(UniversalLinkageInfo(IGM),
                       IGM.getSwiftModule(),
                       entity, isDefinition);
}

LinkInfo LinkInfo::get(const UniversalLinkageInfo &linkInfo,
                       ModuleDecl *swiftModule,
                       const LinkEntity &entity,
                       ForDefinition_t isDefinition) {
  LinkInfo result;

  bool isKnownLocal = entity.isAlwaysSharedLinkage();
  if (const auto *DC = entity.getDeclContextForEmission())
    if (const auto *MD = DC->getParentModule())
      isKnownLocal = MD == swiftModule;

  entity.mangle(result.Name);
  bool weakImported = entity.isWeakImported(swiftModule);
  result.IRL = getIRLinkage(linkInfo, entity.getLinkage(isDefinition),
                            isDefinition, weakImported, isKnownLocal);
  result.ForDefinition = isDefinition;
  return result;
}

LinkInfo LinkInfo::get(const UniversalLinkageInfo &linkInfo, StringRef name,
                       SILLinkage linkage, ForDefinition_t isDefinition,
                       bool isWeakImported) {
  LinkInfo result;

  result.Name += name;
  result.IRL = getIRLinkage(linkInfo, linkage, isDefinition, isWeakImported);
  result.ForDefinition = isDefinition;
  return result;
}

static bool isPointerTo(llvm::Type *ptrTy, llvm::Type *objTy) {
  return cast<llvm::PointerType>(ptrTy)->getElementType() == objTy;
}

/// Get or create an LLVM function with these linkage rules.
llvm::Function *irgen::createFunction(IRGenModule &IGM,
                                      LinkInfo &linkInfo,
                                      const Signature &signature,
                                      llvm::Function *insertBefore,
                                      OptimizationMode FuncOptMode) {
  auto name = linkInfo.getName();

  llvm::Function *existing = IGM.Module.getFunction(name);
  if (existing) {
    if (isPointerTo(existing->getType(), signature.getType()))
      return cast<llvm::Function>(existing);

    IGM.error(SourceLoc(),
              "program too clever: function collides with existing symbol " +
                  name);

    // Note that this will implicitly unique if the .unique name is also taken.
    existing->setName(name + ".unique");
  }

  llvm::Function *fn =
    llvm::Function::Create(signature.getType(), linkInfo.getLinkage(), name);
  fn->setCallingConv(signature.getCallingConv());

  if (insertBefore) {
    IGM.Module.getFunctionList().insert(insertBefore->getIterator(), fn);
  } else {
    IGM.Module.getFunctionList().push_back(fn);
  }

  ApplyIRLinkage({linkInfo.getLinkage(), linkInfo.getVisibility(), linkInfo.getDLLStorage()})
      .to(fn);

  llvm::AttrBuilder initialAttrs;
  IGM.constructInitialFnAttributes(initialAttrs, FuncOptMode);
  // Merge initialAttrs with attrs.
  auto updatedAttrs =
    signature.getAttributes().addAttributes(IGM.getLLVMContext(),
                                      llvm::AttributeList::FunctionIndex,
                                            initialAttrs);
  if (!updatedAttrs.isEmpty())
    fn->setAttributes(updatedAttrs);

  // Everything externally visible is considered used in Swift.
  // That mostly means we need to be good at not marking things external.
  //
  // Exclude "main", because it should naturally be used, and because adding it
  // to llvm.used leaves a dangling use when the REPL attempts to discard
  // intermediate mains.
  if (linkInfo.isUsed() && name != SWIFT_ENTRY_POINT_FUNCTION) {
    IGM.addUsedGlobal(fn);
  }

  return fn;
}

bool LinkInfo::isUsed(IRLinkage IRL) {
  // Everything externally visible is considered used in Swift.
  // That mostly means we need to be good at not marking things external.
  return IRL.Linkage == llvm::GlobalValue::ExternalLinkage &&
         (IRL.Visibility == llvm::GlobalValue::DefaultVisibility ||
          IRL.Visibility == llvm::GlobalValue::ProtectedVisibility) &&
         (IRL.DLLStorage == llvm::GlobalValue::DefaultStorageClass ||
          IRL.DLLStorage == llvm::GlobalValue::DLLExportStorageClass);
}

/// Get or create an LLVM global variable with these linkage rules.
llvm::GlobalVariable *swift::irgen::createVariable(
    IRGenModule &IGM, LinkInfo &linkInfo, llvm::Type *storageType,
    Alignment alignment, DebugTypeInfo DbgTy, Optional<SILLocation> DebugLoc,
    StringRef DebugName, bool inFixedBuffer) {
  auto name = linkInfo.getName();
  llvm::GlobalValue *existingValue = IGM.Module.getNamedGlobal(name);
  if (existingValue) {
    auto existingVar = dyn_cast<llvm::GlobalVariable>(existingValue);
    if (existingVar && isPointerTo(existingVar->getType(), storageType))
      return existingVar;

    IGM.error(SourceLoc(),
              "program too clever: variable collides with existing symbol " +
                  name);

    // Note that this will implicitly unique if the .unique name is also taken.
    existingValue->setName(name + ".unique");
  }

  auto var = new llvm::GlobalVariable(IGM.Module, storageType,
                                      /*constant*/ false, linkInfo.getLinkage(),
                                      /*initializer*/ nullptr, name);
  ApplyIRLinkage({linkInfo.getLinkage(),
                  linkInfo.getVisibility(),
                  linkInfo.getDLLStorage()})
      .to(var);
  var->setAlignment(llvm::MaybeAlign(alignment.getValue()));

  // Everything externally visible is considered used in Swift.
  // That mostly means we need to be good at not marking things external.
  if (linkInfo.isUsed()) {
    IGM.addUsedGlobal(var);
  }

  if (IGM.DebugInfo && !DbgTy.isNull() && linkInfo.isForDefinition())
    IGM.DebugInfo->emitGlobalVariableDeclaration(
        var, DebugName.empty() ? name : DebugName, name, DbgTy,
        var->hasInternalLinkage(), inFixedBuffer, DebugLoc);

  return var;
}

llvm::GlobalVariable *
swift::irgen::createLinkerDirectiveVariable(IRGenModule &IGM, StringRef name) {

  // A prefix of \1 can avoid further mangling of the symbol (prefixing _).
  llvm::SmallString<32> NameWithFlag;
  NameWithFlag.push_back('\1');
  NameWithFlag.append(name);
  name = NameWithFlag.str();
  static const uint8_t Size = 8;
  static const uint8_t Alignment = 8;

  // Use a char type as the type for this linker directive.
  auto ProperlySizedIntTy = SILType::getBuiltinIntegerType(
      Size, IGM.getSwiftModule()->getASTContext());
  auto storageType = IGM.getStorageType(ProperlySizedIntTy);

  llvm::GlobalValue *existingValue = IGM.Module.getNamedGlobal(name);
  if (existingValue) {
    auto existingVar = dyn_cast<llvm::GlobalVariable>(existingValue);
    if (existingVar && isPointerTo(existingVar->getType(), storageType))
      return existingVar;

    IGM.error(SourceLoc(),
              "program too clever: variable collides with existing symbol " +
                  name);

    // Note that this will implicitly unique if the .unique name is also taken.
    existingValue->setName(name + ".unique");
  }

  llvm::GlobalValue::LinkageTypes Linkage =
    llvm::GlobalValue::LinkageTypes::ExternalLinkage;
  auto var = new llvm::GlobalVariable(IGM.Module, storageType, /*constant*/true,
    Linkage, /*Init to zero*/llvm::Constant::getNullValue(storageType), name);
  ApplyIRLinkage({Linkage,
                  llvm::GlobalValue::VisibilityTypes::DefaultVisibility,
        llvm::GlobalValue::DLLStorageClassTypes::DefaultStorageClass}).to(var);
  var->setAlignment(llvm::MaybeAlign(Alignment));
  disableAddressSanitizer(IGM, var);
  IGM.addUsedGlobal(var);
  return var;
}

void swift::irgen::disableAddressSanitizer(IRGenModule &IGM, llvm::GlobalVariable *var) {
  // Add an operand to llvm.asan.globals blacklisting this global variable.
  llvm::Metadata *metadata[] = {
    // The global variable to blacklist.
    llvm::ConstantAsMetadata::get(var),
    
    // Source location. Optional, unnecessary here.
    nullptr,
    
    // Name. Optional, unnecessary here.
    nullptr,
    
    // Whether the global is dynamically initialized.
    llvm::ConstantAsMetadata::get(llvm::ConstantInt::get(
      llvm::Type::getInt1Ty(IGM.Module.getContext()), false)),
    
    // Whether the global is blacklisted.
    llvm::ConstantAsMetadata::get(llvm::ConstantInt::get(
      llvm::Type::getInt1Ty(IGM.Module.getContext()), true))};
  
  auto *globalNode = llvm::MDNode::get(IGM.Module.getContext(), metadata);
  auto *asanMetadata = IGM.Module.getOrInsertNamedMetadata("llvm.asan.globals");
  asanMetadata->addOperand(globalNode);
}

/// Emit a global declaration.
void IRGenModule::emitGlobalDecl(Decl *D) {
  switch (D->getKind()) {
  case DeclKind::Extension:
    return emitExtension(cast<ExtensionDecl>(D));

  case DeclKind::Protocol:
    return emitProtocolDecl(cast<ProtocolDecl>(D));

  case DeclKind::PatternBinding:
    // The global initializations are in SIL.
    return;

  case DeclKind::Param:
    llvm_unreachable("there are no global function parameters");

  case DeclKind::Subscript:
    llvm_unreachable("there are no global subscript operations");
      
  case DeclKind::EnumCase:
  case DeclKind::EnumElement:
    llvm_unreachable("there are no global enum elements");

  case DeclKind::Constructor:
    llvm_unreachable("there are no global constructor");

  case DeclKind::Destructor:
    llvm_unreachable("there are no global destructor");

  case DeclKind::MissingMember:
    llvm_unreachable("there are no global member placeholders");

  case DeclKind::TypeAlias:
  case DeclKind::GenericTypeParam:
  case DeclKind::AssociatedType:
  case DeclKind::IfConfig: 
  case DeclKind::PoundDiagnostic:
    return;

  case DeclKind::Enum:
    return emitEnumDecl(cast<EnumDecl>(D));

  case DeclKind::Struct:
    return emitStructDecl(cast<StructDecl>(D));

  case DeclKind::Class:
    return emitClassDecl(cast<ClassDecl>(D));

  // These declarations are only included in the debug info.
  case DeclKind::Import:
    if (DebugInfo)
      DebugInfo->emitImport(cast<ImportDecl>(D));
    return;

  case DeclKind::Var:
  case DeclKind::Accessor:
  case DeclKind::Func:
    // Handled in SIL.
    return;
  
  case DeclKind::TopLevelCode:
    // All the top-level code will be lowered separately.
    return;
      
  // Operator decls aren't needed for IRGen.
  case DeclKind::InfixOperator:
  case DeclKind::PrefixOperator:
  case DeclKind::PostfixOperator:
  case DeclKind::PrecedenceGroup:
    return;

  case DeclKind::Module:
    return;
      
  case DeclKind::OpaqueType:
    // TODO: Eventually we'll need to emit descriptors to access the opaque
    // type's metadata.
    return;
  }

  llvm_unreachable("bad decl kind!");
}

Address IRGenModule::getAddrOfSILGlobalVariable(SILGlobalVariable *var,
                                                const TypeInfo &ti,
                                                ForDefinition_t forDefinition) {
  if (auto clangDecl = var->getClangDecl()) {
    auto addr = getAddrOfClangGlobalDecl(cast<clang::VarDecl>(clangDecl),
                                         forDefinition);

    // If we're not emitting this to define it, make sure we cast it to the
    // right type.
    if (!forDefinition) {
      auto ptrTy = ti.getStorageType()->getPointerTo();
      addr = llvm::ConstantExpr::getBitCast(addr, ptrTy);
    }

    auto alignment =
      Alignment(getClangASTContext().getDeclAlign(clangDecl).getQuantity());
    return Address(addr, alignment);
  }

  LinkEntity entity = LinkEntity::forSILGlobalVariable(var);
  ResilienceExpansion expansion = getResilienceExpansionForLayout(var);

  llvm::Type *storageType;
  llvm::Type *castStorageToType = nullptr;
  Size fixedSize;
  Alignment fixedAlignment;
  bool inFixedBuffer = false;

  if (var->isInitializedObject()) {
    assert(ti.isFixedSize(expansion));
    StructLayout *Layout = StaticObjectLayouts[var].get();
    if (!Layout) {
      // Create the layout (includes the llvm type) for the statically
      // initialized object and store it for later.
      ObjectInst *OI = cast<ObjectInst>(var->getStaticInitializerValue());
      llvm::SmallVector<SILType, 16> TailTypes;
      for (SILValue TailOp : OI->getTailElements()) {
        TailTypes.push_back(TailOp->getType());
      }
      Layout = getClassLayoutWithTailElems(*this,
                                           var->getLoweredType(), TailTypes);
      StaticObjectLayouts[var] = std::unique_ptr<StructLayout>(Layout);
    }
    storageType = Layout->getType();
    fixedSize = Layout->getSize();
    fixedAlignment = Layout->getAlignment();
    castStorageToType = cast<FixedTypeInfo>(ti).getStorageType();
    assert(fixedAlignment >= TargetInfo.HeapObjectAlignment);
  } else if (ti.isFixedSize(expansion)) {
    // Allocate static storage.
    auto &fixedTI = cast<FixedTypeInfo>(ti);
    storageType = fixedTI.getStorageType();
    fixedSize = fixedTI.getFixedSize();
    fixedAlignment = fixedTI.getFixedAlignment();
  } else {
    // Allocate a fixed-size buffer and possibly heap-allocate a payload at
    // runtime if the runtime size of the type does not fit in the buffer.
    inFixedBuffer = true;
    storageType = getFixedBufferTy();
    fixedSize = Size(DataLayout.getTypeAllocSize(storageType));
    fixedAlignment = getFixedBufferAlignment(*this);
  }

  // Check whether we've created the global variable already.
  // FIXME: We should integrate this into the LinkEntity cache more cleanly.
  auto gvar = Module.getGlobalVariable(var->getName(), /*allowInternal*/ true);
  if (gvar) {
    if (forDefinition)
      updateLinkageForDefinition(*this, gvar, entity);
  } else {
    LinkInfo link = LinkInfo::get(*this, entity, forDefinition);
    llvm::Type *storageTypeWithContainer = storageType;
    if (var->isInitializedObject()) {
      // A statically initialized object must be placed into a container struct
      // because the swift_initStaticObject needs a swift_once_t at offset -1:
      //     struct Container {
      //       swift_once_t token[fixedAlignment / sizeof(swift_once_t)];
      //       HeapObject object;
      //     };
      std::string typeName = storageType->getStructName().str() + 'c';
      assert(fixedAlignment >= getPointerAlignment());
      unsigned numTokens = fixedAlignment.getValue() /
        getPointerAlignment().getValue();
      storageTypeWithContainer = llvm::StructType::create(getLLVMContext(),
              {llvm::ArrayType::get(OnceTy, numTokens), storageType}, typeName);
      gvar = createVariable(*this, link, storageTypeWithContainer,
                            fixedAlignment);
    } else {
      StringRef name;
      Optional<SILLocation> loc;
      if (var->getDecl()) {
        // Use the VarDecl for more accurate debugging information.
        loc = var->getDecl();
        name = var->getDecl()->getName().str();
      } else {
        if (var->hasLocation())
          loc = var->getLocation();
        name = var->getName();
      }
      auto DbgTy = DebugTypeInfo::getGlobal(var, storageTypeWithContainer,
                                            fixedSize, fixedAlignment);
      gvar = createVariable(*this, link, storageTypeWithContainer,
                            fixedAlignment, DbgTy, loc, name, inFixedBuffer);
    }
    /// Add a zero initializer.
    if (forDefinition)
      gvar->setInitializer(llvm::Constant::getNullValue(storageTypeWithContainer));
    else
      gvar->setComdat(nullptr);
  }
  llvm::Constant *addr = gvar;
  if (var->isInitializedObject()) {
    // Project out the object from the container.
    llvm::Constant *Indices[2] = {
      llvm::ConstantExpr::getIntegerValue(Int32Ty, APInt(32, 0)),
      llvm::ConstantExpr::getIntegerValue(Int32Ty, APInt(32, 1))
    };
    // Return the address of the initialized object itself (and not the address
    // to a reference to it).
    addr = llvm::ConstantExpr::getGetElementPtr(nullptr, gvar, Indices);
  }
  addr = llvm::ConstantExpr::getBitCast(
      addr,
      castStorageToType ? castStorageToType : storageType->getPointerTo());
  return Address(addr, Alignment(gvar->getAlignment()));
}

/// Return True if the function \p f is a 'readonly' function. Checking
/// for the SIL @_effects(readonly) attribute is not enough because this
/// definition does not match the definition of the LLVM readonly function
/// attribute. In this function we do the actual check.
static bool isReadOnlyFunction(SILFunction *f) {
  // Check if the function has any 'owned' parameters. Owned parameters may
  // call the destructor of the object which could violate the readonly-ness
  // of the function.
  if (f->hasOwnedParameters() || f->hasIndirectFormalResults())
    return false;

  auto Eff = f->getEffectsKind();

  // Swift's readonly does not automatically match LLVM's readonly.
  // Swift SIL optimizer relies on @_effects(readonly) to remove e.g.
  // dead code remaining from initializers of strings or dictionaries
  // of variables that are not used. But those initializers are often
  // not really readonly in terms of LLVM IR. For example, the
  // Dictionary.init() is marked as @_effects(readonly) in Swift, but
  // it does invoke reference-counting operations.
  if (Eff == EffectsKind::ReadOnly || Eff == EffectsKind::ReadNone) {
    // TODO: Analyze the body of function f and return true if it is
    // really readonly.
    return false;
  }

  return false;
}

static clang::GlobalDecl getClangGlobalDeclForFunction(const clang::Decl *decl) {
  if (auto ctor = dyn_cast<clang::CXXConstructorDecl>(decl))
    return clang::GlobalDecl(ctor, clang::Ctor_Complete);
  if (auto dtor = dyn_cast<clang::CXXDestructorDecl>(decl))
    return clang::GlobalDecl(dtor, clang::Dtor_Complete);
  return clang::GlobalDecl(cast<clang::FunctionDecl>(decl));
}

static void addLLVMFunctionAttributes(SILFunction *f, Signature &signature) {
  auto &attrs = signature.getMutableAttributes();
  switch (f->getInlineStrategy()) {
  case NoInline:
    attrs = attrs.addAttribute(signature.getType()->getContext(),
                               llvm::AttributeList::FunctionIndex,
                               llvm::Attribute::NoInline);
    break;
  case AlwaysInline:
    // FIXME: We do not currently transfer AlwaysInline since doing so results
    // in test failures, which must be investigated first.
  case InlineDefault:
    break;
  }

  if (isReadOnlyFunction(f)) {
    attrs = attrs.addAttribute(signature.getType()->getContext(),
                               llvm::AttributeList::FunctionIndex,
                               llvm::Attribute::ReadOnly);
  }
}

/// Create a key entry for a dynamic function replacement. A key entry refers to
/// the link entry for the dynamic replaceable function.
/// struct KeyEntry {
///   RelativeDirectPointer<LinkEntry> linkEntry;
///   int32_t flags;
/// }
static llvm::GlobalVariable *createGlobalForDynamicReplacementFunctionKey(
    IRGenModule &IGM, LinkEntity keyEntity, llvm::GlobalVariable *linkEntry) {
  auto key = IGM.getGlobalForDynamicallyReplaceableThunk(
      keyEntity, IGM.DynamicReplacementKeyTy, ForDefinition);

  ConstantInitBuilder builder(IGM);
  auto B = builder.beginStruct(IGM.DynamicReplacementKeyTy);
  B.addRelativeAddress(linkEntry);
  auto schema = IGM.getOptions().PointerAuth.SwiftDynamicReplacements;
  if (schema) {
    assert(keyEntity.hasSILFunction() ||
           keyEntity.isOpaqueTypeDescriptorAccessor());
    auto authEntity = keyEntity.hasSILFunction()
                          ? PointerAuthEntity(keyEntity.getSILFunction())
                          : PointerAuthEntity::Special::TypeDescriptor;
    B.addInt32(PointerAuthInfo::getOtherDiscriminator(IGM, schema, authEntity)
                   ->getZExtValue());
  } else
    B.addInt32(0);
  B.finishAndSetAsInitializer(key);
  key->setConstant(true);
  IGM.setTrueConstGlobal(key);
  return key;
}

/// Creates the prolog for a dynamically replaceable function.
/// It checks if the replaced function or the original function should be called
/// (by calling the swift_getFunctionReplacement runtime function). In case of
/// the original function, it just jumps to the "real" code of the function,
/// otherwise it tail calls the replacement.
void IRGenModule::createReplaceableProlog(IRGenFunction &IGF, SILFunction *f) {
  LinkEntity varEntity =
      LinkEntity::forDynamicallyReplaceableFunctionVariable(f);
  LinkEntity keyEntity =
      LinkEntity::forDynamicallyReplaceableFunctionKey(f);
  Signature signature = getSignature(f->getLoweredFunctionType());

  // Create and initialize the first link entry for the chain of replacements.
  // The first implementation is initialized with 'implFn'.
  auto linkEntry = getChainEntryForDynamicReplacement(*this, varEntity, IGF.CurFn);

  // Create the key data structure. This is used from other modules to refer to
  // the chain of replacements.
  createGlobalForDynamicReplacementFunctionKey(*this, keyEntity, linkEntry);

  llvm::Constant *indices[] = {llvm::ConstantInt::get(Int32Ty, 0),
                               llvm::ConstantInt::get(Int32Ty, 0)};

  auto *fnPtrAddr =
      llvm::ConstantExpr::getInBoundsGetElementPtr(nullptr, linkEntry, indices);

  auto *ReplAddr =
    llvm::ConstantExpr::getPointerBitCastOrAddrSpaceCast(fnPtrAddr,
      FunctionPtrTy->getPointerTo());

  auto *FnAddr = llvm::ConstantExpr::getPointerBitCastOrAddrSpaceCast(
      IGF.CurFn, FunctionPtrTy);

  auto &schema = getOptions().PointerAuth.SwiftDynamicReplacements;
  llvm::Value *ReplFn = nullptr, *hasReplFn = nullptr;

  if (UseBasicDynamicReplacement) {
    ReplFn = IGF.Builder.CreateLoad(fnPtrAddr, getPointerAlignment());
    llvm::Value *lhs = ReplFn;
    if (schema.isEnabled()) {
      lhs = emitPointerAuthStrip(IGF, lhs, schema.getKey());
    }
    hasReplFn = IGF.Builder.CreateICmpEQ(lhs, FnAddr);
  } else {
    // Call swift_getFunctionReplacement to check which function to call.
    auto *callRTFunc =
        IGF.Builder.CreateCall(getGetReplacementFn(), {ReplAddr, FnAddr});
    callRTFunc->setDoesNotThrow();
    ReplFn = callRTFunc;
    hasReplFn = IGF.Builder.CreateICmpEQ(ReplFn,
                  llvm::ConstantExpr::getNullValue(ReplFn->getType()));
  }

  auto *replacedBB = IGF.createBasicBlock("forward_to_replaced");
  auto *origEntryBB = IGF.createBasicBlock("original_entry");
  IGF.Builder.CreateCondBr(hasReplFn, origEntryBB, replacedBB);

  IGF.Builder.emitBlock(replacedBB);

  // Call the replacement function.
  SmallVector<llvm::Value *, 16> forwardedArgs;
  for (auto &arg : IGF.CurFn->args())
    forwardedArgs.push_back(&arg);
  auto *fnType = signature.getType()->getPointerTo();
  auto *realReplFn = IGF.Builder.CreateBitCast(ReplFn, fnType);

  auto authEntity = PointerAuthEntity(f);
  auto authInfo = PointerAuthInfo::emit(IGF, schema, fnPtrAddr, authEntity);

  auto *Res = IGF.Builder.CreateCall(FunctionPointer(realReplFn, authInfo,
                                                     signature),
                                     forwardedArgs);
  Res->setTailCall();
  if (IGF.CurFn->getReturnType()->isVoidTy())
    IGF.Builder.CreateRetVoid();
  else
    IGF.Builder.CreateRet(Res);

  IGF.Builder.emitBlock(origEntryBB);

}

/// Emit the thunk that dispatches to the dynamically replaceable function.
static void emitDynamicallyReplaceableThunk(IRGenModule &IGM,
                                            LinkEntity varEntity,
                                            LinkEntity keyEntity,
                                            llvm::Function *dispatchFn,
                                            llvm::Function *implFn,
                                            Signature &signature) {

  // Create and initialize the first link entry for the chain of replacements.
  // The first implementation is initialized with 'implFn'.
  auto linkEntry = getChainEntryForDynamicReplacement(IGM, varEntity, implFn);

  // Create the key data structure. This is used from other modules to refer to
  // the chain of replacements.
  createGlobalForDynamicReplacementFunctionKey(IGM, keyEntity, linkEntry);

  // We should never inline the implementation function.
  implFn->addFnAttr(llvm::Attribute::NoInline);

  // Load the function and dispatch to it forwarding our arguments.
  IRGenFunction IGF(IGM, dispatchFn);
  if (IGM.DebugInfo)
    IGM.DebugInfo->emitArtificialFunction(IGF, dispatchFn);
  llvm::Constant *indices[] = {llvm::ConstantInt::get(IGM.Int32Ty, 0),
                               llvm::ConstantInt::get(IGM.Int32Ty, 0)};

  auto *fnPtrAddr =
      llvm::ConstantExpr::getInBoundsGetElementPtr(nullptr, linkEntry, indices);
  auto *fnPtr = IGF.Builder.CreateLoad(fnPtrAddr, IGM.getPointerAlignment());
  auto *typeFnPtr = IGF.Builder.CreateBitOrPointerCast(fnPtr, implFn->getType());

  SmallVector<llvm::Value *, 16> forwardedArgs;
  for (auto &arg : dispatchFn->args())
    forwardedArgs.push_back(&arg);

  auto &schema = IGM.getOptions().PointerAuth.SwiftDynamicReplacements;
  assert(keyEntity.hasSILFunction() ||
         keyEntity.isOpaqueTypeDescriptorAccessor());
  auto authEntity = keyEntity.hasSILFunction()
                        ? PointerAuthEntity(keyEntity.getSILFunction())
                        : PointerAuthEntity::Special::TypeDescriptor;
  auto authInfo = PointerAuthInfo::emit(IGF, schema, fnPtrAddr, authEntity);
  auto *Res = IGF.Builder.CreateCall(
      FunctionPointer(typeFnPtr, authInfo, signature), forwardedArgs);

  Res->setTailCall();
  if (implFn->getReturnType()->isVoidTy())
    IGF.Builder.CreateRetVoid();
  else
    IGF.Builder.CreateRet(Res);
}

void IRGenModule::emitOpaqueTypeDescriptorAccessor(OpaqueTypeDecl *opaque) {
  auto *namingDecl = opaque->getNamingDecl();
  auto *abstractStorage = dyn_cast<AbstractStorageDecl>(namingDecl);

  bool isNativeDynamic = false;
  const bool isDynamicReplacement = namingDecl->getDynamicallyReplacedDecl();

  // Don't emit accessors for abstract storage that is not dynamic or a dynamic
  // replacement.
  if (abstractStorage) {
    isNativeDynamic = abstractStorage->hasAnyNativeDynamicAccessors();
    if (!isNativeDynamic && !isDynamicReplacement)
      return;
  }

  // Don't emit accessors for functions that are not dynamic or dynamic
  // replacements.
  if (!abstractStorage) {
    isNativeDynamic = namingDecl->isNativeDynamic();
    if (!isNativeDynamic && !isDynamicReplacement)
      return;
  }

  auto accessor =
      getAddrOfOpaqueTypeDescriptorAccessFunction(opaque, ForDefinition, false);

  if (isNativeDynamic) {
    auto thunk = accessor;
    auto impl = getAddrOfOpaqueTypeDescriptorAccessFunction(
        opaque, ForDefinition, true);
    auto varEntity = LinkEntity::forOpaqueTypeDescriptorAccessorVar(opaque);
    auto keyEntity = LinkEntity::forOpaqueTypeDescriptorAccessorKey(opaque);

    auto fnType = llvm::FunctionType::get(OpaqueTypeDescriptorPtrTy, {}, false);
    Signature signature(fnType, llvm::AttributeList(), SwiftCC);
    emitDynamicallyReplaceableThunk(*this, varEntity, keyEntity, thunk, impl,
                                    signature);
    // We should never inline the thunk function.
    thunk->addFnAttr(llvm::Attribute::NoInline);
    accessor = impl;
  }

  // The implementation just returns the opaque type descriptor.
  llvm::BasicBlock *entryBB =
      llvm::BasicBlock::Create(getLLVMContext(), "entry", accessor);
  IRBuilder B(getLLVMContext(), false);
  B.SetInsertPoint(entryBB);
  if (DebugInfo)
    DebugInfo->emitArtificialFunction(B, accessor);
  auto *desc = getAddrOfOpaqueTypeDescriptor(opaque, ConstantInit());
  B.CreateRet(desc);
}

/// Calls the previous implementation before this dynamic replacement became
/// active.
void IRGenModule::emitDynamicReplacementOriginalFunctionThunk(SILFunction *f) {
  assert(f->getDynamicallyReplacedFunction());

  if (UseBasicDynamicReplacement)
    return;

  auto entity = LinkEntity::forSILFunction(f, true);

  Signature signature = getSignature(f->getLoweredFunctionType());
  addLLVMFunctionAttributes(f, signature);

  LinkInfo implLink = LinkInfo::get(*this, entity, ForDefinition);
  auto implFn =
      createFunction(*this, implLink, signature, nullptr /*insertBefore*/,
                     f->getOptimizationMode());
  implFn->addFnAttr(llvm::Attribute::NoInline);

  IRGenFunction IGF(*this, implFn);
  if (DebugInfo)
    DebugInfo->emitArtificialFunction(IGF, implFn);

  LinkEntity varEntity =
      LinkEntity::forDynamicallyReplaceableFunctionVariable(f);
  auto linkEntry = getChainEntryForDynamicReplacement(*this, varEntity, nullptr,
                                                      NotForDefinition);

  // Load the function and dispatch to it forwarding our arguments.
  llvm::Constant *indices[] = {llvm::ConstantInt::get(Int32Ty, 0),
                               llvm::ConstantInt::get(Int32Ty, 0)};

  auto *fnPtrAddr =
    llvm::ConstantExpr::getPointerBitCastOrAddrSpaceCast(
      llvm::ConstantExpr::getInBoundsGetElementPtr(nullptr, linkEntry, indices),
      FunctionPtrTy->getPointerTo());

  auto *OrigFn =
      IGF.Builder.CreateCall(getGetOrigOfReplaceableFn(), {fnPtrAddr});

  OrigFn->setDoesNotThrow();

  auto *typeFnPtr =
      IGF.Builder.CreateBitOrPointerCast(OrigFn, implFn->getType());

  SmallVector<llvm::Value *, 16> forwardedArgs;
  for (auto &arg : implFn->args())
    forwardedArgs.push_back(&arg);

  auto &schema = getOptions().PointerAuth.SwiftDynamicReplacements;
  auto authInfo = PointerAuthInfo::emit(
      IGF, schema, fnPtrAddr,
      PointerAuthEntity(f->getDynamicallyReplacedFunction()));
  auto *Res = IGF.Builder.CreateCall(
      FunctionPointer(typeFnPtr, authInfo, signature), forwardedArgs);

  if (implFn->getReturnType()->isVoidTy())
    IGF.Builder.CreateRetVoid();
  else
    IGF.Builder.CreateRet(Res);
}

/// Find the entry point for a SIL function.
llvm::Function *IRGenModule::getAddrOfSILFunction(
    SILFunction *f, ForDefinition_t forDefinition,
    bool isDynamicallyReplaceableImplementation,
    bool shouldCallPreviousImplementation) {
  assert(forDefinition || !isDynamicallyReplaceableImplementation);
  assert(!forDefinition || !shouldCallPreviousImplementation);

  LinkEntity entity =
      LinkEntity::forSILFunction(f, shouldCallPreviousImplementation);

  // Check whether we've created the function already.
  // FIXME: We should integrate this into the LinkEntity cache more cleanly.
  llvm::Function *fn = Module.getFunction(entity.mangleAsString());
  if (fn) {
    if (forDefinition) {
      updateLinkageForDefinition(*this, fn, entity);
    }
    return fn;
  }

  // If it's a Clang declaration, ask Clang to generate the IR declaration.
  // This might generate new functions, so we should do it before computing
  // the insert-before point.
  llvm::Constant *clangAddr = nullptr;
  if (auto clangDecl = f->getClangDecl()) {
    auto globalDecl = getClangGlobalDeclForFunction(clangDecl);
    clangAddr = getAddrOfClangGlobalDecl(globalDecl, forDefinition);
  }

  bool isDefinition = f->isDefinition();
  bool hasOrderNumber =
      isDefinition && !shouldCallPreviousImplementation;
  unsigned orderNumber = ~0U;
  llvm::Function *insertBefore = nullptr;

  // If the SIL function has a definition, we should have an order
  // number for it; make sure to insert it in that position relative
  // to other ordered functions.
  if (hasOrderNumber) {
    orderNumber = IRGen.getFunctionOrder(f);
    if (auto emittedFunctionIterator
          = EmittedFunctionsByOrder.findLeastUpperBound(orderNumber))
      insertBefore = *emittedFunctionIterator;
  }

  // If it's a Clang declaration, check whether Clang gave us a declaration.
  if (clangAddr) {
    fn = dyn_cast<llvm::Function>(clangAddr->stripPointerCasts());

    // If we have a function, move it to the appropriate position.
    if (fn) {
      if (hasOrderNumber) {
        auto &fnList = Module.getFunctionList();
        fnList.remove(fn);
        fnList.insert(llvm::Module::iterator(insertBefore), fn);

        EmittedFunctionsByOrder.insert(orderNumber, fn);
      }
      return fn;
    }

  // Otherwise, if we have a lazy definition for it, be sure to queue that up.
  } else if (isDefinition && !forDefinition && !f->isPossiblyUsedExternally() &&
             !hasCodeCoverageInstrumentation(*f, getSILModule())) {
    IRGen.addLazyFunction(f);
  }

  Signature signature = getSignature(f->getLoweredFunctionType());
  addLLVMFunctionAttributes(f, signature);

  LinkInfo link = LinkInfo::get(*this, entity, forDefinition);

  fn = createFunction(*this, link, signature, insertBefore,
                      f->getOptimizationMode());

  // If `hasCReferences` is true, then the function is either marked with
  // @_silgen_name OR @_cdecl.  If it is the latter, it must have a definition
  // associated with it.  The combination of the two allows us to identify the
  // @_silgen_name functions.  These are locally defined function thunks used in
  // the standard library.  Do not give them DLLImport DLL Storage.
  if (!forDefinition) {
    fn->setComdat(nullptr);
    if (f->hasCReferences())
      fn->setDLLStorageClass(llvm::GlobalValue::DefaultStorageClass);
  }

  // If we have an order number for this function, set it up as appropriate.
  if (hasOrderNumber) {
    EmittedFunctionsByOrder.insert(orderNumber, fn);
  }
  return fn;
}

static llvm::GlobalVariable *createGOTEquivalent(IRGenModule &IGM,
                                                 llvm::Constant *global,
                                                 LinkEntity entity)
{
  // Determine the name of this entity.
  llvm::SmallString<64> globalName;
  entity.mangle(globalName);

  if (IGM.Triple.getObjectFormat() == llvm::Triple::COFF) {
    if (cast<llvm::GlobalValue>(global)->hasDLLImportStorageClass()) {
      llvm::GlobalVariable *GV =
          new llvm::GlobalVariable(IGM.Module, global->getType(),
                                   /*Constant=*/true,
                                   llvm::GlobalValue::ExternalLinkage,
                                   nullptr, llvm::Twine("__imp_") + globalName);
      GV->setExternallyInitialized(true);
      return GV;
    }
  }

  auto gotEquivalent = new llvm::GlobalVariable(IGM.Module,
                                      global->getType(),
                                      /*constant*/ true,
                                      llvm::GlobalValue::PrivateLinkage,
                                      global,
                                      llvm::Twine("got.") + globalName);
  
  // rdar://problem/53836960: i386 ld64 also mis-links relative references
  // to GOT entries.
  // rdar://problem/59782487: issue with on-device JITd expressions.
  // The JIT gets confused by private vars accessed accross object files.
  if (!IGM.getOptions().UseJIT &&
      (!IGM.Triple.isOSDarwin() || IGM.Triple.getArch() != llvm::Triple::x86)) {
    gotEquivalent->setUnnamedAddr(llvm::GlobalValue::UnnamedAddr::Global);
  } else {
    ApplyIRLinkage(IRLinkage::InternalLinkOnceODR)
      .to(gotEquivalent);
  }

  // Context descriptor pointers need to be signed.
  // TODO: We should really sign a pointer to *any* code entity or true-const
  // metadata structure that may reference data structures with function
  // pointers inside them.
  if (entity.isContextDescriptor()) {
    auto schema = IGM.getOptions().PointerAuth.TypeDescriptors;
    if (schema) {
      auto signedValue = IGM.getConstantSignedPointer(
          global, schema, PointerAuthEntity::Special::TypeDescriptor,
          /*storageAddress*/ gotEquivalent);
      gotEquivalent->setInitializer(signedValue);
    }
  } else if (entity.isDynamicallyReplaceableKey()) {
    auto schema = IGM.getOptions().PointerAuth.SwiftDynamicReplacementKeys;
    if (schema) {
      auto signedValue = IGM.getConstantSignedPointer(
          global, schema, PointerAuthEntity::Special::DynamicReplacementKey,
          /*storageAddress*/ gotEquivalent);
      gotEquivalent->setInitializer(signedValue);
    }
  }

  return gotEquivalent;
}

llvm::Constant *IRGenModule::getOrCreateGOTEquivalent(llvm::Constant *global,
                                                      LinkEntity entity) {
  auto &gotEntry = GlobalGOTEquivalents[entity];
  if (gotEntry) {
    return gotEntry;
  }

  if (auto *Stats = Context.Stats)
    Stats->getFrontendCounters().NumGOTEntries++;

  // Use the global as the initializer for an anonymous constant. LLVM can treat
  // this as equivalent to the global's GOT entry.
  auto gotEquivalent = createGOTEquivalent(*this, global, entity);
  gotEntry = gotEquivalent;
  return gotEquivalent;
}

static llvm::Constant *getElementBitCast(llvm::Constant *ptr,
                                         llvm::Type *newEltType) {
  auto ptrType = cast<llvm::PointerType>(ptr->getType());
  if (ptrType->getElementType() == newEltType) {
    return ptr;
  } else {
    auto newPtrType = newEltType->getPointerTo(ptrType->getAddressSpace());
    return llvm::ConstantExpr::getBitCast(ptr, newPtrType);
  }
}

/// Return a reference to an object that's suitable for being used for
/// the given kind of reference.
///
/// Note that, if the requested reference kind is a relative reference.
/// the returned constant will not actually be a relative reference.
/// To form the actual relative reference, you must pass the returned
/// result to emitRelativeReference, passing the correct base-address
/// information.
ConstantReference
IRGenModule::getAddrOfLLVMVariable(LinkEntity entity,
                                   ConstantInit definition,
                                   DebugTypeInfo debugType,
                                   SymbolReferenceKind refKind,
                                   llvm::Type *overrideDeclType) {
  switch (refKind) {
  case SymbolReferenceKind::Relative_Direct:
  case SymbolReferenceKind::Far_Relative_Direct:
    assert(!definition);
    // FIXME: don't just fall through; force the creation of a weak
    // definition so that we can emit a relative reference.
    LLVM_FALLTHROUGH;

  case SymbolReferenceKind::Absolute:
    return { getAddrOfLLVMVariable(entity, definition, debugType,
                                   overrideDeclType),
             ConstantReference::Direct };


  case SymbolReferenceKind::Relative_Indirectable:
  case SymbolReferenceKind::Far_Relative_Indirectable:
    assert(!definition);
    return getAddrOfLLVMVariableOrGOTEquivalent(entity);
  }
  llvm_unreachable("bad reference kind");
}

/// A convenient wrapper around getAddrOfLLVMVariable which uses the
/// default type as the definition type.
llvm::Constant *
IRGenModule::getAddrOfLLVMVariable(LinkEntity entity,
                                   ForDefinition_t forDefinition,
                                   DebugTypeInfo debugType) {
  auto definition = forDefinition
      ? ConstantInit::getDelayed(entity.getDefaultDeclarationType(*this))
      : ConstantInit();
  return getAddrOfLLVMVariable(entity, definition, debugType);
}

/// Get or create an llvm::GlobalVariable.
///
/// If a definition type is given, the result will always be an
/// llvm::GlobalVariable of that type.  Otherwise, the result will
/// have type pointerToDefaultType and may involve bitcasts.
llvm::Constant *
IRGenModule::getAddrOfLLVMVariable(LinkEntity entity,
                                   ConstantInit definition,
                                   DebugTypeInfo DbgTy,
                                   llvm::Type *overrideDeclType) {
  // This function assumes that 'globals' only contains GlobalValue
  // values for the entities that it will look up.

  llvm::Type *definitionType = (definition ? definition.getType() : nullptr);
  auto defaultType = overrideDeclType
    ? overrideDeclType
    : entity.getDefaultDeclarationType(*this);
  
  auto &entry = GlobalVars[entity];
  if (entry) {
    auto existing = cast<llvm::GlobalValue>(entry);

    // If we're looking to define something, we may need to replace a
    // forward declaration.
    if (definitionType) {
      assert(existing->isDeclaration() && "already defined");
      updateLinkageForDefinition(*this, existing, entity);

      // If the existing entry is a variable of the right type,
      // set the initializer on it and return.
      if (auto var = dyn_cast<llvm::GlobalVariable>(existing)) {
        if (definitionType == var->getValueType()) {
          if (definition.hasInit())
            definition.getInit().installInGlobal(var);
          return var;
        }
      }

      // Fall out to the case below, clearing the name so that
      // createVariable doesn't detect a collision.
      entry->setName("");

    // Otherwise, we have a previous declaration or definition which
    // we need to ensure has the right type.
    } else {
      return getElementBitCast(entry, defaultType);
    }
  }

  ForDefinition_t forDefinition = (ForDefinition_t) (definitionType != nullptr);
  LinkInfo link = LinkInfo::get(*this, entity, forDefinition);

  // Clang may have defined the variable already.
  if (auto existing = Module.getNamedGlobal(link.getName()))
    return getElementBitCast(existing, defaultType);

  // If we're not defining the object now, forward declare it with the default
  // type.
  if (!definitionType) definitionType = defaultType;

  // Create the variable.
  auto var = createVariable(*this, link, definitionType,
                            entity.getAlignment(*this), DbgTy);

  // Install the concrete definition if we have one.
  if (definition && definition.hasInit()) {
    definition.getInit().installInGlobal(var);
  }

  // If we have an existing entry, destroy it, replacing it with the
  // new variable.
  if (entry) {
    auto existing = cast<llvm::GlobalValue>(entry);
    auto castVar = llvm::ConstantExpr::getBitCast(var, entry->getType());
    existing->replaceAllUsesWith(castVar);
    existing->eraseFromParent();
  }

  // If there's also an existing GOT-equivalent entry, rewrite it too, since
  // LLVM won't recognize a global with bitcasts in its initializers as GOT-
  // equivalent. rdar://problem/22388190
  auto foundGOTEntry = GlobalGOTEquivalents.find(entity);
  if (foundGOTEntry != GlobalGOTEquivalents.end() && foundGOTEntry->second) {
    auto existingGOTEquiv = cast<llvm::GlobalVariable>(foundGOTEntry->second);

    // Make a new GOT equivalent referring to the new variable with its
    // definition type.
    auto newGOTEquiv = createGOTEquivalent(*this, var, entity);
    auto castGOTEquiv = llvm::ConstantExpr::getBitCast(newGOTEquiv,
                                                   existingGOTEquiv->getType());
    existingGOTEquiv->replaceAllUsesWith(castGOTEquiv);
    existingGOTEquiv->eraseFromParent();
    GlobalGOTEquivalents[entity] = newGOTEquiv;
  }

  // Cache and return.
  entry = var;
  return var;
}

/// Get or create a "GOT equivalent" llvm::GlobalVariable, if applicable.
///
/// Creates a private, unnamed constant containing the address of another
/// global variable. LLVM can replace relative references to this variable with
/// relative references to the GOT entry for the variable in the object file.
ConstantReference
IRGenModule::getAddrOfLLVMVariableOrGOTEquivalent(LinkEntity entity) {
  auto canDirectlyReferenceSILFunction = [&](SILFunction *silFn) {
    return (silFn->isDefinition() &&
           !isAvailableExternally(silFn->getLinkage()) &&
           this == IRGen.getGenModule(silFn));
  };

  // Handle SILFunctions specially, because unlike other entities they aren't
  // variables and aren't kept in the GlobalVars table.
  if (entity.isSILFunction()) {
    auto *silFn = entity.getSILFunction();
    auto fn = getAddrOfSILFunction(silFn, NotForDefinition);
    if (canDirectlyReferenceSILFunction(silFn)) {
      return {fn, ConstantReference::Direct};
    }
    
    auto gotEquivalent = getOrCreateGOTEquivalent(fn, entity);
    return {gotEquivalent, ConstantReference::Indirect};
  }
  
  // ObjC class references can always be directly referenced, even in
  // the weird cases where we don't see a definition.
  if (entity.isObjCClassRef()) {
    auto value = getAddrOfObjCClassRef(
      const_cast<ClassDecl *>(cast<ClassDecl>(entity.getDecl())));
    return { cast<llvm::Constant>(value.getAddress()),
             ConstantReference::Direct };
  }
  
  // Ensure the variable is at least forward-declared.
  getAddrOfLLVMVariable(entity, ConstantInit(), DebugTypeInfo());

  auto entry = GlobalVars[entity];
  
  /// Returns a direct reference.
  auto direct = [&]() -> ConstantReference {
    // FIXME: Relative references to aliases break MC on 32-bit Mach-O
    // platforms (rdar://problem/22450593 ), so substitute an alias with its
    // aliasee to work around that.
    if (auto alias = dyn_cast<llvm::GlobalAlias>(entry))
      return {alias->getAliasee(), ConstantReference::Direct};
    return {entry, ConstantReference::Direct};
  };
  
  /// Returns an indirect reference.
  auto indirect = [&]() -> ConstantReference {
    auto gotEquivalent = getOrCreateGOTEquivalent(
      cast<llvm::GlobalValue>(entry), entity);
    return {gotEquivalent, ConstantReference::Indirect};
  };
<<<<<<< HEAD
  
  // Avoid to create GOT because wasm32 doesn't support
  // dynamic linking yet
  if (TargetInfo.OutputObjectFormat == llvm::Triple::Wasm) {
    return direct();
  }
  // The integrated REPL incrementally adds new definitions, so always use
  // indirect references in this mode.
  if (IRGen.Opts.IntegratedREPL)
    return indirect();
=======
>>>>>>> ec31346c

  // Dynamically replaceable function keys are stored in the GlobalVars
  // table, but they don't have an associated Decl, so they require
  // special treatment here.
  if (entity.isDynamicallyReplaceableFunctionKey()) {
    auto *silFn = entity.getSILFunction();
    if (canDirectlyReferenceSILFunction(silFn))
      return direct();

    return indirect();
  }

  if (auto *entityDC = entity.getDeclContextForEmission()) {
    auto *entitySF = entityDC->getModuleScopeContext();
    bool clangImportedEntity = isa<ClangModuleUnit>(entitySF);

    auto &mod = getSILModule();

    if (!mod.isWholeModule()) {
      // In non-WMO builds, the associated context of the SILModule must
      // be a source file. Every source file is its own translation unit.
      auto *modDC = mod.getAssociatedContext();
      auto *modSF = modDC->getModuleScopeContext();
      assert(modSF != nullptr);

      // Imported entities are in a different Swift module, but are emitted
      // on demand and can be referenced directly. Entities in the same
      // source file can also be referenced directly.
      if (clangImportedEntity ||
          modSF == entitySF)
        return direct();

      // Everything else must be referenced indirectly.
      return indirect();
    }

    // We're performing a WMO build.
    //
    // The associated context of the SILModule is the entire AST ModuleDecl,
    // but we might be doing a multi-threaded IRGen build, in which case
    // there is one translation unit per source file.

    // Imported entities are in a different Swift module and are emitted
    // on demand. In multi-threaded builds, they will be emitted into one
    // translation unit only.
    if (clangImportedEntity ||
        entitySF->getParentModule() == mod.getSwiftModule()) {
      // If we're doing a single-threaded WMO build, or if the entity is
      // scheduled to be emitted in the same translation unit, reference
      // it directly.
      if (this == IRGen.getGenModule(entitySF))
        return direct();
    }
  }

  // Fall back to an indirect reference if we can't establish that a direct
  // reference is OK.
  return indirect();
}

static TypeEntityReference
getContextDescriptorEntityReference(IRGenModule &IGM, const LinkEntity &entity){
  // TODO: consider using a symbolic reference (i.e. a symbol string
  // to be looked up dynamically) for types defined outside the module.
  auto ref = IGM.getAddrOfLLVMVariableOrGOTEquivalent(entity);
  auto kind = ref.isIndirect()
                ? TypeReferenceKind::IndirectTypeDescriptor
                : TypeReferenceKind::DirectTypeDescriptor;
  return TypeEntityReference(kind, ref.getValue());
}

static TypeEntityReference
getTypeContextDescriptorEntityReference(IRGenModule &IGM,
                                        NominalTypeDecl *decl) {
  auto entity = LinkEntity::forNominalTypeDescriptor(decl);
  IGM.IRGen.noteUseOfTypeContextDescriptor(decl, DontRequireMetadata);
  return getContextDescriptorEntityReference(IGM, entity);
}

static TypeEntityReference
getProtocolDescriptorEntityReference(IRGenModule &IGM, ProtocolDecl *protocol) {
  assert(!protocol->isObjC() &&
         "objc protocols don't have swift protocol descriptors");
  auto entity = LinkEntity::forProtocolDescriptor(protocol);
  return getContextDescriptorEntityReference(IGM, entity);
}

static TypeEntityReference
getObjCClassByNameReference(IRGenModule &IGM, ClassDecl *cls) {
  auto kind = TypeReferenceKind::DirectObjCClassName;
  SmallString<64> objcRuntimeNameBuffer;
  auto ref = IGM.getAddrOfGlobalString(
                                 cls->getObjCRuntimeName(objcRuntimeNameBuffer),
                                 /*willBeRelativelyAddressed=*/true);

  return TypeEntityReference(kind, ref);
}

TypeEntityReference
IRGenModule::getTypeEntityReference(GenericTypeDecl *decl) {
  if (auto protocol = dyn_cast<ProtocolDecl>(decl)) {
    assert(!protocol->isObjC() && "imported protocols not handled here");
    return getProtocolDescriptorEntityReference(*this, protocol);
  }
  
  if (auto opaque = dyn_cast<OpaqueTypeDecl>(decl)) {
    auto entity = LinkEntity::forOpaqueTypeDescriptor(opaque);
    IRGen.noteUseOfOpaqueTypeDescriptor(opaque);
    return getContextDescriptorEntityReference(*this, entity);
  }

  if (auto nominal = dyn_cast<NominalTypeDecl>(decl)) {
    auto clas = dyn_cast<ClassDecl>(decl);
    if (!clas) {
      return getTypeContextDescriptorEntityReference(*this, nominal);
    }

    switch (clas->getForeignClassKind()) {
    case ClassDecl::ForeignKind::RuntimeOnly:
      return getObjCClassByNameReference(*this, clas);

    case ClassDecl::ForeignKind::CFType:
      return getTypeContextDescriptorEntityReference(*this, clas);

    case ClassDecl::ForeignKind::Normal:
      if (hasKnownSwiftMetadata(*this, clas)) {
        return getTypeContextDescriptorEntityReference(*this, clas);
      }

      // Note: we would like to use an Objective-C class reference, but the
      // Darwin linker currently has a bug where it will coalesce these symbols
      // *after* computing a relative offset, causing incorrect relative
      // offsets in the metadata. Therefore, reference Objective-C classes by
      // their runtime names.
      return getObjCClassByNameReference(*this, clas);
    }
  }
  llvm_unreachable("bad foreign type kind");
}

/// Form an LLVM constant for the relative distance between a reference
/// (appearing at gep (0, indices) of `base`) and `target`.
llvm::Constant *
IRGenModule::emitRelativeReference(ConstantReference target,
                                   llvm::Constant *base,
                                   ArrayRef<unsigned> baseIndices) {
  llvm::Constant *relativeAddr =
    emitDirectRelativeReference(target.getValue(), base, baseIndices);

  // If the reference is indirect, flag it by setting the low bit.
  // (All of the base, direct target, and GOT entry need to be pointer-aligned
  // for this to be OK.)
  if (target.isIndirect()) {
    relativeAddr = llvm::ConstantExpr::getAdd(relativeAddr,
                             llvm::ConstantInt::get(RelativeAddressTy, 1));
  }

  return relativeAddr;
}

/// Form an LLVM constant for the relative distance between a reference
/// (appearing at gep (0, indices...) of `base`) and `target`.  For now,
/// for this to succeed portably, both need to be globals defined in the
/// current translation unit.
llvm::Constant *
IRGenModule::emitDirectRelativeReference(llvm::Constant *target,
                                         llvm::Constant *base,
                                         ArrayRef<unsigned> baseIndices) {
  // Convert the target to an integer.
  auto targetAddr = llvm::ConstantExpr::getPtrToInt(target, SizeTy);

  // WebAssembly hack: WebAssembly doesn't support PC-relative references
  if (TargetInfo.OutputObjectFormat == llvm::Triple::Wasm) {
    return targetAddr;
  }

  SmallVector<llvm::Constant*, 4> indices;
  indices.push_back(llvm::ConstantInt::get(Int32Ty, 0));
  for (unsigned baseIndex : baseIndices) {
    indices.push_back(llvm::ConstantInt::get(Int32Ty, baseIndex));
  };

  // Drill down to the appropriate address in the base, then convert
  // that to an integer.
  auto baseElt = llvm::ConstantExpr::getInBoundsGetElementPtr(
                       base->getType()->getPointerElementType(), base, indices);
  auto baseAddr = llvm::ConstantExpr::getPtrToInt(baseElt, SizeTy);

  // The relative address is the difference between those.
  auto relativeAddr = llvm::ConstantExpr::getSub(targetAddr, baseAddr);

  // Relative addresses can be 32-bit even on 64-bit platforms.
  if (SizeTy != RelativeAddressTy)
    relativeAddr = llvm::ConstantExpr::getTrunc(relativeAddr,
                                                RelativeAddressTy);

  return relativeAddr;
}

/// Emit the protocol descriptors list and return it.
llvm::Constant *IRGenModule::emitSwiftProtocols() {
  if (SwiftProtocols.empty())
    return nullptr;

  // Define the global variable for the protocol list.
  ConstantInitBuilder builder(*this);
  auto recordsArray = builder.beginArray(ProtocolRecordTy);

  for (auto *protocol : SwiftProtocols) {
    auto record = recordsArray.beginStruct(ProtocolRecordTy);

    // Relative reference to the protocol descriptor.
    auto descriptorRef = getAddrOfLLVMVariableOrGOTEquivalent(
                                   LinkEntity::forProtocolDescriptor(protocol));
    record.addRelativeAddress(descriptorRef);

    record.finishAndAddTo(recordsArray);
  }

  // FIXME: This needs to be a linker-local symbol in order for Darwin ld to
  // resolve relocations relative to it.

  auto var = recordsArray.finishAndCreateGlobal(
                                            "\x01l_protocols",
                                            Alignment(4),
                                            /*isConstant*/ true,
                                            llvm::GlobalValue::PrivateLinkage);

  StringRef sectionName;
  switch (TargetInfo.OutputObjectFormat) {
  case llvm::Triple::UnknownObjectFormat:
    llvm_unreachable("Don't know how to emit protocols for "
                     "the selected object format.");
  case llvm::Triple::MachO:
    sectionName = "__TEXT, __swift5_protos, regular, no_dead_strip";
    break;
  case llvm::Triple::ELF:
  case llvm::Triple::Wasm:
    sectionName = "swift5_protocols";
    break;
  case llvm::Triple::XCOFF:
  case llvm::Triple::COFF:
    sectionName = ".sw5prt$B";
    break;
  }

  var->setSection(sectionName);
  
  disableAddressSanitizer(*this, var);
  
  addUsedGlobal(var);
  return var;
}

void IRGenModule::addProtocolConformance(ConformanceDescription &&record) {
  // Add this protocol conformance.
  ProtocolConformances.push_back(std::move(record));
}

/// Emit the protocol conformance list and return it.
llvm::Constant *IRGenModule::emitProtocolConformances() {
  if (ProtocolConformances.empty())
    return nullptr;

  // Emit the conformances.
  for (const auto &record : ProtocolConformances)
    emitProtocolConformance(record);

  // Define the global variable for the conformance list.
  ConstantInitBuilder builder(*this);
  auto descriptorArray = builder.beginArray(RelativeAddressTy);

  for (const auto &record : ProtocolConformances) {
    auto conformance = record.conformance;
    auto entity = LinkEntity::forProtocolConformanceDescriptor(conformance);
    auto descriptor =
      getAddrOfLLVMVariable(entity, ConstantInit(), DebugTypeInfo());
    descriptorArray.addRelativeAddress(descriptor);
  }

  // FIXME: This needs to be a linker-local symbol in order for Darwin ld to
  // resolve relocations relative to it.

  auto var = descriptorArray.finishAndCreateGlobal(
                                          "\x01l_protocol_conformances",
                                          Alignment(4),
                                          /*isConstant*/ true,
                                          llvm::GlobalValue::PrivateLinkage);

  StringRef sectionName;
  switch (TargetInfo.OutputObjectFormat) {
  case llvm::Triple::UnknownObjectFormat:
    llvm_unreachable("Don't know how to emit protocol conformances for "
                     "the selected object format.");
  case llvm::Triple::MachO:
    sectionName = "__TEXT, __swift5_proto, regular, no_dead_strip";
    break;
  case llvm::Triple::ELF:
  case llvm::Triple::Wasm:
    sectionName = "swift5_protocol_conformances";
    break;
  case llvm::Triple::XCOFF:
  case llvm::Triple::COFF:
    sectionName = ".sw5prtc$B";
    break;
  }

  var->setSection(sectionName);

  disableAddressSanitizer(*this, var);
  
  addUsedGlobal(var);
  return var;
}


/// Emit type metadata for types that might not have explicit protocol conformances.
llvm::Constant *IRGenModule::emitTypeMetadataRecords() {
  std::string sectionName;
  switch (TargetInfo.OutputObjectFormat) {
  case llvm::Triple::MachO:
    sectionName = "__TEXT, __swift5_types, regular, no_dead_strip";
    break;
  case llvm::Triple::ELF:
  case llvm::Triple::Wasm:
    sectionName = "swift5_type_metadata";
    break;
  case llvm::Triple::XCOFF:
  case llvm::Triple::COFF:
    sectionName = ".sw5tymd$B";
    break;
  case llvm::Triple::UnknownObjectFormat:
    llvm_unreachable("Don't know how to emit type metadata table for "
                     "the selected object format.");
  }

  // Do nothing if the list is empty.
  if (RuntimeResolvableTypes.empty())
    return nullptr;

  // Define the global variable for the conformance list.
  // We have to do this before defining the initializer since the entries will
  // contain offsets relative to themselves.
  auto arrayTy = llvm::ArrayType::get(TypeMetadataRecordTy,
                                      RuntimeResolvableTypes.size());

  // FIXME: This needs to be a linker-local symbol in order for Darwin ld to
  // resolve relocations relative to it.
  auto var = new llvm::GlobalVariable(Module, arrayTy,
                                      /*isConstant*/ true,
                                      llvm::GlobalValue::PrivateLinkage,
                                      /*initializer*/ nullptr,
                                      "\x01l_type_metadata_table");

  SmallVector<llvm::Constant *, 8> elts;
  for (auto type : RuntimeResolvableTypes) {
    auto ref = getTypeEntityReference(type);

    // Form the relative address, with the type reference kind in the low bits.
    unsigned arrayIdx = elts.size();
    llvm::Constant *relativeAddr =
      emitDirectRelativeReference(ref.getValue(), var, { arrayIdx, 0 });
    unsigned lowBits = static_cast<unsigned>(ref.getKind());
    if (lowBits != 0) {
      relativeAddr = llvm::ConstantExpr::getAdd(relativeAddr,
                       llvm::ConstantInt::get(RelativeAddressTy, lowBits));
    }

    llvm::Constant *recordFields[] = { relativeAddr };
    auto record = llvm::ConstantStruct::get(TypeMetadataRecordTy,
                                            recordFields);
    elts.push_back(record);
  }

  auto initializer = llvm::ConstantArray::get(arrayTy, elts);

  var->setInitializer(initializer);
  var->setSection(sectionName);
  var->setAlignment(llvm::MaybeAlign(4));

  disableAddressSanitizer(*this, var);
  
  addUsedGlobal(var);
  return var;
}

llvm::Constant *IRGenModule::emitFieldDescriptors() {
  std::string sectionName;
  switch (TargetInfo.OutputObjectFormat) {
  case llvm::Triple::MachO:
    sectionName = "__TEXT, __swift5_fieldmd, regular, no_dead_strip";
    break;
  case llvm::Triple::ELF:
  case llvm::Triple::Wasm:
    sectionName = "swift5_fieldmd";
    break;
  case llvm::Triple::XCOFF:
  case llvm::Triple::COFF:
    sectionName = ".sw5flmd$B";
    break;
  case llvm::Triple::UnknownObjectFormat:
    llvm_unreachable("Don't know how to emit field records table for "
                     "the selected object format.");
  }

  // Do nothing if the list is empty.
  if (FieldDescriptors.empty())
    return nullptr;

  // Define the global variable for the field record list.
  // We have to do this before defining the initializer since the entries will
  // contain offsets relative to themselves.
  auto arrayTy =
      llvm::ArrayType::get(FieldDescriptorPtrTy, FieldDescriptors.size());

  // FIXME: This needs to be a linker-local symbol in order for Darwin ld to
  // resolve relocations relative to it.
  auto var = new llvm::GlobalVariable(
      Module, arrayTy,
      /*isConstant*/ true, llvm::GlobalValue::PrivateLinkage,
      /*initializer*/ nullptr, "\x01l_type_metadata_table");

  SmallVector<llvm::Constant *, 8> elts;
  for (auto *descriptor : FieldDescriptors)
    elts.push_back(
        llvm::ConstantExpr::getBitCast(descriptor, FieldDescriptorPtrTy));

  var->setInitializer(llvm::ConstantArray::get(arrayTy, elts));
  var->setSection(sectionName);
  var->setAlignment(llvm::MaybeAlign(4));

  disableAddressSanitizer(*this, var);
  
  addUsedGlobal(var);
  return var;
}

/// Fetch a global reference to a reference to the given Objective-C class.
/// The result is of type ObjCClassPtrTy->getPointerTo().
Address IRGenModule::getAddrOfObjCClassRef(ClassDecl *theClass) {
  assert(ObjCInterop && "getting address of ObjC class ref in no-interop mode");

  LinkEntity entity = LinkEntity::forObjCClassRef(theClass);
  auto DbgTy = DebugTypeInfo::getObjCClass(
      theClass, ObjCClassPtrTy, getPointerSize(), getPointerAlignment());
  auto addr = getAddrOfLLVMVariable(entity, ConstantInit(), DbgTy);

  // Define it lazily.
  if (auto global = dyn_cast<llvm::GlobalVariable>(addr)) {
    if (global->isDeclaration()) {
      global->setSection(GetObjCSectionName("__objc_classrefs",
                                            "regular,no_dead_strip"));
      global->setLinkage(llvm::GlobalVariable::PrivateLinkage);
      global->setExternallyInitialized(true);
      global->setInitializer(getAddrOfObjCClass(theClass, NotForDefinition));
      addCompilerUsedGlobal(global);
    }
  }

  return Address(addr, entity.getAlignment(*this));
}

/// Fetch a global reference to the given Objective-C class.  The
/// result is of type ObjCClassPtrTy.
llvm::Constant *IRGenModule::getAddrOfObjCClass(ClassDecl *theClass,
                                                ForDefinition_t forDefinition) {
  assert(ObjCInterop && "getting address of ObjC class in no-interop mode");
  assert(!theClass->isForeign());
  LinkEntity entity = LinkEntity::forObjCClass(theClass);
  auto DbgTy = DebugTypeInfo::getObjCClass(
      theClass, ObjCClassPtrTy, getPointerSize(), getPointerAlignment());
  auto addr = getAddrOfLLVMVariable(entity, forDefinition, DbgTy);
  return addr;
}

/// Fetch the declaration of a metaclass object. The result is always a
/// GlobalValue of ObjCClassPtrTy, and is either the Objective-C metaclass or
/// the Swift metaclass stub, depending on whether the class is published as an
/// ObjC class.
llvm::Constant *
IRGenModule::getAddrOfMetaclassObject(ClassDecl *decl,
                                      ForDefinition_t forDefinition) {
  assert((!decl->isGenericContext() || decl->hasClangNode()) &&
         "generic classes do not have a static metaclass object");

  auto entity = decl->getMetaclassKind() == ClassDecl::MetaclassKind::ObjC
                    ? LinkEntity::forObjCMetaclass(decl)
                    : LinkEntity::forSwiftMetaclassStub(decl);

  auto DbgTy = DebugTypeInfo::getObjCClass(
      decl, ObjCClassPtrTy, getPointerSize(), getPointerAlignment());
  auto addr = getAddrOfLLVMVariable(entity, forDefinition, DbgTy);
  return addr;
}

/// Fetch the declaration of an Objective-C metadata update callback.
llvm::Function *
IRGenModule::getAddrOfObjCMetadataUpdateFunction(ClassDecl *classDecl,
                                                 ForDefinition_t forDefinition) {
  assert(ObjCInterop);

  LinkEntity entity = LinkEntity::forObjCMetadataUpdateFunction(classDecl);
  llvm::Function *&entry = GlobalFuncs[entity];
  if (entry) {
    if (forDefinition) updateLinkageForDefinition(*this, entry, entity);
    return entry;
  }

  // Class _Nullable callback(Class _Nonnull cls, void * _Nullable arg);
  Signature signature(ObjCUpdateCallbackTy, llvm::AttributeList(), DefaultCC);
  LinkInfo link = LinkInfo::get(*this, entity, forDefinition);
  entry = createFunction(*this, link, signature);
  return entry;
}

/// Fetch the declaration of an Objective-C resilient class stub.
llvm::Constant *
IRGenModule::getAddrOfObjCResilientClassStub(ClassDecl *classDecl,
                                             ForDefinition_t forDefinition,
                                             TypeMetadataAddress addr) {
  assert(ObjCInterop);
  assert(getClassMetadataStrategy(classDecl) ==
         ClassMetadataStrategy::Resilient);

  LinkEntity entity = LinkEntity::forObjCResilientClassStub(classDecl, addr);
  return getAddrOfLLVMVariable(entity, forDefinition, DebugTypeInfo());
}

/// Fetch the type metadata access function for a non-generic type.
llvm::Function *
IRGenModule::getAddrOfTypeMetadataAccessFunction(CanType type,
                                              ForDefinition_t forDefinition) {
  assert(!type->hasArchetype() && !type->hasTypeParameter());
  NominalTypeDecl *Nominal = type->getNominalOrBoundGenericNominal();
  IRGen.noteUseOfTypeMetadata(Nominal);

  LinkEntity entity = LinkEntity::forTypeMetadataAccessFunction(type);
  llvm::Function *&entry = GlobalFuncs[entity];
  if (entry) {
    if (forDefinition) updateLinkageForDefinition(*this, entry, entity);
    return entry;
  }

  llvm::Type *params[] = { SizeTy }; // MetadataRequest
  auto fnType = llvm::FunctionType::get(TypeMetadataResponseTy, params, false);
  Signature signature(fnType, llvm::AttributeList(), SwiftCC);
  LinkInfo link = LinkInfo::get(*this, entity, forDefinition);
  entry = createFunction(*this, link, signature);
  return entry;
}

/// Fetch the opaque type descriptor access function.
llvm::Function *IRGenModule::getAddrOfOpaqueTypeDescriptorAccessFunction(
    OpaqueTypeDecl *decl, ForDefinition_t forDefinition, bool implementation) {
  IRGen.noteUseOfOpaqueTypeDescriptor(decl);

  LinkEntity entity =
      implementation ? LinkEntity::forOpaqueTypeDescriptorAccessorImpl(decl)
                     : LinkEntity::forOpaqueTypeDescriptorAccessor(decl);
  llvm::Function *&entry = GlobalFuncs[entity];
  if (entry) {
    if (forDefinition)
      updateLinkageForDefinition(*this, entry, entity);
    return entry;
  }

  auto fnType = llvm::FunctionType::get(OpaqueTypeDescriptorPtrTy, {}, false);
  Signature signature(fnType, llvm::AttributeList(), SwiftCC);
  LinkInfo link = LinkInfo::get(*this, entity, forDefinition);
  entry = createFunction(*this, link, signature);
  return entry;
}

/// Fetch the type metadata access function for the given generic type.
llvm::Function *
IRGenModule::getAddrOfGenericTypeMetadataAccessFunction(
                                           NominalTypeDecl *nominal,
                                           ArrayRef<llvm::Type *> genericArgs,
                                           ForDefinition_t forDefinition) {
  assert(nominal->isGenericContext());
  assert(!genericArgs.empty() ||
         nominal->getGenericSignature()->areAllParamsConcrete());
  IRGen.noteUseOfTypeMetadata(nominal);

  auto type = nominal->getDeclaredType()->getCanonicalType();
  assert(type->hasUnboundGenericType());
  LinkEntity entity = LinkEntity::forTypeMetadataAccessFunction(type);
  llvm::Function *&entry = GlobalFuncs[entity];
  if (entry) {
    if (forDefinition) updateLinkageForDefinition(*this, entry, entity);
    return entry;
  }

  // If we have more arguments than can be passed directly, all of the
  // generic arguments are passed as an array.
  llvm::Type *paramTypesArray[NumDirectGenericTypeMetadataAccessFunctionArgs+1];

  paramTypesArray[0] = SizeTy; // MetadataRequest
  size_t numParams = 1;

  size_t numGenericArgs = genericArgs.size();
  if (numGenericArgs > NumDirectGenericTypeMetadataAccessFunctionArgs) {
    paramTypesArray[1] = Int8PtrPtrTy;
    numParams++;
  } else {
    for (size_t i : indices(genericArgs))
      paramTypesArray[i + 1] = genericArgs[i];
    numParams += numGenericArgs;
  }

  auto paramTypes = llvm::makeArrayRef(paramTypesArray, numParams);
  auto fnType = llvm::FunctionType::get(TypeMetadataResponseTy,
                                        paramTypes, false);
  Signature signature(fnType, llvm::AttributeList(), SwiftCC);
  LinkInfo link = LinkInfo::get(*this, entity, forDefinition);
  entry = createFunction(*this, link, signature);
  return entry;
}

/// Get or create a type metadata cache variable.  These are an
/// implementation detail of type metadata access functions.
llvm::Constant *
IRGenModule::getAddrOfTypeMetadataLazyCacheVariable(CanType type) {
  assert(!type->hasArchetype() && !type->hasTypeParameter());
  LinkEntity entity = LinkEntity::forTypeMetadataLazyCacheVariable(type);
  auto variable =
    getAddrOfLLVMVariable(entity, ForDefinition, DebugTypeInfo());

  // Zero-initialize if we're asking for a definition.
  cast<llvm::GlobalVariable>(variable)->setInitializer(
    llvm::ConstantPointerNull::get(TypeMetadataPtrTy));

  return variable;
}

/// Get or create a type metadata cache variable.  These are an
/// implementation detail of type metadata access functions.
llvm::Constant *
IRGenModule::getAddrOfTypeMetadataDemanglingCacheVariable(CanType type,
                                                      ConstantInit definition) {
  assert(!type->hasArchetype() && !type->hasTypeParameter());
  LinkEntity entity = LinkEntity::forTypeMetadataDemanglingCacheVariable(type);
  return getAddrOfLLVMVariable(entity, definition, DebugTypeInfo());
}

llvm::Constant *
IRGenModule::getAddrOfTypeMetadataSingletonInitializationCache(
                                           NominalTypeDecl *D,
                                           ForDefinition_t forDefinition) {
  auto entity = LinkEntity::forTypeMetadataSingletonInitializationCache(D);
  auto variable =
    getAddrOfLLVMVariable(entity, forDefinition, DebugTypeInfo());

  // Zero-initialize if we're asking for a definition.
  if (forDefinition) {
    cast<llvm::GlobalVariable>(variable)->setInitializer(
      llvm::Constant::getNullValue(variable->getType()->getPointerElementType()));
  }

  return variable;
}

llvm::GlobalValue *IRGenModule::defineAlias(LinkEntity entity,
                                            llvm::Constant *definition) {
  // Check for an existing forward declaration of the alias.
  auto &entry = GlobalVars[entity];
  llvm::GlobalValue *existingVal = nullptr;
  if (entry) {
    existingVal = cast<llvm::GlobalValue>(entry);
    // Clear the existing value's name so we can steal it.
    existingVal->setName("");
  }

  LinkInfo link = LinkInfo::get(*this, entity, ForDefinition);
  auto *ptrTy = cast<llvm::PointerType>(definition->getType());
  auto *alias = llvm::GlobalAlias::create(
      ptrTy->getElementType(), ptrTy->getAddressSpace(), link.getLinkage(),
      link.getName(), definition, &Module);
  ApplyIRLinkage({link.getLinkage(), link.getVisibility(), link.getDLLStorage()})
      .to(alias);

  if (link.isUsed()) {
    addUsedGlobal(alias);
  }

  // Replace an existing external declaration for the address point.
  if (entry) {
    auto existingVal = cast<llvm::GlobalValue>(entry);

    // FIXME: MC breaks when emitting alias references on some platforms
    // (rdar://problem/22450593 ). Work around this by referring to the aliasee
    // instead.
    llvm::Constant *aliasCast = alias->getAliasee();
    aliasCast = llvm::ConstantExpr::getBitCast(aliasCast,
                                               entry->getType());
    existingVal->replaceAllUsesWith(aliasCast);
    existingVal->eraseFromParent();
  }
  entry = alias;

  return alias;
}

/// Define the metadata for a type.
///
/// Some type metadata has information before the address point that the
/// public symbol for the metadata references. This function will rewrite any
/// existing external declaration to the address point as an alias into the
/// full metadata object.
llvm::GlobalValue *IRGenModule::defineTypeMetadata(CanType concreteType,
                                                   bool isPattern,
                                                   bool isConstant,
                                                   ConstantInitFuture init,
                                                   llvm::StringRef section) {
  assert(init);

  if (isPattern) {
    assert(isConstant && "Type metadata patterns must be constant");
    auto addr = getAddrOfTypeMetadataPattern(concreteType->getAnyNominal(),
                                             init, section);

    return cast<llvm::GlobalValue>(addr);
  }

  /// For concrete metadata, we want to use the initializer on the
  /// "full metadata", and define the "direct" address point as an alias.
  TypeMetadataAddress addrKind;
  unsigned adjustmentIndex;

  auto nominal = concreteType->getAnyNominal();

  // Native Swift class metadata has a destructor before the address point.
  // Foreign class metadata candidates do not, and neither does value type
  // metadata.
  if (nominal && isa<ClassDecl>(nominal) &&
      !requiresForeignTypeMetadata(nominal)) {
    addrKind = TypeMetadataAddress::FullMetadata;
    adjustmentIndex = MetadataAdjustmentIndex::Class;
  } else {
    addrKind = TypeMetadataAddress::FullMetadata;
    adjustmentIndex = MetadataAdjustmentIndex::ValueType;
  }

  auto entity = LinkEntity::forTypeMetadata(concreteType, addrKind);

  auto DbgTy = DebugTypeInfo::getMetadata(MetatypeType::get(concreteType),
    entity.getDefaultDeclarationType(*this)->getPointerTo(),
    Size(0), Alignment(1));

  // Define the variable.
  llvm::GlobalVariable *var = cast<llvm::GlobalVariable>(
      getAddrOfLLVMVariable(entity, init, DbgTy));

  var->setConstant(isConstant);
  if (!section.empty())
    var->setSection(section);

  LinkInfo link = LinkInfo::get(*this, entity, ForDefinition);
  if (link.isUsed())
    addUsedGlobal(var);

  // Keep type metadata around for all types.
  if (nominal)
    addRuntimeResolvableType(nominal);

  // Don't define the alias for foreign type metadata or prespecialized generic
  // metadata, since neither is ABI.
  if ((nominal && requiresForeignTypeMetadata(nominal)) ||
      (concreteType->getAnyGeneric() &&
       concreteType->getAnyGeneric()->isGenericContext()))
    return var;

  // For concrete metadata, declare the alias to its address point.
  auto directEntity = LinkEntity::forTypeMetadata(concreteType,
                                             TypeMetadataAddress::AddressPoint);

  llvm::Constant *addr = var;
  // Do an adjustment if necessary.
  if (adjustmentIndex) {
    llvm::Constant *indices[] = {
      llvm::ConstantInt::get(Int32Ty, 0),
      llvm::ConstantInt::get(Int32Ty, adjustmentIndex)
    };
    addr = llvm::ConstantExpr::getInBoundsGetElementPtr(/*Ty=*/nullptr,
                                                        addr, indices);
  }
  addr = llvm::ConstantExpr::getBitCast(addr, TypeMetadataPtrTy);
  return defineAlias(directEntity, addr);
}

/// Fetch the declaration of the (possibly uninitialized) metadata for a type.
llvm::Constant *IRGenModule::getAddrOfTypeMetadata(CanType concreteType) {
  return getAddrOfTypeMetadata(concreteType,
                               SymbolReferenceKind::Absolute).getDirectValue();
}

ConstantReference IRGenModule::getAddrOfTypeMetadata(CanType concreteType,
                                               SymbolReferenceKind refKind) {
  assert(!isa<UnboundGenericType>(concreteType));

  auto nominal = concreteType->getAnyNominal();

  llvm::Type *defaultVarTy;
  unsigned adjustmentIndex;

  bool fullMetadata = (nominal && requiresForeignTypeMetadata(nominal)) ||
                      (concreteType->getAnyGeneric() &&
                       concreteType->getAnyGeneric()->isGenericContext());

  // Foreign classes reference the full metadata with a GEP.
  if (fullMetadata) {
    defaultVarTy = FullTypeMetadataStructTy;
    adjustmentIndex = MetadataAdjustmentIndex::ValueType;
  // The symbol for other nominal type metadata is generated at the address
  // point.
  } else if (nominal) {
    assert(!nominal->hasClangNode());

    defaultVarTy = TypeMetadataStructTy;
    adjustmentIndex = 0;
  } else {
    // FIXME: Non-nominal metadata provided by the C++ runtime is exported
    // with the address of the start of the full metadata object, since
    // Clang doesn't provide an easy way to emit symbols aliasing into the
    // middle of an object.
    defaultVarTy = FullTypeMetadataStructTy;
    adjustmentIndex = MetadataAdjustmentIndex::ValueType;
  }

  // If this is a use, and the type metadata is emitted lazily,
  // trigger lazy emission of the metadata.
  if (NominalTypeDecl *nominal = concreteType->getAnyNominal()) {
    IRGen.noteUseOfTypeMetadata(nominal);
  }

  if (shouldPrespecializeGenericMetadata()) {
    if (auto nominal = concreteType->getAnyNominal()) {
      if (nominal->isGenericContext()) {
        IRGen.noteUseOfSpecializedGenericTypeMetadata(concreteType);
      }
    }
  }

  Optional<LinkEntity> entity;
  DebugTypeInfo DbgTy;

  if (fullMetadata) {
    entity = LinkEntity::forTypeMetadata(concreteType,
                                         TypeMetadataAddress::FullMetadata);
    DbgTy = DebugTypeInfo::getMetadata(MetatypeType::get(concreteType),
                                       defaultVarTy->getPointerTo(), Size(0),
                                       Alignment(1));;
  } else {
    entity = LinkEntity::forTypeMetadata(concreteType,
                                         TypeMetadataAddress::AddressPoint);
    DbgTy = DebugTypeInfo::getMetadata(MetatypeType::get(concreteType),
                                       defaultVarTy->getPointerTo(), Size(0),
                                       Alignment(1));;
  }

  auto addr = getAddrOfLLVMVariable(*entity, ConstantInit(), DbgTy, refKind,
                                    defaultVarTy);
  if (auto *GV = dyn_cast<llvm::GlobalVariable>(addr.getValue()))
    GV->setComdat(nullptr);

  // FIXME: MC breaks when emitting alias references on some platforms
  // (rdar://problem/22450593 ). Work around this by referring to the aliasee
  // instead.
  if (auto alias = dyn_cast<llvm::GlobalAlias>(addr.getValue()))
    addr = ConstantReference(alias->getAliasee(), addr.isIndirect());

  // Adjust if necessary.
  if (adjustmentIndex) {
    llvm::Constant *indices[] = {
      llvm::ConstantInt::get(Int32Ty, 0),
      llvm::ConstantInt::get(Int32Ty, adjustmentIndex)
    };
    addr = ConstantReference(
             llvm::ConstantExpr::getInBoundsGetElementPtr(
                                    /*Ty=*/nullptr, addr.getValue(), indices),
                             addr.isIndirect());
  }
  
  return addr;
}

llvm::Constant *
IRGenModule::getAddrOfTypeMetadataPattern(NominalTypeDecl *D) {
  return getAddrOfTypeMetadataPattern(D, ConstantInit(), "");
}

llvm::Constant *
IRGenModule::getAddrOfTypeMetadataPattern(NominalTypeDecl *D,
                                          ConstantInit init,
                                          StringRef section) {
  if (!init)
    IRGen.noteUseOfTypeMetadata(D);

  LinkEntity entity = LinkEntity::forTypeMetadataPattern(D);
  auto addr = getAddrOfLLVMVariable(entity, init, DebugTypeInfo());

  if (init) {
    auto var = cast<llvm::GlobalVariable>(addr);
    var->setConstant(true);
    if (!section.empty())
      var->setSection(section);

    // Keep type metadata around for all types.
    addRuntimeResolvableType(D);
  }

  return addr;
}

/// Returns the address of a class metadata base offset.
llvm::Constant *
IRGenModule::getAddrOfClassMetadataBounds(ClassDecl *D,
                                          ForDefinition_t forDefinition) {
  LinkEntity entity = LinkEntity::forClassMetadataBaseOffset(D);
  return getAddrOfLLVMVariable(entity, forDefinition, DebugTypeInfo());
}

/// Return the address of a generic type's metadata instantiation cache.
llvm::Constant *
IRGenModule::getAddrOfTypeMetadataInstantiationCache(NominalTypeDecl *D,
                                                ForDefinition_t forDefinition) {
  auto entity = LinkEntity::forTypeMetadataInstantiationCache(D);
  return getAddrOfLLVMVariable(entity, forDefinition, DebugTypeInfo());
}

llvm::Function *
IRGenModule::getAddrOfTypeMetadataInstantiationFunction(NominalTypeDecl *D,
                                              ForDefinition_t forDefinition) {
  LinkEntity entity = LinkEntity::forTypeMetadataInstantiationFunction(D);
  llvm::Function *&entry = GlobalFuncs[entity];
  if (entry) {
    if (forDefinition) updateLinkageForDefinition(*this, entry, entity);
    return entry;
  }

  // This function is used in two cases -- allocating generic type metadata,
  // and relocating non-generic resilient class metadata.
  llvm::FunctionType *fnType;

  if (D->isGenericContext()) {
    // MetadataInstantiator in ABI/Metadata.h
    llvm::Type *argTys[] = {
      /// Type descriptor.
      TypeContextDescriptorPtrTy,
      /// Generic arguments.
      Int8PtrPtrTy,
      /// Generic metadata pattern.
      Int8PtrTy
    };

    fnType = llvm::FunctionType::get(TypeMetadataPtrTy, argTys,
                                     /*isVarArg*/ false);
  } else {
    assert(isa<ClassDecl>(D));

    // MetadataRelocator in ABI/Metadata.h
    llvm::Type *argTys[] = {
      /// Type descriptor.
      TypeContextDescriptorPtrTy,
      /// Resilient metadata pattern.
      Int8PtrTy
    };

    fnType = llvm::FunctionType::get(TypeMetadataPtrTy, argTys,
                                     /*isVarArg*/ false);
  }

  Signature signature(fnType, llvm::AttributeList(), DefaultCC);
  LinkInfo link = LinkInfo::get(*this, entity, forDefinition);
  entry = createFunction(*this, link, signature);
  return entry;
}

llvm::Function *
IRGenModule::getAddrOfTypeMetadataCompletionFunction(NominalTypeDecl *D,
                                              ForDefinition_t forDefinition) {
  LinkEntity entity = LinkEntity::forTypeMetadataCompletionFunction(D);
  llvm::Function *&entry = GlobalFuncs[entity];
  if (entry) {
    if (forDefinition) updateLinkageForDefinition(*this, entry, entity);
    return entry;
  }

  llvm::Type *argTys[] = {
    /// Type metadata.
    TypeMetadataPtrTy,
    /// Metadata completion context.
    Int8PtrTy,
    /// Generic metadata pattern.
    Int8PtrPtrTy
  };
  auto fnType = llvm::FunctionType::get(TypeMetadataResponseTy,
                                        argTys, /*isVarArg*/ false);
  Signature signature(fnType, llvm::AttributeList(), SwiftCC);
  LinkInfo link = LinkInfo::get(*this, entity, forDefinition);
  entry = createFunction(*this, link, signature);
  return entry;
}

/// Return the address of a nominal type descriptor.
llvm::Constant *IRGenModule::getAddrOfTypeContextDescriptor(NominalTypeDecl *D,
                                              RequireMetadata_t requireMetadata,
                                              ConstantInit definition) {
  IRGen.noteUseOfTypeContextDescriptor(D, requireMetadata);

  auto entity = LinkEntity::forNominalTypeDescriptor(D);
  return getAddrOfLLVMVariable(entity,
                               definition,
                               DebugTypeInfo());
}

llvm::Constant *IRGenModule::getAddrOfOpaqueTypeDescriptor(
                                               OpaqueTypeDecl *opaqueType,
                                               ConstantInit definition) {
  IRGen.noteUseOfOpaqueTypeDescriptor(opaqueType);
  auto entity = LinkEntity::forOpaqueTypeDescriptor(opaqueType);
  return getAddrOfLLVMVariable(entity,
                               definition,
                               DebugTypeInfo());
}

llvm::Constant *IRGenModule::
getAddrOfReflectionBuiltinDescriptor(CanType type,
                                     ConstantInit definition) {
  auto entity = LinkEntity::forReflectionBuiltinDescriptor(type);
  return getAddrOfLLVMVariable(entity,
                               definition,
                               DebugTypeInfo());
}

llvm::Constant *IRGenModule::
getAddrOfReflectionFieldDescriptor(CanType type,
                                   ConstantInit definition) {
  auto entity = LinkEntity::forReflectionFieldDescriptor(type);
  return getAddrOfLLVMVariable(entity,
                               definition,
                               DebugTypeInfo());
}

llvm::Constant *IRGenModule::
getAddrOfReflectionAssociatedTypeDescriptor(const ProtocolConformance *c,
                                            ConstantInit definition) {
  auto entity = LinkEntity::forReflectionAssociatedTypeDescriptor(c);
  return getAddrOfLLVMVariable(entity,
                               definition,
                               DebugTypeInfo());
}

/// Return the address of a property descriptor.
llvm::Constant *IRGenModule::getAddrOfPropertyDescriptor(AbstractStorageDecl *D,
                                                      ConstantInit definition) {
  auto entity = LinkEntity::forPropertyDescriptor(D);
  return getAddrOfLLVMVariable(entity,
                               definition,
                               DebugTypeInfo());
}

llvm::Constant *IRGenModule::getAddrOfProtocolDescriptor(ProtocolDecl *D,
                                                      ConstantInit definition) {
  if (D->isObjC()) {
    assert(!definition &&
           "cannot define an @objc protocol descriptor this way");
    return getAddrOfObjCProtocolRecord(D, NotForDefinition);
  }

  auto entity = LinkEntity::forProtocolDescriptor(D);
  return getAddrOfLLVMVariable(entity, definition,
                               DebugTypeInfo());
}

llvm::Constant *IRGenModule::getAddrOfProtocolRequirementsBaseDescriptor(
                                                         ProtocolDecl *proto) {
  auto entity = LinkEntity::forProtocolRequirementsBaseDescriptor(proto);
  return getAddrOfLLVMVariable(entity, ConstantInit(),
                               DebugTypeInfo());
}

llvm::GlobalValue *IRGenModule::defineProtocolRequirementsBaseDescriptor(
                                                ProtocolDecl *proto,
                                                llvm::Constant *definition) {
  auto entity = LinkEntity::forProtocolRequirementsBaseDescriptor(proto);
  return defineAlias(entity, definition);
}

llvm::Constant *IRGenModule::getAddrOfAssociatedTypeDescriptor(
                                               AssociatedTypeDecl *assocType) {
  auto entity = LinkEntity::forAssociatedTypeDescriptor(assocType);
  return getAddrOfLLVMVariable(entity, ConstantInit(),
                               DebugTypeInfo());
}

llvm::GlobalValue *IRGenModule::defineAssociatedTypeDescriptor(
                                                 AssociatedTypeDecl *assocType,
                                                 llvm::Constant *definition) {
  auto entity = LinkEntity::forAssociatedTypeDescriptor(assocType);
  return defineAlias(entity, definition);
}

llvm::Constant *IRGenModule::getAddrOfAssociatedConformanceDescriptor(
                                          AssociatedConformance conformance) {
  auto entity = LinkEntity::forAssociatedConformanceDescriptor(conformance);
  return getAddrOfLLVMVariable(entity, ConstantInit(), DebugTypeInfo());
}

llvm::GlobalValue *IRGenModule::defineAssociatedConformanceDescriptor(
                                            AssociatedConformance conformance,
                                            llvm::Constant *definition) {
  auto entity = LinkEntity::forAssociatedConformanceDescriptor(conformance);
  return defineAlias(entity, definition);
}

llvm::Constant *IRGenModule::getAddrOfBaseConformanceDescriptor(
                                                BaseConformance conformance) {
  auto entity = LinkEntity::forBaseConformanceDescriptor(conformance);
  return getAddrOfLLVMVariable(entity, ConstantInit(), DebugTypeInfo());
}

llvm::GlobalValue *IRGenModule::defineBaseConformanceDescriptor(
                                            BaseConformance conformance,
                                            llvm::Constant *definition) {
  auto entity = LinkEntity::forBaseConformanceDescriptor(conformance);
  return defineAlias(entity, definition);
}

llvm::Constant *IRGenModule::getAddrOfProtocolConformanceDescriptor(
                                const RootProtocolConformance *conformance,
                                ConstantInit definition) {
  IRGen.addLazyWitnessTable(conformance);

  auto entity = LinkEntity::forProtocolConformanceDescriptor(conformance);
  return getAddrOfLLVMVariable(entity, definition,
                               DebugTypeInfo());
}

/// Fetch the declaration of the ivar initializer for the given class.
Optional<llvm::Function*> IRGenModule::getAddrOfIVarInitDestroy(
                            ClassDecl *cd,
                            bool isDestroyer,
                            bool isForeign,
                            ForDefinition_t forDefinition) {
  auto silRef = SILDeclRef(cd,
                           isDestroyer
                           ? SILDeclRef::Kind::IVarDestroyer
                           : SILDeclRef::Kind::IVarInitializer)
    .asForeign(isForeign);

  // Find the SILFunction for the ivar initializer or destroyer.
  if (auto silFn = getSILModule().lookUpFunction(silRef)) {
    return getAddrOfSILFunction(silFn, forDefinition);
  }

  return None;
}

/// Returns the address of a value-witness function.
llvm::Function *IRGenModule::getAddrOfValueWitness(CanType abstractType,
                                                   ValueWitness index,
                                                ForDefinition_t forDefinition) {
  LinkEntity entity = LinkEntity::forValueWitness(abstractType, index);

  llvm::Function *&entry = GlobalFuncs[entity];
  if (entry) {
    if (forDefinition) updateLinkageForDefinition(*this, entry, entity);
    return entry;
  }

  auto signature = getValueWitnessSignature(index);
  LinkInfo link = LinkInfo::get(*this, entity, forDefinition);
  entry = createFunction(*this, link, signature);
  return entry;
}

/// Returns the address of a value-witness table.  If a definition
/// type is provided, the table is created with that type; the return
/// value will be an llvm::GlobalValue.  Otherwise, the result will
/// have type WitnessTablePtrTy.
llvm::Constant *
IRGenModule::getAddrOfValueWitnessTable(CanType concreteType,
                                        ConstantInit definition) {
  LinkEntity entity = LinkEntity::forValueWitnessTable(concreteType);
  return getAddrOfLLVMVariable(entity, definition, DebugTypeInfo());
}

static Address getAddrOfSimpleVariable(IRGenModule &IGM,
                             llvm::DenseMap<LinkEntity, llvm::Constant*> &cache,
                             LinkEntity entity,
                             ForDefinition_t forDefinition) {
  auto alignment = entity.getAlignment(IGM);
  auto type = entity.getDefaultDeclarationType(IGM);
  
  // Check whether it's already cached.
  llvm::Constant *&entry = cache[entity];
  if (entry) {
    auto existing = cast<llvm::GlobalValue>(entry);
    assert(alignment == Alignment(existing->getAlignment()));
    if (forDefinition) updateLinkageForDefinition(IGM, existing, entity);
    return Address(entry, alignment);
  }

  // Otherwise, we need to create it.
  LinkInfo link = LinkInfo::get(IGM, entity, forDefinition);
  auto addr = createVariable(IGM, link, type, alignment);

  entry = addr;
  return Address(addr, alignment);
}

/// getAddrOfFieldOffset - Get the address of the global variable
/// which contains an offset to apply to either an object (if direct)
/// or a metadata object in order to find an offset to apply to an
/// object (if indirect).
///
/// The result is always a GlobalValue.
Address IRGenModule::getAddrOfFieldOffset(VarDecl *var,
                                          ForDefinition_t forDefinition) {
  LinkEntity entity = LinkEntity::forFieldOffset(var);
  return getAddrOfSimpleVariable(*this, GlobalVars, entity,
                                 forDefinition);
}

Address IRGenModule::getAddrOfEnumCase(EnumElementDecl *Case,
                                       ForDefinition_t forDefinition) {
  LinkEntity entity = LinkEntity::forEnumCase(Case);
  auto addr = getAddrOfSimpleVariable(*this, GlobalVars, entity, forDefinition);

  auto *global = cast<llvm::GlobalVariable>(addr.getAddress());
  global->setConstant(true);

  return addr;
}

void IRGenModule::emitNestedTypeDecls(DeclRange members) {
  for (Decl *member : members) {
    switch (member->getKind()) {
    case DeclKind::Import:
    case DeclKind::TopLevelCode:
    case DeclKind::Protocol:
    case DeclKind::Extension:
    case DeclKind::InfixOperator:
    case DeclKind::PrefixOperator:
    case DeclKind::PostfixOperator:
    case DeclKind::Param:
    case DeclKind::Module:
    case DeclKind::PrecedenceGroup:
      llvm_unreachable("decl not allowed in type context");

    case DeclKind::IfConfig:
    case DeclKind::PoundDiagnostic:
      continue;

    case DeclKind::Func:
    case DeclKind::Var:
    case DeclKind::Subscript:
      // Handled in SIL.
      continue;
        
    case DeclKind::PatternBinding:
    case DeclKind::Accessor:
    case DeclKind::Constructor:
    case DeclKind::Destructor:
    case DeclKind::EnumCase:
    case DeclKind::EnumElement:
    case DeclKind::MissingMember:
      // Skip non-type members.
      continue;

    case DeclKind::AssociatedType:
    case DeclKind::GenericTypeParam:
      // Do nothing.
      continue;

    case DeclKind::TypeAlias:
    case DeclKind::OpaqueType:
      // Do nothing.
      continue;

    case DeclKind::Enum:
      emitEnumDecl(cast<EnumDecl>(member));
      continue;
    case DeclKind::Struct:
      emitStructDecl(cast<StructDecl>(member));
      continue;
    case DeclKind::Class:
      emitClassDecl(cast<ClassDecl>(member));
      continue;
    }
  }
}

static bool shouldEmitCategory(IRGenModule &IGM, ExtensionDecl *ext) {
  for (auto conformance : ext->getLocalConformances()) {
    if (conformance->getProtocol()->isObjC())
      return true;
  }

  for (auto member : ext->getMembers()) {
    if (auto func = dyn_cast<FuncDecl>(member)) {
      if (requiresObjCMethodDescriptor(func))
        return true;
    } else if (auto constructor = dyn_cast<ConstructorDecl>(member)) {
      if (requiresObjCMethodDescriptor(constructor))
        return true;
    } else if (auto var = dyn_cast<VarDecl>(member)) {
      if (requiresObjCPropertyDescriptor(IGM, var))
        return true;
    } else if (auto subscript = dyn_cast<SubscriptDecl>(member)) {
      if (requiresObjCSubscriptDescriptor(IGM, subscript))
        return true;
    }
  }

  return false;
}

void IRGenModule::emitExtension(ExtensionDecl *ext) {
  emitNestedTypeDecls(ext->getMembers());

  addLazyConformances(ext);

  // Generate a category if the extension either introduces a
  // conformance to an ObjC protocol or introduces a method
  // that requires an Objective-C entry point.
  ClassDecl *origClass = ext->getSelfClassDecl();
  if (!origClass)
    return;

  if (shouldEmitCategory(*this, ext)) {
    assert(origClass && !origClass->isForeign() &&
           "foreign types cannot have categories emitted");
    llvm::Constant *category = emitCategoryData(*this, ext);
    category = llvm::ConstantExpr::getBitCast(category, Int8PtrTy);

    auto *theClass = ext->getSelfClassDecl();

    // Categories on class stubs are added to a separate list.
    if (theClass->checkAncestry(AncestryFlags::ResilientOther))
      ObjCCategoriesOnStubs.push_back(category);
    else
      ObjCCategories.push_back(category);

    ObjCCategoryDecls.push_back(ext);
  }
}


/// Create an allocation on the stack.
Address IRGenFunction::createAlloca(llvm::Type *type,
                                    Alignment alignment,
                                    const llvm::Twine &name) {
  llvm::AllocaInst *alloca =
      new llvm::AllocaInst(type, IGM.DataLayout.getAllocaAddrSpace(), name,
                           AllocaIP);
  alloca->setAlignment(llvm::MaybeAlign(alignment.getValue()));
  return Address(alloca, alignment);
}

/// Create an allocation of an array on the stack.
Address IRGenFunction::createAlloca(llvm::Type *type,
                                    llvm::Value *ArraySize,
                                    Alignment alignment,
                                    const llvm::Twine &name) {
  llvm::AllocaInst *alloca = new llvm::AllocaInst(
      type, IGM.DataLayout.getAllocaAddrSpace(), ArraySize,
      llvm::MaybeAlign(alignment.getValue()), name, AllocaIP);
  return Address(alloca, alignment);
}

/// Allocate a fixed-size buffer on the stack.
Address IRGenFunction::createFixedSizeBufferAlloca(const llvm::Twine &name) {
  return createAlloca(IGM.getFixedBufferTy(),
                      getFixedBufferAlignment(IGM),
                      name);
}

/// Get or create a global string constant.
///
/// \returns an i8* with a null terminator; note that embedded nulls
///   are okay
///
/// FIXME: willBeRelativelyAddressed is only needed to work around an ld64 bug
/// resolving relative references to coalesceable symbols.
/// It should be removed when fixed. rdar://problem/22674524
llvm::Constant *IRGenModule::getAddrOfGlobalString(StringRef data,
                                               bool willBeRelativelyAddressed) {
  // Check whether this string already exists.
  auto &entry = GlobalStrings[data];
  if (entry.second) {
    // FIXME: Clear unnamed_addr if the global will be relative referenced
    // to work around an ld64 bug. rdar://problem/22674524
    if (willBeRelativelyAddressed)
      entry.first->setUnnamedAddr(llvm::GlobalValue::UnnamedAddr::None);
    return entry.second;
  }

  entry = createStringConstant(data, willBeRelativelyAddressed);
  return entry.second;
}

/// Get or create a global UTF-16 string constant.
///
/// \returns an i16* with a null terminator; note that embedded nulls
///   are okay
llvm::Constant *IRGenModule::getAddrOfGlobalUTF16String(StringRef utf8) {
  // Check whether this string already exists.
  auto &entry = GlobalUTF16Strings[utf8];
  if (entry) return entry;

  // If not, first transcode it to UTF16.
  SmallVector<llvm::UTF16, 128> buffer(utf8.size() + 1); // +1 for ending nulls.
  const llvm::UTF8 *fromPtr = (const llvm::UTF8 *) utf8.data();
  llvm::UTF16 *toPtr = &buffer[0];
  (void) ConvertUTF8toUTF16(&fromPtr, fromPtr + utf8.size(),
                            &toPtr, toPtr + utf8.size(),
                            llvm::strictConversion);

  // The length of the transcoded string in UTF-8 code points.
  size_t utf16Length = toPtr - &buffer[0];

  // Null-terminate the UTF-16 string.
  *toPtr = 0;
  ArrayRef<llvm::UTF16> utf16(&buffer[0], utf16Length + 1);

  auto init = llvm::ConstantDataArray::get(getLLVMContext(), utf16);
  auto global = new llvm::GlobalVariable(Module, init->getType(), true,
                                         llvm::GlobalValue::PrivateLinkage,
                                         init);
  global->setUnnamedAddr(llvm::GlobalValue::UnnamedAddr::Global);

  // Drill down to make an i16*.
  auto zero = llvm::ConstantInt::get(SizeTy, 0);
  llvm::Constant *indices[] = { zero, zero };
  auto address = llvm::ConstantExpr::getInBoundsGetElementPtr(
      global->getValueType(), global, indices);

  // Cache and return.
  entry = address;
  return address;
}

/// Do we have to use resilient access patterns when working with this
/// declaration?
///
/// IRGen is primarily concerned with resilient handling of the following:
/// - For structs, a struct's size might change
/// - For enums, new cases can be added
/// - For classes, the superclass might change the size or number
///   of stored properties
bool IRGenModule::isResilient(NominalTypeDecl *D, ResilienceExpansion expansion) {
  if (expansion == ResilienceExpansion::Maximal &&
      Types.getLoweringMode() == TypeConverter::Mode::CompletelyFragile) {
    return false;
  }
  return D->isResilient(getSwiftModule(), expansion);
}

/// Do we have to use resilient access patterns when working with this
/// class?
///
/// For classes, this means that virtual method calls use dispatch thunks
/// rather than accessing metadata members directly.
bool IRGenModule::hasResilientMetadata(ClassDecl *D,
                                       ResilienceExpansion expansion) {
  if (expansion == ResilienceExpansion::Maximal &&
      Types.getLoweringMode() == TypeConverter::Mode::CompletelyFragile) {
    return false;
  }
  return D->hasResilientMetadata(getSwiftModule(), expansion);
}

// The most general resilience expansion where the given declaration is visible.
ResilienceExpansion
IRGenModule::getResilienceExpansionForAccess(NominalTypeDecl *decl) {
  if (decl->getModuleContext() == getSwiftModule() &&
      decl->getEffectiveAccess() < AccessLevel::Public)
    return ResilienceExpansion::Maximal;
  return ResilienceExpansion::Minimal;
}

// The most general resilience expansion which has knowledge of the declaration's
// layout. Calling isResilient() with this scope will always return false.
ResilienceExpansion
IRGenModule::getResilienceExpansionForLayout(NominalTypeDecl *decl) {
  if (Types.getLoweringMode() == TypeConverter::Mode::CompletelyFragile)
    return ResilienceExpansion::Minimal;

  if (isResilient(decl, ResilienceExpansion::Minimal))
    return ResilienceExpansion::Maximal;

  return getResilienceExpansionForAccess(decl);
}

// The most general resilience expansion which has knowledge of the global
// variable's layout.
ResilienceExpansion
IRGenModule::getResilienceExpansionForLayout(SILGlobalVariable *global) {
  if (hasPublicVisibility(global->getLinkage()))
    return ResilienceExpansion::Minimal;
  return ResilienceExpansion::Maximal;
}

llvm::Function *
IRGenModule::getAddrOfGenericWitnessTableInstantiationFunction(
                                      const NormalProtocolConformance *conf) {
  auto forDefinition = ForDefinition;

  LinkEntity entity =
    LinkEntity::forGenericProtocolWitnessTableInstantiationFunction(conf);
  llvm::Function *&entry = GlobalFuncs[entity];
  if (entry) {
    if (forDefinition) updateLinkageForDefinition(*this, entry, entity);
    return entry;
  }

  auto fnType = llvm::FunctionType::get(
      VoidTy, {WitnessTablePtrTy, TypeMetadataPtrTy, Int8PtrPtrTy},
      /*varargs*/ false);
  Signature signature(fnType, llvm::AttributeList(), DefaultCC);
  LinkInfo link = LinkInfo::get(*this, entity, forDefinition);
  entry = createFunction(*this, link, signature);
  return entry;
}

/// Fetch the lazy witness table access function for a protocol conformance.
llvm::Function *
IRGenModule::getAddrOfWitnessTableLazyAccessFunction(
                                      const NormalProtocolConformance *conf,
                                              CanType conformingType,
                                              ForDefinition_t forDefinition) {
  LinkEntity entity =
    LinkEntity::forProtocolWitnessTableLazyAccessFunction(conf, conformingType);
  llvm::Function *&entry = GlobalFuncs[entity];
  if (entry) {
    if (forDefinition) updateLinkageForDefinition(*this, entry, entity);
    return entry;
  }

  llvm::FunctionType *fnType
    = llvm::FunctionType::get(WitnessTablePtrTy, false);

  Signature signature(fnType, llvm::AttributeList(), DefaultCC);
  LinkInfo link = LinkInfo::get(*this, entity, forDefinition);
  entry = createFunction(*this, link, signature);
  ApplyIRLinkage({link.getLinkage(), link.getVisibility(), link.getDLLStorage()})
      .to(entry);
  return entry;
}

/// Get or create a witness table cache variable.  These are an
/// implementation detail of witness table lazy access functions.
llvm::Constant *
IRGenModule::getAddrOfWitnessTableLazyCacheVariable(
                                      const NormalProtocolConformance *conf,
                                              CanType conformingType,
                                              ForDefinition_t forDefinition) {
  assert(!conformingType->hasArchetype());
  LinkEntity entity =
    LinkEntity::forProtocolWitnessTableLazyCacheVariable(conf, conformingType);
  auto variable = getAddrOfLLVMVariable(entity,
                                        forDefinition,
                                        DebugTypeInfo());

  // Zero-initialize if we're asking for a definition.
  if (forDefinition) {
    cast<llvm::GlobalVariable>(variable)->setInitializer(
      llvm::ConstantPointerNull::get(WitnessTablePtrTy));
  }

  return variable;
}

/// Look up the address of a witness table.
///
/// This can only be used with non-dependent conformances.
llvm::Constant*
IRGenModule::getAddrOfWitnessTable(const RootProtocolConformance *conf,
                                   ConstantInit definition) {
  IRGen.addLazyWitnessTable(conf);

  auto entity = LinkEntity::forProtocolWitnessTable(conf);
  return getAddrOfLLVMVariable(entity, definition, DebugTypeInfo());
}

/// Look up the address of a witness table pattern.
///
/// This can only be used with dependent conformances from inside the
/// defining module.
llvm::Constant*
IRGenModule::getAddrOfWitnessTablePattern(const NormalProtocolConformance *conf,
                                          ConstantInit definition) {
  IRGen.addLazyWitnessTable(conf);

  auto entity = LinkEntity::forProtocolWitnessTablePattern(conf);
  return getAddrOfLLVMVariable(entity, definition, DebugTypeInfo());
}

/// Look up the address of a differentiability witness.
llvm::Constant *IRGenModule::getAddrOfDifferentiabilityWitness(
    const SILDifferentiabilityWitness *witness, ConstantInit definition) {
  auto entity = LinkEntity::forDifferentiabilityWitness(witness);
  return getAddrOfLLVMVariable(entity, definition, DebugTypeInfo());
}

llvm::Function *
IRGenModule::getAddrOfAssociatedTypeWitnessTableAccessFunction(
                                  const NormalProtocolConformance *conformance,
                                  const AssociatedConformance &association) {
  auto forDefinition = ForDefinition;

  LinkEntity entity =
    LinkEntity::forAssociatedTypeWitnessTableAccessFunction(conformance,
                                                            association);
  llvm::Function *&entry = GlobalFuncs[entity];
  if (entry) {
    if (forDefinition) updateLinkageForDefinition(*this, entry, entity);
    return entry;
  }

  auto signature = getAssociatedTypeWitnessTableAccessFunctionSignature();
  LinkInfo link = LinkInfo::get(*this, entity, forDefinition);
  entry = createFunction(*this, link, signature);
  return entry;
}

llvm::Function *
IRGenModule::getAddrOfDefaultAssociatedConformanceAccessor(
                                         AssociatedConformance requirement) {
  auto forDefinition = ForDefinition;

  LinkEntity entity =
    LinkEntity::forDefaultAssociatedConformanceAccessor(requirement);
  llvm::Function *&entry = GlobalFuncs[entity];
  if (entry) {
    if (forDefinition) updateLinkageForDefinition(*this, entry, entity);
    return entry;
  }

  auto signature = getAssociatedTypeWitnessTableAccessFunctionSignature();
  LinkInfo link = LinkInfo::get(*this, entity, forDefinition);
  entry = createFunction(*this, link, signature);
  return entry;
}

llvm::Function *
IRGenModule::getAddrOfContinuationPrototype(CanSILFunctionType fnType) {
  LinkEntity entity = LinkEntity::forCoroutineContinuationPrototype(fnType);

  llvm::Function *&entry = GlobalFuncs[entity];
  if (entry) return entry;

  auto signature = Signature::forCoroutineContinuation(*this, fnType);
  LinkInfo link = LinkInfo::get(*this, entity, NotForDefinition);
  entry = createFunction(*this, link, signature);
  return entry;
}

/// Should we be defining the given helper function?
static llvm::Function *shouldDefineHelper(IRGenModule &IGM,
                                          llvm::Constant *fn,
                                          bool setIsNoInline) {
  auto *def = dyn_cast<llvm::Function>(fn);
  if (!def) return nullptr;
  if (!def->empty()) return nullptr;

  ApplyIRLinkage(IRLinkage::InternalLinkOnceODR).to(def);
  def->setDoesNotThrow();
  def->setCallingConv(IGM.DefaultCC);
  if (setIsNoInline)
    def->addFnAttr(llvm::Attribute::NoInline);
  return def;
}

/// Get or create a helper function with the given name and type, lazily
/// using the given generation function to fill in its body.
///
/// The helper function will be shared between translation units within the
/// current linkage unit, so choose the name carefully to ensure that it
/// does not collide with any other helper function.  In general, it should
/// be a Swift-specific C reserved name; that is, it should start with
//  "__swift".
llvm::Constant *
IRGenModule::getOrCreateHelperFunction(StringRef fnName, llvm::Type *resultTy,
                                       ArrayRef<llvm::Type*> paramTys,
                        llvm::function_ref<void(IRGenFunction &IGF)> generate,
                        bool setIsNoInline) {
  llvm::FunctionType *fnTy =
    llvm::FunctionType::get(resultTy, paramTys, false);

  llvm::Constant *fn =
      cast<llvm::Constant>(
          Module.getOrInsertFunction(fnName, fnTy).getCallee());

  if (llvm::Function *def = shouldDefineHelper(*this, fn, setIsNoInline)) {
    IRGenFunction IGF(*this, def);
    if (DebugInfo)
      DebugInfo->emitArtificialFunction(IGF, def);
    generate(IGF);
  }

  return fn;
}<|MERGE_RESOLUTION|>--- conflicted
+++ resolved
@@ -3020,19 +3020,12 @@
       cast<llvm::GlobalValue>(entry), entity);
     return {gotEquivalent, ConstantReference::Indirect};
   };
-<<<<<<< HEAD
   
   // Avoid to create GOT because wasm32 doesn't support
   // dynamic linking yet
   if (TargetInfo.OutputObjectFormat == llvm::Triple::Wasm) {
     return direct();
   }
-  // The integrated REPL incrementally adds new definitions, so always use
-  // indirect references in this mode.
-  if (IRGen.Opts.IntegratedREPL)
-    return indirect();
-=======
->>>>>>> ec31346c
 
   // Dynamically replaceable function keys are stored in the GlobalVars
   // table, but they don't have an associated Decl, so they require
