--- conflicted
+++ resolved
@@ -5040,10 +5040,6 @@
                                                  blockType, subMap);
       break;
     }
-<<<<<<< HEAD
-    // SWIFT_ENABLE_TENSORFLOW
-=======
->>>>>>> 62f6686d
     case SILInstructionKind::DifferentiableFunctionInst: {
       // e.g. differentiable_function [parameters 0 1 2] %0 : $T
       //
@@ -5075,20 +5071,12 @@
         // FIXME(rxwei): Change this to *not* require a type signature once
         // we can infer derivative function types.
         derivativeFunctions = std::make_pair(SILValue(), SILValue());
-<<<<<<< HEAD
-        if (P.parseToken(tok::l_brace,
-                diag::sil_inst_autodiff_operand_list_expected_lbrace) ||
-            parseTypedValueRef(derivativeFunctions->first, B) ||
-            P.parseToken(tok::comma,
-                diag::sil_inst_autodiff_operand_list_expected_comma) ||
-=======
         if (P.parseToken(
                 tok::l_brace,
                 diag::sil_inst_autodiff_operand_list_expected_lbrace) ||
             parseTypedValueRef(derivativeFunctions->first, B) ||
             P.parseToken(tok::comma,
                          diag::sil_inst_autodiff_operand_list_expected_comma) ||
->>>>>>> 62f6686d
             parseTypedValueRef(derivativeFunctions->second, B) ||
             P.parseToken(tok::r_brace,
                          diag::sil_inst_autodiff_operand_list_expected_rbrace))
@@ -5102,46 +5090,6 @@
           InstLoc, parameterIndicesSubset, original, derivativeFunctions);
       break;
     }
-<<<<<<< HEAD
-
-    case SILInstructionKind::LinearFunctionInst: {
-      // e.g. linear_function [parameters 0 1 2] %0 : $T
-      // e.g. linear_function [parameters 0 1 2] %0 : $T with_transpose %1 : $T
-      // Parse `[parameters <integer_literal>...]`.
-      SmallVector<unsigned, 8> parameterIndices;
-      if (parseIndexList(P, "parameters", parameterIndices,
-                         diag::sil_autodiff_expected_parameter_index))
-        return true;
-      // Parse the original function value.
-      SILValue original;
-      SourceLoc originalOperandLoc;
-      if (parseTypedValueRef(original, originalOperandLoc, B))
-        return true;
-      auto fnType = original->getType().getAs<SILFunctionType>();
-      if (!fnType) {
-        P.diagnose(originalOperandLoc,
-                   diag::sil_inst_autodiff_expected_function_type_operand);
-        return true;
-      }
-      // Parse an optional transpose function.
-      Optional<SILValue> transpose = None;
-      if (P.Tok.is(tok::identifier) && P.Tok.getText() == "with_transpose") {
-        P.consumeToken(tok::identifier);
-        transpose = SILValue();
-        if (parseTypedValueRef(*transpose, B))
-          return true;
-      }
-      if (parseSILDebugLocation(InstLoc, B))
-        return true;
-      auto *parameterIndicesSubset = IndexSubset::get(
-          P.Context, fnType->getNumParameters(), parameterIndices);
-      ResultVal = B.createLinearFunction(
-          InstLoc, parameterIndicesSubset, original, transpose);
-      break;
-    }
-
-=======
->>>>>>> 62f6686d
     case SILInstructionKind::DifferentiableFunctionExtractInst: {
       // Parse the rest of the instruction: an extractee, a differentiable
       // function operand, an optional explicit extractee type, and a debug
@@ -5150,17 +5098,11 @@
       StringRef extracteeNames[3] = {"original", "jvp", "vjp"};
       SILValue functionOperand;
       SourceLoc lastLoc;
-<<<<<<< HEAD
-      if (P.parseToken(tok::l_square,
-              diag::sil_inst_autodiff_expected_differentiable_extractee_kind) ||
-          parseSILIdentifierSwitch(extractee, extracteeNames,
-=======
       if (P.parseToken(
               tok::l_square,
               diag::sil_inst_autodiff_expected_differentiable_extractee_kind) ||
           parseSILIdentifierSwitch(
               extractee, extracteeNames,
->>>>>>> 62f6686d
               diag::sil_inst_autodiff_expected_differentiable_extractee_kind) ||
           P.parseToken(tok::r_square, diag::sil_autodiff_expected_rsquare,
                        "extractee kind"))
@@ -5180,8 +5122,42 @@
           InstLoc, extractee, functionOperand, extracteeType);
       break;
     }
-<<<<<<< HEAD
-
+    case SILInstructionKind::LinearFunctionInst: {
+      // e.g. linear_function [parameters 0 1 2] %0 : $T
+      // e.g. linear_function [parameters 0 1 2] %0 : $T with_transpose %1 : $T
+      // Parse `[parameters <integer_literal>...]`.
+      SmallVector<unsigned, 8> parameterIndices;
+      if (parseIndexList(P, "parameters", parameterIndices,
+                         diag::sil_autodiff_expected_parameter_index))
+        return true;
+      // Parse the original function value.
+      SILValue original;
+      SourceLoc originalOperandLoc;
+      if (parseTypedValueRef(original, originalOperandLoc, B))
+        return true;
+      auto fnType = original->getType().getAs<SILFunctionType>();
+      if (!fnType) {
+        P.diagnose(originalOperandLoc,
+                   diag::sil_inst_autodiff_expected_function_type_operand);
+        return true;
+      }
+      // Parse an optional transpose function.
+      Optional<SILValue> transpose = None;
+      if (P.Tok.is(tok::identifier) && P.Tok.getText() == "with_transpose") {
+        P.consumeToken(tok::identifier);
+        transpose = SILValue();
+        if (parseTypedValueRef(*transpose, B))
+          return true;
+      }
+      if (parseSILDebugLocation(InstLoc, B))
+        return true;
+      auto *parameterIndicesSubset = IndexSubset::get(
+          P.Context, fnType->getNumParameters(), parameterIndices);
+      ResultVal = B.createLinearFunction(
+          InstLoc, parameterIndicesSubset, original, transpose);
+      break;
+    }
+    // SWIFT_ENABLE_TENSORFLOW
     case SILInstructionKind::LinearFunctionExtractInst: {
       // Parse the rest of the instruction: an extractee, a linear function
       // operand, and a debug location.
@@ -5204,9 +5180,6 @@
       break;
     }
     // SWIFT_ENABLE_TENSORFLOW END
-
-=======
->>>>>>> 62f6686d
     case SILInstructionKind::DifferentiabilityWitnessFunctionInst: {
       // e.g. differentiability_witness_function
       //      [jvp] [parameters 0 1] [results 0] <T where T: Differentiable>
