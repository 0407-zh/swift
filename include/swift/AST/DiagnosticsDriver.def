//===--- DiagnosticsDriver.def - Diagnostics Text ---------------*- C++ -*-===//
//
// This source file is part of the Swift.org open source project
//
// Copyright (c) 2014 - 2017 Apple Inc. and the Swift project authors
// Licensed under Apache License v2.0 with Runtime Library Exception
//
// See https://swift.org/LICENSE.txt for license information
// See https://swift.org/CONTRIBUTORS.txt for the list of Swift project authors
//
//===----------------------------------------------------------------------===//
//
//  This file defines driver-only diagnostics emitted in processing
//  command-line arguments and setting up compilation.
//  Each diagnostic is described using one of three kinds (error, warning, or
//  note) along with a unique identifier, category, options, and text, and is
//  followed by a signature describing the diagnostic argument kinds.
//
//===----------------------------------------------------------------------===//

#define DEFINE_DIAGNOSTIC_MACROS
#include "DefineDiagnosticMacros.h"

WARNING(warning_parallel_execution_not_supported,none,
        "parallel execution not supported; falling back to serial execution",
        ())

ERROR(error_unable_to_execute_command,none,
      "unable to execute command: %0", (StringRef))
ERROR(error_command_signalled_without_signal_number,none,
      "%0 command failed due to signal (use -v to see invocation)", (StringRef))
ERROR(error_command_signalled,none,
      "%0 command failed due to signal %1 (use -v to see invocation)", (StringRef, int))
ERROR(error_command_failed,none,
      "%0 command failed with exit code %1 (use -v to see invocation)",
      (StringRef, int))

ERROR(error_expected_one_frontend_job,none,
      "unable to handle compilation, expected exactly one frontend job", ())
ERROR(error_expected_frontend_command,none,
      "expected a swift frontend command", ())

ERROR(error_cannot_specify__o_for_multiple_outputs,none,
      "cannot specify -o when generating multiple output files", ())

ERROR(error_static_emit_executable_disallowed,none,
      "-static may not be used with -emit-executable", ())

ERROR(error_unable_to_load_output_file_map, none,
      "unable to load output file map '%1': %0", (StringRef, StringRef))

ERROR(error_no_output_file_map_specified,none,
      "no output file map specified", ())

ERROR(error_unable_to_make_temporary_file,none,
      "unable to make temporary file: %0", (StringRef))

ERROR(error_no_input_files,none,
      "no input files", ())

ERROR(error_unexpected_input_file,none,
      "unexpected input file: %0", (StringRef))

ERROR(error_unknown_target,none,
      "unknown target '%0'", (StringRef))

ERROR(error_framework_bridging_header,none,
      "using bridging headers with framework targets is unsupported", ())
ERROR(error_bridging_header_module_interface,none,
      "using bridging headers with module interfaces is unsupported",
      ())

ERROR(error_i_mode,none,
      "the flag '-i' is no longer required and has been removed; "
      "use '%0 input-filename'", (StringRef))
WARNING(warning_unnecessary_repl_mode,none,
        "unnecessary option '%0'; this is the default for '%1' "
        "with no input files", (StringRef, StringRef))
ERROR(error_unsupported_option,none,
      "option '%0' is not supported by '%1'; did you mean to use '%2'?",
      (StringRef, StringRef, StringRef))

WARNING(incremental_requires_output_file_map,none,
        "ignoring -incremental (currently requires an output file map)", ())
WARNING(incremental_requires_build_record_entry,none,
        "ignoring -incremental; output file map has no master dependencies "
        "entry (\"%0\" under \"\")", (StringRef))

WARNING(unable_to_open_incremental_comparison_log,none,
"unable to open incremental comparison log file '%0'", (StringRef))

ERROR(error_os_minimum_deployment,none,
      "Swift requires a minimum deployment target of %0", (StringRef))
ERROR(error_sdk_too_old,none,
      "Swift does not support the SDK '%0'", (StringRef))
ERROR(error_ios_maximum_deployment_32,none,
      "iOS %0 does not support 32-bit programs", (unsigned))

ERROR(error_unsupported_target_variant,none,
      "unsupported '%select{-target|-target-variant}1' value '%0'; use 'ios-macabi' instead",
      (StringRef, bool))

WARNING(warn_arclite_not_found_when_link_objc_runtime,none,
        "unable to find Objective-C runtime support library 'arclite'; "
        "pass '-no-link-objc-runtime' to silence this warning", ())

ERROR(error_two_files_same_name,none,
      "filename \"%0\" used twice: '%1' and '%2'",
      (StringRef, StringRef, StringRef))
NOTE(note_explain_two_files_same_name,none,
     "filenames are used to distinguish private declarations with the same "
     "name", ())

WARNING(warn_cannot_stat_input,none,
        "unable to determine when '%0' was last modified: %1",
        (StringRef, StringRef))

WARNING(warn_unable_to_load_dependencies, none,
        "unable to load dependencies file \"%0\", disabling incremental mode",
        (StringRef))

ERROR(error_input_changed_during_build,none,
      "input file '%0' was modified during the build",
      (StringRef))

ERROR(error_conflicting_options, none,
      "conflicting options '%0' and '%1'",
      (StringRef, StringRef))
ERROR(error_option_not_supported, none,
      "'%0' is not supported with '%1'",
      (StringRef, StringRef))

WARNING(warn_ignore_embed_bitcode, none,
        "ignoring -embed-bitcode since no object file is being generated", ())
WARNING(warn_ignore_embed_bitcode_marker, none,
        "ignoring -embed-bitcode-marker since no object file is being generated", ())

WARNING(verify_debug_info_requires_debug_option,none,
        "ignoring '-verify-debug-info'; no debug info is being generated", ())

ERROR(verify_incremental_dependencies_needs_incremental,none,
      "'-verify-incremental-dependencies' requires '-incremental'", ())

ERROR(error_profile_missing,none,
      "no profdata file exists at '%0'", (StringRef))

WARNING(warn_opt_remark_disabled, none,
        "Emission of optimization records has been disabled, because it "
        "requires a single compiler invocation: consider enabling the "
        "-whole-module-optimization flag", ())

WARNING(warn_ignoring_batch_mode,none,
"ignoring '-enable-batch-mode' because '%0' was also specified", (StringRef))

WARNING(warn_ignoring_wmo, none,
        "ignoring '-wmo' because '-dump-ast' was also specified", ())

WARNING(warn_ignoring_source_range_dependencies,none,
"ignoring '-enable-source-range-dependencies' because '%0' was also specified", (StringRef))

WARNING(warn_bad_swift_ranges_header,none,
"ignoring '-enable-source-range-dependencies' because of bad header in '%0'", (StringRef))

WARNING(warn_bad_swift_ranges_format,none,
"ignoring '-enable-source-range-dependencies' because of bad format '%1' in '%0'", (StringRef, StringRef))

WARNING(warn_use_filelists_deprecated, none,
        "the option '-driver-use-filelists' is deprecated; use "
        "'-driver-filelist-threshold=0' instead", ())

WARNING(warn_unable_to_load_swift_ranges, none,
"unable to load swift ranges file \"%0\", %1",
(StringRef, StringRef))

WARNING(warn_unable_to_load_compiled_swift, none,
"unable to load previously compiled swift file \"%0\", %1",
(StringRef, StringRef))

WARNING(warn_unable_to_load_primary, none,
"unable to load primary swift file \"%0\", %1",
(StringRef, StringRef))

ERROR(cannot_find_migration_script, none,
      "missing migration script from path '%0'", (StringRef))

ERROR(error_darwin_static_stdlib_not_supported, none,
      "-static-stdlib is no longer supported on Apple platforms", ())

WARNING(warn_drv_darwin_sdk_invalid_settings, none,
    "SDK settings were ignored because 'SDKSettings.json' could not be parsed",
    ())

<<<<<<< HEAD
#define UNDEFINE_DIAGNOSTIC_MACROS
#include "DefineDiagnosticMacros.h"
=======
// SWIFT_ENABLE_TENSORFLOW
ERROR(error_tensorflow_toolchain_repl_not_supported, none,
      "The Swift for TensorFlow toolchain does not support the Swift REPL. Colab "
      "(https://github.com/tensorflow/swift/blob/master/Usage.md#colaboratory) and Swift-Jupyter "
      "(https://github.com/google/swift-jupyter) are supported alternatives.",
      ())

#ifndef DIAG_NO_UNDEF
# if defined(DIAG)
#  undef DIAG
# endif
# undef NOTE
# undef WARNING
# undef ERROR
#endif
>>>>>>> d0ad166a
<|MERGE_RESOLUTION|>--- conflicted
+++ resolved
@@ -190,10 +190,6 @@
     "SDK settings were ignored because 'SDKSettings.json' could not be parsed",
     ())
 
-<<<<<<< HEAD
-#define UNDEFINE_DIAGNOSTIC_MACROS
-#include "DefineDiagnosticMacros.h"
-=======
 // SWIFT_ENABLE_TENSORFLOW
 ERROR(error_tensorflow_toolchain_repl_not_supported, none,
       "The Swift for TensorFlow toolchain does not support the Swift REPL. Colab "
@@ -201,12 +197,5 @@
       "(https://github.com/google/swift-jupyter) are supported alternatives.",
       ())
 
-#ifndef DIAG_NO_UNDEF
-# if defined(DIAG)
-#  undef DIAG
-# endif
-# undef NOTE
-# undef WARNING
-# undef ERROR
-#endif
->>>>>>> d0ad166a
+#define UNDEFINE_DIAGNOSTIC_MACROS
+#include "DefineDiagnosticMacros.h"