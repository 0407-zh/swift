--- conflicted
+++ resolved
@@ -531,7 +531,8 @@
 // Swift3ImplicitObjCEntrypoint has type () -> ()
 BUILTIN_MISC_OPERATION(Swift3ImplicitObjCEntrypoint, "swift3ImplicitObjCEntrypoint", "", Special)
 
-<<<<<<< HEAD
+/// willThrow: Error -> ()
+BUILTIN_MISC_OPERATION(WillThrow, "willThrow", "", Special)
 
 // SWIFT_ENABLE_TENSORFLOW
 /// tensorflowSend_X has type <T> (T) -> ().  The X in the name is an integer
@@ -554,10 +555,6 @@
 
 /// poundAssert has type (Builtin.Int1, Builtin.RawPointer) -> ().
 BUILTIN_MISC_OPERATION(PoundAssert, "poundAssert", "", Special)
-=======
-/// willThrow: Error -> ()
-BUILTIN_MISC_OPERATION(WillThrow, "willThrow", "", Special)
->>>>>>> f2048ce2
 
 #undef BUILTIN_MISC_OPERATION
 
