--- conflicted
+++ resolved
@@ -253,15 +253,10 @@
         LazyInitializeProtocolConformances(false), DisableLegacyTypeInfo(false),
         UseIncrementalLLVMCodeGen(true), UseSwiftCall(false),
         GenerateProfile(false), EnableDynamicReplacementChaining(false),
-<<<<<<< HEAD
         // SWIFT_ENABLE_TENSORFLOW
         // TODO(TF-486): Reenable round type debug types.
-        DisableRoundTripDebugTypes(true), CmdArgs(),
-        SanitizeCoverage(llvm::SanitizerCoverageOptions()),
-=======
-        DisableRoundTripDebugTypes(false), DisableDebuggerShadowCopies(false),
+        DisableRoundTripDebugTypes(true), DisableDebuggerShadowCopies(false),
         CmdArgs(), SanitizeCoverage(llvm::SanitizerCoverageOptions()),
->>>>>>> ce6a1cbd
         TypeInfoFilter(TypeInfoDumpFilter::All) {}
 
   /// Appends to \p os an arbitrary string representing all options which
