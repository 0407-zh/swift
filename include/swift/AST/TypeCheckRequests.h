//===--- TypeCheckRequests.h - Type Checking Requests -----------*- C++ -*-===//
//
// This source file is part of the Swift.org open source project
//
// Copyright (c) 2014 - 2017 Apple Inc. and the Swift project authors
// Licensed under Apache License v2.0 with Runtime Library Exception
//
// See https://swift.org/LICENSE.txt for license information
// See https://swift.org/CONTRIBUTORS.txt for the list of Swift project authors
//
//===----------------------------------------------------------------------===//
//
//  This file defines type checking requests.
//
//===----------------------------------------------------------------------===//
#ifndef SWIFT_TYPE_CHECK_REQUESTS_H
#define SWIFT_TYPE_CHECK_REQUESTS_H

#include "swift/AST/ASTTypeIDs.h"
#include "swift/AST/GenericSignature.h"
#include "swift/AST/Type.h"
#include "swift/AST/Evaluator.h"
#include "swift/AST/SimpleRequest.h"
#include "swift/AST/TypeResolutionStage.h"
#include "swift/Basic/AnyValue.h"
#include "swift/Basic/Statistic.h"
#include "llvm/ADT/Hashing.h"
#include "llvm/ADT/STLExtras.h"
#include "llvm/ADT/TinyPtrVector.h"

namespace swift {

class AbstractStorageDecl;
class AccessorDecl;
enum class AccessorKind;
class GenericParamList;
class PrecedenceGroupDecl;
struct PropertyWrapperBackingPropertyInfo;
struct PropertyWrapperMutability;
class RequirementRepr;
class SpecializeAttr;
class TypeAliasDecl;
struct TypeLoc;
class ValueDecl;
enum class OpaqueReadOwnership: uint8_t;
class StorageImplInfo;

/// Display a nominal type or extension thereof.
void simple_display(
       llvm::raw_ostream &out,
       const llvm::PointerUnion<TypeDecl *, ExtensionDecl *> &value);

/// Request the type from the ith entry in the inheritance clause for the
/// given declaration.
class InheritedTypeRequest :
    public SimpleRequest<InheritedTypeRequest,
                         Type(llvm::PointerUnion<TypeDecl *, ExtensionDecl *>,
                              unsigned,
                              TypeResolutionStage),
                         CacheKind::SeparatelyCached>
{
public:
  using SimpleRequest::SimpleRequest;

private:
  friend SimpleRequest;

  // Evaluation.
  llvm::Expected<Type>
  evaluate(Evaluator &evaluator,
           llvm::PointerUnion<TypeDecl *, ExtensionDecl *> decl,
           unsigned index,
           TypeResolutionStage stage) const;

public:
  // Source location
  SourceLoc getNearestLoc() const;

  // Caching
  bool isCached() const;
  Optional<Type> getCachedResult() const;
  void cacheResult(Type value) const;
};

/// Request the superclass type for the given class.
class SuperclassTypeRequest :
    public SimpleRequest<SuperclassTypeRequest,
                         Type(NominalTypeDecl *, TypeResolutionStage),
                         CacheKind::SeparatelyCached> {
public:
  using SimpleRequest::SimpleRequest;

private:
  friend SimpleRequest;

  // Evaluation.
  llvm::Expected<Type>
  evaluate(Evaluator &evaluator, NominalTypeDecl *classDecl,
           TypeResolutionStage stage) const;

public:
  // Cycle handling
  void diagnoseCycle(DiagnosticEngine &diags) const;

  // Separate caching.
  bool isCached() const;
  Optional<Type> getCachedResult() const;
  void cacheResult(Type value) const;
};

/// Request the raw type of the given enum.
class EnumRawTypeRequest :
    public SimpleRequest<EnumRawTypeRequest,
                         Type(EnumDecl *, TypeResolutionStage),
                         CacheKind::SeparatelyCached> {
public:
  using SimpleRequest::SimpleRequest;

private:
  friend SimpleRequest;

  // Evaluation.
  llvm::Expected<Type>
  evaluate(Evaluator &evaluator, EnumDecl *enumDecl,
           TypeResolutionStage stage) const;

public:
  // Cycle handling
  void diagnoseCycle(DiagnosticEngine &diags) const;

  // Separate caching.
  bool isCached() const;
  Optional<Type> getCachedResult() const;
  void cacheResult(Type value) const;
};

/// Request to determine the set of declarations that were are overridden
/// by the given declaration.
class OverriddenDeclsRequest :
  public SimpleRequest<OverriddenDeclsRequest,
                       llvm::TinyPtrVector<ValueDecl *>(ValueDecl *),
                       CacheKind::SeparatelyCached> {
public:
  using SimpleRequest::SimpleRequest;

private:
  friend SimpleRequest;

  // Evaluation.
  llvm::Expected<llvm::TinyPtrVector<ValueDecl *>>
  evaluate(Evaluator &evaluator, ValueDecl *decl) const;

public:
  // Separate caching.
  bool isCached() const { return true; }
  Optional<llvm::TinyPtrVector<ValueDecl *>> getCachedResult() const;
  void cacheResult(llvm::TinyPtrVector<ValueDecl *> value) const;
};

/// Determine whether the given declaration is exposed to Objective-C.
class IsObjCRequest :
    public SimpleRequest<IsObjCRequest,
                         bool(ValueDecl *),
                         CacheKind::SeparatelyCached> {
public:
  using SimpleRequest::SimpleRequest;

private:
  friend SimpleRequest;

  // Evaluation.
  llvm::Expected<bool> evaluate(Evaluator &evaluator, ValueDecl *decl) const;

public:
  // Separate caching.
  bool isCached() const { return true; }
  Optional<bool> getCachedResult() const;
  void cacheResult(bool value) const;
};

void simple_display(llvm::raw_ostream &out, CtorInitializerKind initKind);

/// Computes the kind of initializer for a given \c ConstructorDecl
class InitKindRequest :
    public SimpleRequest<InitKindRequest,
                         CtorInitializerKind(ConstructorDecl *),
                         CacheKind::Cached> {
public:
  using SimpleRequest::SimpleRequest;

private:
  friend SimpleRequest;

  // Evaluation.
  llvm::Expected<CtorInitializerKind>
      evaluate(Evaluator &evaluator, ConstructorDecl *decl) const;

public:
  // Caching.
  bool isCached() const { return true; }
};

/// Determine whether the given protocol declaration is class-bounded.
class ProtocolRequiresClassRequest :
    public SimpleRequest<ProtocolRequiresClassRequest,
                         bool(ProtocolDecl *),
                         CacheKind::SeparatelyCached> {
public:
  using SimpleRequest::SimpleRequest;

private:
  friend SimpleRequest;

  // Evaluation.
  llvm::Expected<bool> evaluate(Evaluator &evaluator, ProtocolDecl *decl) const;

public:
  // Cycle handling.
  void diagnoseCycle(DiagnosticEngine &diags) const;
  void noteCycleStep(DiagnosticEngine &diags) const;

  // Separate caching.
  bool isCached() const { return true; }
  Optional<bool> getCachedResult() const;
  void cacheResult(bool value) const;
};

/// Determine whether an existential conforming to a protocol can be matched
/// with a generic type parameter constrained to that protocol.
class ExistentialConformsToSelfRequest :
    public SimpleRequest<ExistentialConformsToSelfRequest,
                         bool(ProtocolDecl *),
                         CacheKind::SeparatelyCached> {
public:
  using SimpleRequest::SimpleRequest;

private:
  friend SimpleRequest;

  // Evaluation.
  llvm::Expected<bool> evaluate(Evaluator &evaluator, ProtocolDecl *decl) const;

public:
  // Cycle handling.
  void diagnoseCycle(DiagnosticEngine &diags) const;
  void noteCycleStep(DiagnosticEngine &diags) const;

  // Separate caching.
  bool isCached() const { return true; }
  Optional<bool> getCachedResult() const;
  void cacheResult(bool value) const;
};

/// Determine whether we are allowed to refer to an existential type conforming
/// to this protocol.
class ExistentialTypeSupportedRequest :
    public SimpleRequest<ExistentialTypeSupportedRequest,
                         bool(ProtocolDecl *),
                         CacheKind::SeparatelyCached> {
public:
  using SimpleRequest::SimpleRequest;

private:
  friend SimpleRequest;

  // Evaluation.
  llvm::Expected<bool> evaluate(Evaluator &evaluator, ProtocolDecl *decl) const;

public:
  // Cycle handling.
  void diagnoseCycle(DiagnosticEngine &diags) const;
  void noteCycleStep(DiagnosticEngine &diags) const;

  // Separate caching.
  bool isCached() const { return true; }
  Optional<bool> getCachedResult() const;
  void cacheResult(bool value) const;
};

/// Determine whether the given declaration is 'final'.
class IsFinalRequest :
    public SimpleRequest<IsFinalRequest,
                         bool(ValueDecl *),
                         CacheKind::SeparatelyCached> {
public:
  using SimpleRequest::SimpleRequest;

private:
  friend SimpleRequest;

  // Evaluation.
  llvm::Expected<bool> evaluate(Evaluator &evaluator, ValueDecl *decl) const;

public:
  // Separate caching.
  bool isCached() const { return true; }
  Optional<bool> getCachedResult() const;
  void cacheResult(bool value) const;
};

/// Determine whether the given declaration is 'dynamic''.
class IsDynamicRequest :
    public SimpleRequest<IsDynamicRequest,
                         bool(ValueDecl *),
                         CacheKind::SeparatelyCached> {
public:
  using SimpleRequest::SimpleRequest;

private:
  friend SimpleRequest;

  // Evaluation.
  llvm::Expected<bool> evaluate(Evaluator &evaluator, ValueDecl *decl) const;

public:
  // Separate caching.
  bool isCached() const { return true; }
  Optional<bool> getCachedResult() const;
  void cacheResult(bool value) const;
};

/// Compute the requirements that describe a protocol.
class RequirementSignatureRequest :
    public SimpleRequest<RequirementSignatureRequest,
                         ArrayRef<Requirement>(ProtocolDecl *),
                         CacheKind::SeparatelyCached> {
public:
  using SimpleRequest::SimpleRequest;

private:
  friend SimpleRequest;

  // Evaluation.
  llvm::Expected<ArrayRef<Requirement>> evaluate(Evaluator &evaluator, ProtocolDecl *proto) const;

public:
  // Separate caching.
  bool isCached() const { return true; }
  Optional<ArrayRef<Requirement>> getCachedResult() const;
  void cacheResult(ArrayRef<Requirement> value) const;
};

/// Compute the default definition type of an associated type.
class DefaultDefinitionTypeRequest :
    public SimpleRequest<DefaultDefinitionTypeRequest,
                         Type(AssociatedTypeDecl *),
                         CacheKind::Cached> {
public:
  using SimpleRequest::SimpleRequest;

private:
  friend SimpleRequest;

  // Evaluation.
  llvm::Expected<Type> evaluate(Evaluator &evaluator, AssociatedTypeDecl *decl) const;

public:
  // Caching.
  bool isCached() const { return true; }
};

/// Describes the owner of a where clause, from which we can extract
/// requirements.
struct WhereClauseOwner {
  /// The declaration context in which the where clause will be evaluated.
  DeclContext *dc;

  /// The source of the where clause, which can be a generic parameter list
  /// or a declaration that can have a where clause.
<<<<<<< HEAD
  llvm::PointerUnion4<GenericParamList *, Decl *, SpecializeAttr *,
                      // SWIFT_ENABLE_TENSORFLOW
                      DifferentiableAttr *>
      source;
=======
  llvm::PointerUnion<GenericParamList *, Decl *, SpecializeAttr *> source;
>>>>>>> 1a1f731a

  WhereClauseOwner(Decl *decl);

  WhereClauseOwner(DeclContext *dc, GenericParamList *genericParams)
      : dc(dc), source(genericParams) {}

  WhereClauseOwner(DeclContext *dc, SpecializeAttr *attr)
      : dc(dc), source(attr) {}

  // SWIFT_ENABLE_TENSORFLOW
  WhereClauseOwner(DeclContext *dc, DifferentiableAttr *attr)
    : dc(dc), source(attr) {}

  SourceLoc getLoc() const;

  friend hash_code hash_value(const WhereClauseOwner &owner) {
    return hash_combine(hash_value(owner.dc),
                        hash_value(owner.source.getOpaqueValue()));
  }

  friend bool operator==(const WhereClauseOwner &lhs,
                         const WhereClauseOwner &rhs) {
    return lhs.dc == rhs.dc &&
           lhs.source.getOpaqueValue() == rhs.source.getOpaqueValue();
  }

  friend bool operator!=(const WhereClauseOwner &lhs,
                         const WhereClauseOwner &rhs) {
    return !(lhs == rhs);
  }

public:
  /// Retrieve the array of requirements.
  MutableArrayRef<RequirementRepr> getRequirements() const;

  /// Visit each of the requirements,
  ///
  /// \returns true after short-circuiting if the callback returned \c true
  /// for any of the requirements.
  bool
  visitRequirements(TypeResolutionStage stage,
                    llvm::function_ref<bool(Requirement, RequirementRepr *)>
                        callback) const &&;
};

void simple_display(llvm::raw_ostream &out, const WhereClauseOwner &owner);

/// Retrieve a requirement from the where clause of the given declaration.
class RequirementRequest :
    public SimpleRequest<RequirementRequest,
                         Requirement(WhereClauseOwner, unsigned,
                                     TypeResolutionStage),
                         CacheKind::SeparatelyCached> {
public:
  using SimpleRequest::SimpleRequest;

private:
  friend SimpleRequest;

  /// Retrieve the requirement this request operates on.
  RequirementRepr &getRequirement() const;

  // Evaluation.
  llvm::Expected<Requirement> evaluate(Evaluator &evaluator,
                                       WhereClauseOwner,
                                       unsigned index,
                                       TypeResolutionStage stage) const;

public:
  // Source location
  SourceLoc getNearestLoc() const;

  // Cycle handling.
  void noteCycleStep(DiagnosticEngine &diags) const;
                           
  // Separate caching.
  bool isCached() const;
  Optional<Requirement> getCachedResult() const;
  void cacheResult(Requirement value) const;
};

/// Generate the USR for the given declaration.
class USRGenerationRequest :
    public SimpleRequest<USRGenerationRequest,
                         std::string(const ValueDecl*),
                         CacheKind::Cached>
{
public:
  using SimpleRequest::SimpleRequest;

private:
  friend SimpleRequest;

  // Evaluation.
  llvm::Expected<std::string> evaluate(Evaluator &eval, const ValueDecl *d) const;

public:
  // Caching
  bool isCached() const { return true; }
};

/// Generate the mangling for the given local type declaration.
class MangleLocalTypeDeclRequest :
    public SimpleRequest<MangleLocalTypeDeclRequest,
                         std::string(const TypeDecl*),
                         CacheKind::Cached>
{
public:
  using SimpleRequest::SimpleRequest;

private:
  friend SimpleRequest;

  // Evaluation.
  llvm::Expected<std::string> evaluate(Evaluator &eval, const TypeDecl *d) const;

public:
  // Caching
  bool isCached() const { return true; }
};

void simple_display(llvm::raw_ostream &out, const KnownProtocolKind);
class TypeChecker;

// Find the type in the cache or look it up
class DefaultTypeRequest
    : public SimpleRequest<DefaultTypeRequest,
                           Type(KnownProtocolKind, const DeclContext *),
                           CacheKind::SeparatelyCached> {
public:
  using SimpleRequest::SimpleRequest;

private:
  friend SimpleRequest;

  // Evaluation.
  llvm::Expected<Type> evaluate(Evaluator &eval, KnownProtocolKind,
                                const DeclContext *) const;

public:
  // Caching
  bool isCached() const { return true; }
  Optional<Type> getCachedResult() const;
  void cacheResult(Type value) const;
};

/// Retrieve information about a property wrapper type.
class PropertyWrapperTypeInfoRequest
  : public SimpleRequest<PropertyWrapperTypeInfoRequest,
                         PropertyWrapperTypeInfo(NominalTypeDecl *),
                         CacheKind::Cached> {
public:
  using SimpleRequest::SimpleRequest;

private:
  friend SimpleRequest;

  // Evaluation.
  llvm::Expected<PropertyWrapperTypeInfo>
      evaluate(Evaluator &eval, NominalTypeDecl *nominal) const;

public:
  // Caching
  bool isCached() const;
};

/// Request the nominal type declaration to which the given custom attribute
/// refers.
class AttachedPropertyWrappersRequest :
    public SimpleRequest<AttachedPropertyWrappersRequest,
                         llvm::TinyPtrVector<CustomAttr *>(VarDecl *),
                         CacheKind::Cached> {
public:
  using SimpleRequest::SimpleRequest;

private:
  friend SimpleRequest;

  // Evaluation.
  llvm::Expected<llvm::TinyPtrVector<CustomAttr *>>
  evaluate(Evaluator &evaluator, VarDecl *) const;

public:
  // Caching
  bool isCached() const;
};

/// Request the raw (possibly unbound generic) type of the property wrapper
/// that is attached to the given variable.
class AttachedPropertyWrapperTypeRequest :
    public SimpleRequest<AttachedPropertyWrapperTypeRequest,
                         Type(VarDecl *, unsigned),
                         CacheKind::Cached> {
public:
  using SimpleRequest::SimpleRequest;

private:
  friend SimpleRequest;

  // Evaluation.
  llvm::Expected<Type>
  evaluate(Evaluator &evaluator, VarDecl *var, unsigned i) const;

public:
  // Caching
  bool isCached() const;
};

/// Request the nominal type declaration to which the given custom attribute
/// refers.
class PropertyWrapperBackingPropertyTypeRequest :
    public SimpleRequest<PropertyWrapperBackingPropertyTypeRequest,
                         Type(VarDecl *),
                         CacheKind::Cached> {
public:
  using SimpleRequest::SimpleRequest;

private:
  friend SimpleRequest;

  // Evaluation.
  llvm::Expected<Type>
  evaluate(Evaluator &evaluator, VarDecl *var) const;

public:
  // Caching
  bool isCached() const;
};

/// Request information about the mutability of composed property wrappers.
class PropertyWrapperMutabilityRequest :
    public SimpleRequest<PropertyWrapperMutabilityRequest,
                         Optional<PropertyWrapperMutability> (VarDecl *),
                         CacheKind::Cached> {
public:
  using SimpleRequest::SimpleRequest;

private:
  friend SimpleRequest;

  // Evaluation.
  llvm::Expected<Optional<PropertyWrapperMutability>>
  evaluate(Evaluator &evaluator, VarDecl *var) const;

public:
  // Caching
  bool isCached() const;
};

/// Request information about the backing property for properties that have
/// attached property wrappers.
class PropertyWrapperBackingPropertyInfoRequest :
    public SimpleRequest<PropertyWrapperBackingPropertyInfoRequest,
                         PropertyWrapperBackingPropertyInfo(VarDecl *),
                         CacheKind::Cached> {
public:
  using SimpleRequest::SimpleRequest;

private:
  friend SimpleRequest;

  // Evaluation.
  llvm::Expected<PropertyWrapperBackingPropertyInfo>
  evaluate(Evaluator &evaluator, VarDecl *var) const;

public:
  // Caching
  bool isCached() const;
};

/// Retrieve the structural type of an alias type.
class StructuralTypeRequest :
    public SimpleRequest<StructuralTypeRequest,
                         Type(TypeAliasDecl*),
                         CacheKind::Cached> {
public:
  using SimpleRequest::SimpleRequest;

private:
  friend SimpleRequest;

  // Evaluation.
  llvm::Expected<Type> evaluate(Evaluator &eval, TypeAliasDecl *d) const;

public:
  // Caching.
  bool isCached() const { return true; }
};

/// Request the most optimal resilience expansion for the code in the context.
class ResilienceExpansionRequest :
    public SimpleRequest<ResilienceExpansionRequest,
                         ResilienceExpansion(DeclContext*),
                         CacheKind::Cached> {
public:
  using SimpleRequest::SimpleRequest;

private:
  friend SimpleRequest;

  // Evaluation.
  llvm::Expected<ResilienceExpansion> evaluate(Evaluator &eval,
                                               DeclContext *context) const;

public:
  // Caching.
  bool isCached() const { return true; }
};

void simple_display(llvm::raw_ostream &out,
                    const ResilienceExpansion &value);

/// Request the custom attribute which attaches a function builder to the
/// given declaration.
class AttachedFunctionBuilderRequest :
    public SimpleRequest<AttachedFunctionBuilderRequest,
                         CustomAttr *(ValueDecl *),
                         CacheKind::Cached> {
public:
  using SimpleRequest::SimpleRequest;

private:
  friend SimpleRequest;

  // Evaluation.
  llvm::Expected<CustomAttr *>
  evaluate(Evaluator &evaluator, ValueDecl *decl) const;

public:
  // Caching
  bool isCached() const;
};

/// Request the function builder type attached to the given declaration,
/// if any.
class FunctionBuilderTypeRequest :
    public SimpleRequest<FunctionBuilderTypeRequest,
                         Type(ValueDecl *),
                         CacheKind::Cached> {
public:
  using SimpleRequest::SimpleRequest;

private:
  friend SimpleRequest;

  llvm::Expected<Type>
  evaluate(Evaluator &evaluator, ValueDecl *decl) const;

public:
  // Caching
  bool isCached() const { return true; }
};

/// Request a function's self access kind.
class SelfAccessKindRequest :
    public SimpleRequest<SelfAccessKindRequest,
                         SelfAccessKind(FuncDecl *),
                         CacheKind::SeparatelyCached> {
public:
  using SimpleRequest::SimpleRequest;

private:
  friend SimpleRequest;

  // Evaluation.
  llvm::Expected<SelfAccessKind>
  evaluate(Evaluator &evaluator, FuncDecl *func) const;

public:
  // Separate caching.
  bool isCached() const { return true; }
  Optional<SelfAccessKind> getCachedResult() const;
  void cacheResult(SelfAccessKind value) const;
};

/// Request whether the storage has a mutating getter.
class IsGetterMutatingRequest :
    public SimpleRequest<IsGetterMutatingRequest,
                         bool(AbstractStorageDecl *),
                         CacheKind::SeparatelyCached> {
public:
  using SimpleRequest::SimpleRequest;

private:
  friend SimpleRequest;

  // Evaluation.
  llvm::Expected<bool>
  evaluate(Evaluator &evaluator, AbstractStorageDecl *func) const;

public:
  // Separate caching.
  bool isCached() const { return true; }
  Optional<bool> getCachedResult() const;
  void cacheResult(bool value) const;
};

/// Request whether the storage has a mutating getter.
class IsSetterMutatingRequest :
    public SimpleRequest<IsSetterMutatingRequest,
                         bool(AbstractStorageDecl *),
                         CacheKind::SeparatelyCached> {
public:
  using SimpleRequest::SimpleRequest;

private:
  friend SimpleRequest;

  // Evaluation.
  llvm::Expected<bool>
  evaluate(Evaluator &evaluator, AbstractStorageDecl *func) const;

public:
  // Separate caching.
  bool isCached() const { return true; }
  Optional<bool> getCachedResult() const;
  void cacheResult(bool value) const;
};

/// Request whether reading the storage yields a borrowed value.
class OpaqueReadOwnershipRequest :
    public SimpleRequest<OpaqueReadOwnershipRequest,
                         OpaqueReadOwnership(AbstractStorageDecl *),
                         CacheKind::SeparatelyCached> {
public:
  using SimpleRequest::SimpleRequest;

private:
  friend SimpleRequest;

  // Evaluation.
  llvm::Expected<OpaqueReadOwnership>
  evaluate(Evaluator &evaluator, AbstractStorageDecl *storage) const;

public:
  // Separate caching.
  bool isCached() const { return true; }
  Optional<OpaqueReadOwnership> getCachedResult() const;
  void cacheResult(OpaqueReadOwnership value) const;
};

/// Request to build the underlying storage for a lazy property.
class LazyStoragePropertyRequest :
    public SimpleRequest<LazyStoragePropertyRequest,
                         VarDecl *(VarDecl *),
                         CacheKind::Cached> {
public:
  using SimpleRequest::SimpleRequest;

private:
  friend SimpleRequest;

  // Evaluation.
  llvm::Expected<VarDecl *>
  evaluate(Evaluator &evaluator, VarDecl *lazyVar) const;

public:
  bool isCached() const { return true; }
};

/// Request to type check the body of the given function up to the given
/// source location.
///
/// Produces true if an error occurred, false otherwise.
/// FIXME: it would be far better to return the type-checked body.
class TypeCheckFunctionBodyUntilRequest :
    public SimpleRequest<TypeCheckFunctionBodyUntilRequest,
                         bool(AbstractFunctionDecl *, SourceLoc),
                         CacheKind::Cached> {
public:
  using SimpleRequest::SimpleRequest;

private:
  friend SimpleRequest;

  // Evaluation.
  llvm::Expected<bool>
  evaluate(Evaluator &evaluator, AbstractFunctionDecl *func,
           SourceLoc endTypeCheckLoc) const;

public:
  bool isCached() const { return true; }
};

/// Request to obtain a list of stored properties in a nominal type.
///
/// This will include backing storage for lazy properties and
/// property wrappers, synthesizing them if necessary.
class StoredPropertiesRequest :
    public SimpleRequest<StoredPropertiesRequest,
                         ArrayRef<VarDecl *>(NominalTypeDecl *),
                         CacheKind::Cached> {
public:
  using SimpleRequest::SimpleRequest;

private:
  friend SimpleRequest;

  // Evaluation.
  llvm::Expected<ArrayRef<VarDecl *>>
  evaluate(Evaluator &evaluator, NominalTypeDecl *decl) const;

public:
  bool isCached() const { return true; }
};

/// Request to obtain a list of stored properties in a nominal type,
/// together with any missing members corresponding to stored
/// properties that could not be deserialized.
///
/// This will include backing storage for lazy properties and
/// property wrappers, synthesizing them if necessary.
class StoredPropertiesAndMissingMembersRequest :
    public SimpleRequest<StoredPropertiesAndMissingMembersRequest,
                         ArrayRef<Decl *>(NominalTypeDecl *),
                         CacheKind::Cached> {
public:
  using SimpleRequest::SimpleRequest;

private:
  friend SimpleRequest;

  // Evaluation.
  llvm::Expected<ArrayRef<Decl *>>
  evaluate(Evaluator &evaluator, NominalTypeDecl *decl) const;

public:
  bool isCached() const { return true; }
};

class StorageImplInfoRequest :
    public SimpleRequest<StorageImplInfoRequest,
                         StorageImplInfo(AbstractStorageDecl *),
                         CacheKind::SeparatelyCached> {
public:
  using SimpleRequest::SimpleRequest;

private:
  friend SimpleRequest;

  // Evaluation.
  llvm::Expected<StorageImplInfo>
  evaluate(Evaluator &evaluator, AbstractStorageDecl *decl) const;

public:
  // Separate caching.
  bool isCached() const { return true; }
  Optional<StorageImplInfo> getCachedResult() const;
  void cacheResult(StorageImplInfo value) const;
};

class RequiresOpaqueAccessorsRequest :
    public SimpleRequest<RequiresOpaqueAccessorsRequest,
                         bool(VarDecl *),
                         CacheKind::SeparatelyCached> {
public:
  using SimpleRequest::SimpleRequest;

private:
  friend SimpleRequest;

  // Evaluation.
  llvm::Expected<bool>
  evaluate(Evaluator &evaluator, VarDecl *decl) const;

public:
  // Separate caching.
  bool isCached() const { return true; }
  Optional<bool> getCachedResult() const;
  void cacheResult(bool value) const;
};

class RequiresOpaqueModifyCoroutineRequest :
    public SimpleRequest<RequiresOpaqueModifyCoroutineRequest,
                         bool(AbstractStorageDecl *),
                         CacheKind::SeparatelyCached> {
public:
  using SimpleRequest::SimpleRequest;

private:
  friend SimpleRequest;

  // Evaluation.
  llvm::Expected<bool>
  evaluate(Evaluator &evaluator, AbstractStorageDecl *decl) const;

public:
  // Separate caching.
  bool isCached() const { return true; }
  Optional<bool> getCachedResult() const;
  void cacheResult(bool value) const;
};

class IsAccessorTransparentRequest :
    public SimpleRequest<IsAccessorTransparentRequest,
                         bool(AccessorDecl *),
                         CacheKind::SeparatelyCached> {
public:
  using SimpleRequest::SimpleRequest;

private:
  friend SimpleRequest;

  // Evaluation.
  llvm::Expected<bool>
  evaluate(Evaluator &evaluator, AccessorDecl *decl) const;

public:
  // Separate caching.
  bool isCached() const { return true; }
  Optional<bool> getCachedResult() const;
  void cacheResult(bool value) const;
};

class SynthesizeAccessorRequest :
    public SimpleRequest<SynthesizeAccessorRequest,
                         AccessorDecl *(AbstractStorageDecl *,
                                        AccessorKind),
                         CacheKind::SeparatelyCached> {
public:
  using SimpleRequest::SimpleRequest;

private:
  friend SimpleRequest;

  // Evaluation.
  llvm::Expected<AccessorDecl *>
  evaluate(Evaluator &evaluator, AbstractStorageDecl *decl,
           AccessorKind kind) const;

public:
  // Separate caching.
  bool isCached() const { return true; }
  Optional<AccessorDecl *> getCachedResult() const;
  void cacheResult(AccessorDecl *value) const;
};

class EmittedMembersRequest :
    public SimpleRequest<EmittedMembersRequest,
                         DeclRange(ClassDecl *),
                         CacheKind::SeparatelyCached> {
public:
  using SimpleRequest::SimpleRequest;

private:
  friend SimpleRequest;

  // Evaluation.
  llvm::Expected<DeclRange>
  evaluate(Evaluator &evaluator, ClassDecl *classDecl) const;

public:
  // Separate caching.
  bool isCached() const { return true; }
  Optional<DeclRange> getCachedResult() const;
  void cacheResult(DeclRange value) const;
};

class IsImplicitlyUnwrappedOptionalRequest :
    public SimpleRequest<IsImplicitlyUnwrappedOptionalRequest,
                         bool(ValueDecl *),
                         CacheKind::SeparatelyCached> {
public:
  using SimpleRequest::SimpleRequest;

private:
  friend SimpleRequest;

  // Evaluation.
  llvm::Expected<bool>
  evaluate(Evaluator &evaluator, ValueDecl *value) const;

public:
  // Separate caching.
  bool isCached() const { return true; }
  Optional<bool> getCachedResult() const;
  void cacheResult(bool value) const;
};

class ClassAncestryFlagsRequest :
    public SimpleRequest<ClassAncestryFlagsRequest,
                         AncestryFlags (ClassDecl *),
                         CacheKind::Cached> {
public:
  using SimpleRequest::SimpleRequest;

private:
  friend SimpleRequest;

  // Evaluation.
  llvm::Expected<AncestryFlags>
  evaluate(Evaluator &evaluator, ClassDecl *value) const;
public:
  // Caching.
  bool isCached() const { return true; }
};

void simple_display(llvm::raw_ostream &out, AncestryFlags value);

class AbstractGenericSignatureRequest :
    public SimpleRequest<AbstractGenericSignatureRequest,
                         GenericSignature (GenericSignatureImpl *,
                                           SmallVector<GenericTypeParamType *, 2>,
                                           SmallVector<Requirement, 2>),
                         CacheKind::Cached> {
public:
  using SimpleRequest::SimpleRequest;

private:
  friend SimpleRequest;

  // Evaluation.
  llvm::Expected<GenericSignature>
  evaluate(Evaluator &evaluator,
           GenericSignatureImpl *baseSignature,
           SmallVector<GenericTypeParamType *, 2> addedParameters,
           SmallVector<Requirement, 2> addedRequirements) const;

public:
  // Separate caching.
  bool isCached() const;

  /// Abstract generic signature requests never have source-location info.
  SourceLoc getNearestLoc() const {
    return SourceLoc();
  }
};

class InferredGenericSignatureRequest :
    public SimpleRequest<InferredGenericSignatureRequest,
                         GenericSignature (ModuleDecl *,
                                            GenericSignatureImpl *,
                                            GenericParamList *,
                                            SmallVector<Requirement, 2>,
                                            SmallVector<TypeLoc, 2>,
                                            bool),
                         CacheKind::Cached> {
public:
  using SimpleRequest::SimpleRequest;

private:
  friend SimpleRequest;

  // Evaluation.
  llvm::Expected<GenericSignature>
  evaluate(Evaluator &evaluator,
           ModuleDecl *module,
           GenericSignatureImpl *baseSignature,
           GenericParamList *gpl,
           SmallVector<Requirement, 2> addedRequirements,
           SmallVector<TypeLoc, 2> inferenceSources,
           bool allowConcreteGenericParams) const;

public:
  // Separate caching.
  bool isCached() const;

  /// Inferred generic signature requests don't have source-location info.
  SourceLoc getNearestLoc() const {
    return SourceLoc();
  }
                           
  // Cycle handling.
  void noteCycleStep(DiagnosticEngine &diags) const;
};

void simple_display(llvm::raw_ostream &out, const TypeLoc source);

class ExtendedTypeRequest
    : public SimpleRequest<ExtendedTypeRequest,
                           Type(ExtensionDecl *),
                           CacheKind::Cached> {
public:
  using SimpleRequest::SimpleRequest;

private:
  friend SimpleRequest;

  // Evaluation.
  llvm::Expected<Type> evaluate(Evaluator &eval, ExtensionDecl *) const;
public:
  // Caching.
  bool isCached() const { return true; }
};

class FunctionOperatorRequest :
    public SimpleRequest<FunctionOperatorRequest,
                         OperatorDecl *(FuncDecl *),
                         CacheKind::Cached> {
public:
  using SimpleRequest::SimpleRequest;
  
private:
  friend SimpleRequest;
  
  // Evaluation.
  llvm::Expected<OperatorDecl *>
  evaluate(Evaluator &evaluator, FuncDecl *value) const;
  
public:
  // Caching.
  bool isCached() const { return true; }
};

class GenericSignatureRequest :
    public SimpleRequest<GenericSignatureRequest,
                         GenericSignature (GenericContext *),
                         CacheKind::SeparatelyCached> {
public:
  using SimpleRequest::SimpleRequest;
  
private:
  friend SimpleRequest;
  
  // Evaluation.
  llvm::Expected<GenericSignature>
  evaluate(Evaluator &evaluator, GenericContext *value) const;
  
public:
  // Separate caching.
  bool isCached() const { return true; }
  Optional<GenericSignature> getCachedResult() const;
  void cacheResult(GenericSignature value) const;
};

/// Compute the interface type of the underlying definition type of a typealias declaration.
class UnderlyingTypeRequest :
    public SimpleRequest<UnderlyingTypeRequest,
                         Type(TypeAliasDecl *),
                         CacheKind::SeparatelyCached> {
public:
  using SimpleRequest::SimpleRequest;

private:
  friend SimpleRequest;

  // Evaluation.
  llvm::Expected<Type> evaluate(Evaluator &evaluator,
                                TypeAliasDecl *decl) const;

public:
  // Caching.
  bool isCached() const { return true; }
  Optional<Type> getCachedResult() const;
  void cacheResult(Type value) const;
};

class OperatorPrecedenceGroupRequest
    : public SimpleRequest<OperatorPrecedenceGroupRequest,
                           PrecedenceGroupDecl *(InfixOperatorDecl *),
                           CacheKind::Cached> {
public:
  using SimpleRequest::SimpleRequest;

private:
  friend SimpleRequest;

  // Evaluation.
  llvm::Expected<PrecedenceGroupDecl *>
  evaluate(Evaluator &evaluator, InfixOperatorDecl *PGD) const;

public:
  // Separate caching.
  bool isCached() const { return true; }
};

// Allow AnyValue to compare two Type values, even though Type doesn't
// support ==.
template<>
inline bool AnyValue::Holder<Type>::equals(const HolderBase &other) const {
  assert(typeID == other.typeID && "Caller should match type IDs");
  return value.getPointer() ==
      static_cast<const Holder<Type> &>(other).value.getPointer();
}

// Allow AnyValue to compare two GenericSignature values.
template <>
inline bool
AnyValue::Holder<GenericSignature>::equals(const HolderBase &other) const {
  assert(typeID == other.typeID && "Caller should match type IDs");
  return value.getPointer() ==
         static_cast<const Holder<GenericSignature> &>(other)
             .value.getPointer();
}

void simple_display(llvm::raw_ostream &out, Type value);
void simple_display(llvm::raw_ostream &out, const TypeRepr *TyR);

#define SWIFT_TYPEID_ZONE TypeChecker
#define SWIFT_TYPEID_HEADER "swift/AST/TypeCheckerTypeIDZone.def"
#include "swift/Basic/DefineTypeIDZone.h"
#undef SWIFT_TYPEID_ZONE
#undef SWIFT_TYPEID_HEADER

// Set up reporting of evaluated requests.
#define SWIFT_REQUEST(Zone, RequestType, Sig, Caching, LocOptions)             \
  template<>                                                                   \
  inline void reportEvaluatedRequest(UnifiedStatsReporter &stats,              \
                              const RequestType &request) {                    \
    ++stats.getFrontendCounters().RequestType;                                 \
  }
#include "swift/AST/TypeCheckerTypeIDZone.def"
#undef SWIFT_REQUEST

} // end namespace swift

#endif // SWIFT_TYPE_CHECK_REQUESTS_H<|MERGE_RESOLUTION|>--- conflicted
+++ resolved
@@ -367,14 +367,10 @@
 
   /// The source of the where clause, which can be a generic parameter list
   /// or a declaration that can have a where clause.
-<<<<<<< HEAD
-  llvm::PointerUnion4<GenericParamList *, Decl *, SpecializeAttr *,
-                      // SWIFT_ENABLE_TENSORFLOW
-                      DifferentiableAttr *>
+  llvm::PointerUnion<GenericParamList *, Decl *, SpecializeAttr *,
+                     // SWIFT_ENABLE_TENSORFLOW
+                     DifferentiableAttr *>
       source;
-=======
-  llvm::PointerUnion<GenericParamList *, Decl *, SpecializeAttr *> source;
->>>>>>> 1a1f731a
 
   WhereClauseOwner(Decl *decl);
 
