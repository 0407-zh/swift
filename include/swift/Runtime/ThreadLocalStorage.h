--- conflicted
+++ resolved
@@ -117,16 +117,12 @@
 #  define SWIFT_THREAD_KEY_CREATE _stdlib_thread_key_create
 #  define SWIFT_THREAD_GETSPECIFIC FlsGetValue
 #  define SWIFT_THREAD_SETSPECIFIC(key, value) (FlsSetValue(key, value) == FALSE)
-<<<<<<< HEAD
 # elif defined(__wasi__)
 #  define SWIFT_THREAD_KEY_CREATE _stdlib_thread_key_create
 #  define SWIFT_THREAD_GETSPECIFIC _stdlib_thread_getspecific
 #  define SWIFT_THREAD_SETSPECIFIC _stdlib_thread_setspecific
-# else
-=======
 
 # elif !defined(SWIFT_STDLIB_SINGLE_THREADED_RUNTIME)
->>>>>>> ac56bfb3
 // Otherwise use the pthread API.
 #  include <pthread.h>
 #  define SWIFT_THREAD_KEY_CREATE pthread_key_create
