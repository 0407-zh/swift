--- conflicted
+++ resolved
@@ -1,22 +1,12 @@
 // RUN: %target-swift-frontend -O %s -disable-llvm-optzns -emit-sil -g -o - | FileCheck %s
 
-<<<<<<< HEAD
 // CHECK: sil shared [noinline] @_TTSg5SiSis17IntegerArithmetics__
 // CHECK-SAME: _TF14specialization3sumuRxs17IntegerArithmeticrFTxx_x
-// CHECK-SAME: $@convention(thin) (@in Int, @in Int) -> @out Int {
-// CHECK: bb0(%0 : $*Int, %1 : $*Int, %2 : $*Int):
-// CHECK:  debug_value_addr %1 : $*Int, let, name "i", argno 1
-// CHECK:  debug_value_addr %2 : $*Int, let, name "j", argno 2
-
-=======
-// CHECK: sil shared [noinline] @_TTSg5SiSis21IntegerArithmeticTypes__
-// CHECK-SAME: _TF14specialization3sumuRxs21IntegerArithmeticTyperFTxx_x
 // CHECK-SAME: $@convention(thin) (Int, Int) -> Int {
 // CHECK: bb0(%0 : $Int, %1 : $Int):
 // CHECK:  debug_value %0 : $Int, let, name "i", argno 1
 // CHECK:  debug_value %1 : $Int, let, name "j", argno 2
   
->>>>>>> f7b90b86
 @inline(never)
 public func sum<T : IntegerArithmetic>(i : T, _ j : T) -> T {
   let result = i + j
