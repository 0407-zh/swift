// RUN: rm -rf %t
// RUN: mkdir -p %t
// RUN: %target-build-swift %s -o %t/a.out
// RUN: %target-run %t/a.out
// REQUIRES: executable_test

// REQUIRES: objc_interop

//
// Tests for the NSString APIs as exposed by String
//

import StdlibUnittest
import Foundation
import StdlibUnittestFoundationExtras

// The most simple subclass of NSString that CoreFoundation does not know
// about.
class NonContiguousNSString : NSString {
  required init(coder aDecoder: NSCoder) {
    fatalError("don't call this initializer")
  }

  override init() { 
    _value = []
    super.init() 
  }

  init(_ value: [UInt16]) {
    _value = value
    super.init()
  }

  @objc override func copy(zone zone: NSZone) -> AnyObject {
    // Ensure that copying this string produces a class that CoreFoundation
    // does not know about.
    return self
  }

  @objc override var length: Int {
    return _value.count
  }

  @objc override func characterAt(index: Int) -> unichar {
    return _value[index]
  }

  var _value: [UInt16]
}

let temporaryFileContents =
  "Lorem ipsum dolor sit amet, consectetur adipisicing elit,\n" +
  "sed do eiusmod tempor incididunt ut labore et dolore magna\n" +
  "aliqua.\n"

func createNSStringTemporaryFile()
  -> (existingPath: String, nonExistentPath: String) {
  let existingPath =
    createTemporaryFile("NSStringAPIs.", ".txt", temporaryFileContents)
  let nonExistentPath = existingPath + "-NoNeXiStEnT"
  return (existingPath, nonExistentPath)
}

var NSStringAPIs = TestSuite("NSStringAPIs")

NSStringAPIs.test("Encodings") {
  let availableEncodings: [NSStringEncoding] = String.availableStringEncodings()
  expectNotEqual(0, availableEncodings.count)

  let defaultCStringEncoding = String.defaultCStringEncoding()
  expectTrue(availableEncodings.contains(defaultCStringEncoding))

  expectNotEqual("", String.localizedNameOfStringEncoding(NSUTF8StringEncoding))
}

NSStringAPIs.test("NSStringEncoding") {
  // Make sure NSStringEncoding and its values are type-compatible.
  var enc: NSStringEncoding
  enc = NSWindowsCP1250StringEncoding
  enc = NSUTF32LittleEndianStringEncoding
  enc = NSUTF32BigEndianStringEncoding
  enc = NSASCIIStringEncoding
  enc = NSUTF8StringEncoding
}

NSStringAPIs.test("localizedStringWithFormat(_:...)") {
  var world: NSString = "world"
  expectEqual("Hello, world!%42", String.localizedStringWithFormat(
    "Hello, %@!%%%ld", world, 42))

  withOverriddenNSLocaleCurrentLocale("en_US") {
    expectEqual("0.5", String.localizedStringWithFormat("%g", 0.5))
  }

  withOverriddenNSLocaleCurrentLocale("uk") {
    expectEqual("0,5", String.localizedStringWithFormat("%g", 0.5))
  }
}

NSStringAPIs.test("init(contentsOfFile:encoding:error:)") {
  let (existingPath, nonExistentPath) = createNSStringTemporaryFile()

  do {
    let content = try String(
      contentsOfFile: existingPath, encoding: NSASCIIStringEncoding)
    expectEqual(
      "Lorem ipsum dolor sit amet, consectetur adipisicing elit,",
      content._lines[0])
  } catch {
    expectUnreachableCatch(error)
  }

  do {
    let content = try String(
      contentsOfFile: nonExistentPath, encoding: NSASCIIStringEncoding)
    expectUnreachable()
  } catch {
  }
}

NSStringAPIs.test("init(contentsOfFile:usedEncoding:error:)") {
  let (existingPath, nonExistentPath) = createNSStringTemporaryFile()

  do {
    var usedEncoding: NSStringEncoding = 0
    let content = try String(
      contentsOfFile: existingPath, usedEncoding: &usedEncoding)
    expectNotEqual(0, usedEncoding)
    expectEqual(
      "Lorem ipsum dolor sit amet, consectetur adipisicing elit,",
      content._lines[0])
  } catch {
    expectUnreachableCatch(error)
  }

  var usedEncoding: NSStringEncoding = 0
  do {
    _ = try String(contentsOfFile: nonExistentPath)
    expectUnreachable()
  } catch {
    expectEqual(0, usedEncoding)
  }
}


NSStringAPIs.test("init(contentsOf:encoding:error:)") {
  let (existingPath, nonExistentPath) = createNSStringTemporaryFile()
  let existingURL = NSURL(string: "file://" + existingPath)!
  let nonExistentURL = NSURL(string: "file://" + nonExistentPath)!
  do {
    let content = try String(
      contentsOf: existingURL, encoding: NSASCIIStringEncoding)
    expectEqual(
      "Lorem ipsum dolor sit amet, consectetur adipisicing elit,",
      content._lines[0])
  } catch {
    expectUnreachableCatch(error)
  }

  do {
    _ = try String(contentsOf: nonExistentURL, encoding: NSASCIIStringEncoding)
    expectUnreachable()
  } catch {
  }
}

NSStringAPIs.test("init(contentsOf:usedEncoding:error:)") {
  let (existingPath, nonExistentPath) = createNSStringTemporaryFile()
  let existingURL = NSURL(string: "file://" + existingPath)!
  let nonExistentURL = NSURL(string: "file://" + nonExistentPath)!
  do {
    var usedEncoding: NSStringEncoding = 0
    let content = try String(
      contentsOf: existingURL, usedEncoding: &usedEncoding)

    expectNotEqual(0, usedEncoding)
    expectEqual(
      "Lorem ipsum dolor sit amet, consectetur adipisicing elit,",
      content._lines[0])
  } catch {
    expectUnreachableCatch(error)
  }

  var usedEncoding: NSStringEncoding = 0
  do {
    _ = try String(contentsOf: nonExistentURL, usedEncoding: &usedEncoding)
    expectUnreachable()
  } catch {
    expectEqual(0, usedEncoding)
  }
}

NSStringAPIs.test("init(cString_:encoding:)") {
  expectOptionalEqual("foo, a basmati bar!",
      String(cString: 
          "foo, a basmati bar!", encoding: String.defaultCStringEncoding()))
}

NSStringAPIs.test("init(utF8String:)") {
  var s = "foo あいう"
  var up = UnsafeMutablePointer<UInt8>(allocatingCapacity: 100)
  var i = 0
  for b in s.utf8 {
    up[i] = b
    i += 1
  }
  up[i] = 0
<<<<<<< HEAD
  expectOptionalEqual(s, String(utf8String: UnsafePointer(up)))
  up.dealloc(100)
=======
  expectOptionalEqual(s, String(UTF8String: UnsafePointer(up)))
  up.deallocateCapacity(100)
>>>>>>> 3fe0c60d
}

NSStringAPIs.test("canBeConvertedToEncoding(_:)") {
  expectTrue("foo".canBeConvertedToEncoding(NSASCIIStringEncoding))
  expectFalse("あいう".canBeConvertedToEncoding(NSASCIIStringEncoding))
}

NSStringAPIs.test("capitalized") {
  expectEqual("Foo Foo Foo Foo", "foo Foo fOO FOO".capitalized)
  expectEqual("Жжж", "жжж".capitalized)
}

NSStringAPIs.test("localizedCapitalized") {
  if #available(OSX 10.11, iOS 9.0, *) {
    withOverriddenNSLocaleCurrentLocale("en") { () -> Void in
      expectEqual(
        "Foo Foo Foo Foo",
        "foo Foo fOO FOO".localizedCapitalized)
      expectEqual("Жжж", "жжж".localizedCapitalized)
      return ()
    }

    //
    // Special casing.
    //

    // U+0069 LATIN SMALL LETTER I
    // to upper case:
    // U+0049 LATIN CAPITAL LETTER I
    withOverriddenNSLocaleCurrentLocale("en") {
      expectEqual("Iii Iii", "iii III".localizedCapitalized)
    }

    // U+0069 LATIN SMALL LETTER I
    // to upper case in Turkish locale:
    // U+0130 LATIN CAPITAL LETTER I WITH DOT ABOVE
    withOverriddenNSLocaleCurrentLocale("tr") {
      expectEqual("\u{0130}ii Iıı", "iii III".localizedCapitalized)
    }
  }
}

/// Checks that executing the operation in the locale with the given
/// `localeID` (or if `localeID` is `nil`, the current locale) gives
/// the expected result, and that executing the operation with a nil
/// locale gives the same result as explicitly passing the system
/// locale.
///
/// - Parameter expected: the expected result when the operation is
///   executed in the given localeID
func expectLocalizedEquality(
  expected: String,
  _ op: (_: NSLocale?)->String,
  _ localeID: String? = nil,
  @autoclosure _ message: ()->String = "",
  showFrame: Bool = true,
  stackTrace: SourceLocStack = SourceLocStack(),  
  file: String = __FILE__, line: UInt = __LINE__
) {
  let trace = stackTrace.pushIf(showFrame, file: file, line: line)

  let locale = localeID.map {
    NSLocale(localeIdentifier: $0)
  } ?? NSLocale.current()
  
  expectEqual(
    expected, op(locale),
    message(), stackTrace: trace)
  
  expectEqual(
    op(NSLocale.system()), op(nil),
    message(), stackTrace: trace)
}

NSStringAPIs.test("capitalizedStringWith(_:)") {
  expectLocalizedEquality(
    "Foo Foo Foo Foo",
    "foo Foo fOO FOO".capitalizedStringWith)
  
  expectLocalizedEquality("Жжж","жжж".capitalizedStringWith)

  expectEqual(
    "Foo Foo Foo Foo",
    "foo Foo fOO FOO".capitalizedStringWith(nil))
  expectEqual("Жжж", "жжж".capitalizedStringWith(nil))

  //
  // Special casing.
  //

  // U+0069 LATIN SMALL LETTER I
  // to upper case:
  // U+0049 LATIN CAPITAL LETTER I
  expectLocalizedEquality(
    "Iii Iii",
    "iii III".capitalizedStringWith, "en")

  // U+0069 LATIN SMALL LETTER I
  // to upper case in Turkish locale:
  // U+0130 LATIN CAPITAL LETTER I WITH DOT ABOVE
  expectLocalizedEquality(
    "İii Iıı",
    "iii III".capitalizedStringWith, "tr")
}

NSStringAPIs.test("caseInsensitiveCompare(_:)") {
  expectEqual(NSComparisonResult.OrderedSame,
      "abCD".caseInsensitiveCompare("AbCd"))
  expectEqual(NSComparisonResult.OrderedAscending,
      "abCD".caseInsensitiveCompare("AbCdE"))

  expectEqual(NSComparisonResult.OrderedSame,
      "абвг".caseInsensitiveCompare("АбВг"))
  expectEqual(NSComparisonResult.OrderedAscending,
      "абВГ".caseInsensitiveCompare("АбВгД"))
}

NSStringAPIs.test("commonPrefixWith(_:options:)") {
  expectEqual("ab",
      "abcd".commonPrefixWith("abdc", options: []))
  expectEqual("abC",
      "abCd".commonPrefixWith("abce", options: .CaseInsensitiveSearch))

  expectEqual("аб",
      "абвг".commonPrefixWith("абгв", options: []))
  expectEqual("абВ",
      "абВг".commonPrefixWith("абвд", options: .CaseInsensitiveSearch))
}

NSStringAPIs.test("compare(_:options:range:locale:)") {
  expectEqual(NSComparisonResult.OrderedSame,
      "abc".compare("abc"))
  expectEqual(NSComparisonResult.OrderedAscending,
      "абв".compare("где"))

  expectEqual(NSComparisonResult.OrderedSame,
      "abc".compare("abC", options: .CaseInsensitiveSearch))
  expectEqual(NSComparisonResult.OrderedSame,
      "абв".compare("абВ", options: .CaseInsensitiveSearch))

  do {
    let s = "abcd"
    let r = s.startIndex.successor()..<s.endIndex
    expectEqual(NSComparisonResult.OrderedSame,
        s.compare("bcd", range: r))
  }
  do {
    let s = "абвг"
    let r = s.startIndex.successor()..<s.endIndex
    expectEqual(NSComparisonResult.OrderedSame,
        s.compare("бвг", range: r))
  }

  expectEqual(NSComparisonResult.OrderedSame,
      "abc".compare("abc", locale: NSLocale.current()))
  expectEqual(NSComparisonResult.OrderedSame,
      "абв".compare("абв", locale: NSLocale.current()))
}

NSStringAPIs.test("completePathInto(_:caseSensitive:matchesInto:filterTypes)") {
  let (existingPath, nonExistentPath) = createNSStringTemporaryFile()
  do {
    var count = nonExistentPath.completePathInto(caseSensitive: false)
    expectEqual(0, count)
  }

  do {
    var outputName = "None Found"
    var count = nonExistentPath.completePathInto(
        &outputName, caseSensitive: false)

    expectEqual(0, count)
    expectEqual("None Found", outputName)
  }

  do {
    var outputName = "None Found"
    var outputArray: [String] = [ "foo", "bar" ]
    var count = nonExistentPath.completePathInto(
        &outputName, caseSensitive: false, matchesInto: &outputArray)

    expectEqual(0, count)
    expectEqual("None Found", outputName)
    expectEqual([ "foo", "bar" ], outputArray)
  }

  do {
    var count = existingPath.completePathInto(caseSensitive: false)
    expectEqual(1, count)
  }

  do {
    var outputName = "None Found"
    var count = existingPath.completePathInto(
        &outputName, caseSensitive: false)

    expectEqual(1, count)
    expectEqual(existingPath, outputName)
  }

  do {
    var outputName = "None Found"
    var outputArray: [String] = [ "foo", "bar" ]
    var count = existingPath.completePathInto(
        &outputName, caseSensitive: false, matchesInto: &outputArray)

    expectEqual(1, count)
    expectEqual(existingPath, outputName)
    expectEqual([ existingPath ], outputArray)
  }

  do {
    var outputName = "None Found"
    var count = existingPath.completePathInto(
        &outputName, caseSensitive: false, filterTypes: [ "txt" ])

    expectEqual(1, count)
    expectEqual(existingPath, outputName)
  }
}

NSStringAPIs.test("componentsSeparatedByCharactersIn(_:)") {
  expectEqual([ "" ], "".componentsSeparatedByCharactersIn(
    NSCharacterSet.decimalDigit()))

  expectEqual(
    [ "абв", "", "あいう", "abc" ],
    "абв12あいう3abc".componentsSeparatedByCharactersIn(
        NSCharacterSet.decimalDigit()))

  expectEqual(
    [ "абв", "", "あいう", "abc" ],
    "абв\u{1F601}\u{1F602}あいう\u{1F603}abc"
      .componentsSeparatedByCharactersIn(
        NSCharacterSet(charactersIn: "\u{1F601}\u{1F602}\u{1F603}")))

  // Performs Unicode scalar comparison.
  expectEqual(
    [ "abcし\u{3099}def" ],
    "abcし\u{3099}def".componentsSeparatedByCharactersIn(
      NSCharacterSet(charactersIn: "\u{3058}")))
}

NSStringAPIs.test("componentsSeparatedBy(_:)") {
  expectEqual([ "" ], "".componentsSeparatedBy("//"))

  expectEqual(
    [ "абв", "あいう", "abc" ],
    "абв//あいう//abc".componentsSeparatedBy("//"))

  // Performs normalization.
  expectEqual(
    [ "abc", "def" ],
    "abcし\u{3099}def".componentsSeparatedBy("\u{3058}"))
}

NSStringAPIs.test("cStringUsingEncoding(_:)") {
  expectEmpty("абв".cStringUsingEncoding(NSASCIIStringEncoding))

  let expectedBytes: [UInt8] = [ 0xd0, 0xb0, 0xd0, 0xb1, 0xd0, 0xb2, 0 ]
  var expectedStr: [CChar] = expectedBytes.map { CChar(bitPattern: $0) }
  expectEqual(expectedStr,
      "абв".cStringUsingEncoding(NSUTF8StringEncoding)!)
}

NSStringAPIs.test("dataUsingEncoding(_:allowLossyConversion:)") {
  expectEmpty("あいう".dataUsingEncoding(NSASCIIStringEncoding, allowLossyConversion: false))

  do {
    let data = "あいう".dataUsingEncoding(NSUTF8StringEncoding)
    let bytes = Array(
      UnsafeBufferPointer(
        start: UnsafePointer<UInt8>(data!.bytes), count: data!.length))
    let expectedBytes: [UInt8] = [
      0xe3, 0x81, 0x82, 0xe3, 0x81, 0x84, 0xe3, 0x81, 0x86
    ]
    expectEqualSequence(expectedBytes, bytes)
  }
}

NSStringAPIs.test("initWithData(_:encoding:)") {
  let bytes: [UInt8] = [0xe3, 0x81, 0x82, 0xe3, 0x81, 0x84, 0xe3, 0x81, 0x86]
  let data = NSData(bytes: bytes, length: bytes.count)
  
  expectEmpty(String(data: data, encoding: NSNonLossyASCIIStringEncoding))
  
  expectEqualSequence(
    "あいう".characters, 
    String(data: data, encoding: NSUTF8StringEncoding)!.characters)
}

NSStringAPIs.test("decomposedStringWithCanonicalMapping") {
  expectEqual("abc", "abc".decomposedStringWithCanonicalMapping)
  expectEqual("\u{305f}\u{3099}くてん", "だくてん".decomposedStringWithCanonicalMapping)
  expectEqual("\u{ff80}\u{ff9e}ｸﾃﾝ", "ﾀﾞｸﾃﾝ".decomposedStringWithCanonicalMapping)
}

NSStringAPIs.test("decomposedStringWithCompatibilityMapping") {
  expectEqual("abc", "abc".decomposedStringWithCompatibilityMapping)
  expectEqual("\u{30bf}\u{3099}クテン", "ﾀﾞｸﾃﾝ".decomposedStringWithCompatibilityMapping)
}

NSStringAPIs.test("enumerateLines(_:)") {
  var lines: [String] = []
  "abc\n\ndefghi\njklm".enumerateLines {
    (line: String, inout stop: Bool)
  in
    lines.append(line)
    if lines.count == 3 {
      stop = true
    }
  }
  expectEqual([ "abc", "", "defghi" ], lines)
}

NSStringAPIs.test("enumerateLinguisticTagsIn(_:scheme:options:orthography:_:") {
  let s = "Абв. Глокая куздра штеко будланула бокра и кудрячит бокрёнка. Абв."
  let startIndex = s.startIndex.advancedBy(5)
  let endIndex = s.startIndex.advancedBy(62)
  var tags: [String] = []
  var tokens: [String] = []
  var sentences: [String] = []
  s.enumerateLinguisticTagsIn(startIndex..<endIndex,
      scheme: NSLinguisticTagSchemeTokenType,
      options: [],
      orthography: nil) {
    (tag: String, tokenRange: Range<String.Index>, sentenceRange: Range<String.Index>, inout stop: Bool)
  in
    tags.append(tag)
    tokens.append(s[tokenRange])
    sentences.append(s[sentenceRange])
    if tags.count == 3 {
      stop = true
    }
  }
  expectEqual(
      [ NSLinguisticTagWord, NSLinguisticTagWhitespace,
        NSLinguisticTagWord ],
      tags)
  expectEqual([ "Глокая", " ", "куздра" ], tokens)
  let sentence = s[startIndex..<endIndex]
  expectEqual([ sentence, sentence, sentence ], sentences)
}

NSStringAPIs.test("enumerateSubstringsIn(_:options:_:)") {
  let s = "え\u{304b}\u{3099}お\u{263a}\u{fe0f}😀😊"
  let startIndex = s.startIndex.advancedBy(1)
  let endIndex = s.startIndex.advancedBy(5)
  do {
    var substrings: [String] = []
    s.enumerateSubstringsIn(startIndex..<endIndex,
      options: NSStringEnumerationOptions.ByComposedCharacterSequences) {
      (substring: String?, substringRange: Range<String.Index>,
       enclosingRange: Range<String.Index>, inout stop: Bool)
    in
      substrings.append(substring!)
      expectEqual(substring, s[substringRange])
      expectEqual(substring, s[enclosingRange])
    }
    expectEqual([ "\u{304b}\u{3099}", "お", "☺️", "😀" ], substrings)
  }
  do {
    var substrings: [String] = []
    s.enumerateSubstringsIn(startIndex..<endIndex,
      options: [.ByComposedCharacterSequences, .SubstringNotRequired]) {
      (substring_: String?, substringRange: Range<String.Index>,
       enclosingRange: Range<String.Index>, inout stop: Bool)
    in
      expectEmpty(substring_)
      let substring = s[substringRange]
      substrings.append(substring)
      expectEqual(substring, s[enclosingRange])
    }
    expectEqual([ "\u{304b}\u{3099}", "お", "☺️", "😀" ], substrings)
  }
}

NSStringAPIs.test("fastestEncoding") {
  let availableEncodings: [NSStringEncoding] = String.availableStringEncodings()
  expectTrue(availableEncodings.contains("abc".fastestEncoding))
}

NSStringAPIs.test("getBytes(_:maxLength:usedLength:encoding:options:range:remainingRange:)") {
  let s = "abc абв def где gh жз zzz"
  let startIndex = s.startIndex.advancedBy(8)
  let endIndex = s.startIndex.advancedBy(22)
  do {
    // 'maxLength' is limiting.
    let bufferLength = 100
    var expectedStr: [UInt8] = Array("def где ".utf8)
    while (expectedStr.count != bufferLength) {
      expectedStr.append(0xff)
    }
    var buffer = [UInt8](repeating: 0xff, count: bufferLength)
    var usedLength = 0
    var remainingRange = startIndex..<endIndex
    var result = s.getBytes(&buffer, maxLength: 11, usedLength: &usedLength,
        encoding: NSUTF8StringEncoding,
        options: [],
        range: startIndex..<endIndex, remainingRange: &remainingRange)
    expectTrue(result)
    expectEqualSequence(expectedStr, buffer)
    expectEqual(11, usedLength)
    expectEqual(remainingRange.startIndex, startIndex.advancedBy(8))
    expectEqual(remainingRange.endIndex, endIndex)
  }
  do {
    // 'bufferLength' is limiting.  Note that the buffer is not filled
    // completely, since doing that would break a UTF sequence.
    let bufferLength = 5
    var expectedStr: [UInt8] = Array("def ".utf8)
    while (expectedStr.count != bufferLength) {
      expectedStr.append(0xff)
    }
    var buffer = [UInt8](repeating: 0xff, count: bufferLength)
    var usedLength = 0
    var remainingRange = startIndex..<endIndex
    var result = s.getBytes(&buffer, maxLength: 11, usedLength: &usedLength,
        encoding: NSUTF8StringEncoding,
        options: [],
        range: startIndex..<endIndex, remainingRange: &remainingRange)
    expectTrue(result)
    expectEqualSequence(expectedStr, buffer)
    expectEqual(4, usedLength)
    expectEqual(remainingRange.startIndex, startIndex.advancedBy(4))
    expectEqual(remainingRange.endIndex, endIndex)
  }
  do {
    // 'range' is converted completely.
    let bufferLength = 100
    var expectedStr: [UInt8] = Array("def где gh жз ".utf8)
    while (expectedStr.count != bufferLength) {
      expectedStr.append(0xff)
    }
    var buffer = [UInt8](repeating: 0xff, count: bufferLength)
    var usedLength = 0
    var remainingRange = startIndex..<endIndex
    var result = s.getBytes(&buffer, maxLength: bufferLength,
        usedLength: &usedLength, encoding: NSUTF8StringEncoding,
        options: [],
        range: startIndex..<endIndex, remainingRange: &remainingRange)
    expectTrue(result)
    expectEqualSequence(expectedStr, buffer)
    expectEqual(19, usedLength)
    expectEqual(remainingRange.startIndex, endIndex)
    expectEqual(remainingRange.endIndex, endIndex)
  }
  do {
    // Inappropriate encoding.
    let bufferLength = 100
    var expectedStr: [UInt8] = Array("def ".utf8)
    while (expectedStr.count != bufferLength) {
      expectedStr.append(0xff)
    }
    var buffer = [UInt8](repeating: 0xff, count: bufferLength)
    var usedLength = 0
    var remainingRange = startIndex..<endIndex
    var result = s.getBytes(&buffer, maxLength: bufferLength,
        usedLength: &usedLength, encoding: NSASCIIStringEncoding,
        options: [],
        range: startIndex..<endIndex, remainingRange: &remainingRange)
    expectTrue(result)
    expectEqualSequence(expectedStr, buffer)
    expectEqual(4, usedLength)
    expectEqual(remainingRange.startIndex, startIndex.advancedBy(4))
    expectEqual(remainingRange.endIndex, endIndex)
  }
}

NSStringAPIs.test("getCString(_:maxLength:encoding:)") {
  var s = "abc あかさた"
  do {
    // The largest buffer that can not accommodate the string plus null terminator.
    let bufferLength = 16
    var buffer = Array(
      repeating: CChar(bitPattern: 0xff), count: bufferLength)
    let result = s.getCString(&buffer, maxLength: 100,
      encoding: NSUTF8StringEncoding)
    expectFalse(result)
  }
  do {
    // The smallest buffer where the result can fit.
    let bufferLength = 17
    var expectedStr = "abc あかさた\0".utf8.map { CChar(bitPattern: $0) }
    while (expectedStr.count != bufferLength) {
      expectedStr.append(CChar(bitPattern: 0xff))
    }
    var buffer = Array(
      repeating: CChar(bitPattern: 0xff), count: bufferLength)
    let result = s.getCString(&buffer, maxLength: 100,
      encoding: NSUTF8StringEncoding)
    expectTrue(result)
    expectEqualSequence(expectedStr, buffer)
  }
  do {
    // Limit buffer size with 'maxLength'.
    let bufferLength = 100
    var buffer = Array(
      repeating: CChar(bitPattern: 0xff), count: bufferLength)
    let result = s.getCString(&buffer, maxLength: 8,
      encoding: NSUTF8StringEncoding)
    expectFalse(result)
  }
  do {
    // String with unpaired surrogates.
    let illFormedUTF16 = NonContiguousNSString([ 0xd800 ]) as String
    let bufferLength = 100
    var buffer = Array(
      repeating: CChar(bitPattern: 0xff), count: bufferLength)
    let result = illFormedUTF16.getCString(&buffer, maxLength: 100,
      encoding: NSUTF8StringEncoding)
    expectFalse(result)
  }
}

NSStringAPIs.test("getLineStart(_:end:contentsEnd:forRange:)") {
  let s = "Глокая куздра\nштеко будланула\nбокра и кудрячит\nбокрёнка."
  let r = s.startIndex.advancedBy(16)..<s.startIndex.advancedBy(35)
  do {
    var outStartIndex = s.startIndex
    var outLineEndIndex = s.startIndex
    var outContentsEndIndex = s.startIndex
    s.getLineStart(&outStartIndex, end: &outLineEndIndex,
        contentsEnd: &outContentsEndIndex, forRange: r)
    expectEqual("штеко будланула\nбокра и кудрячит\n",
        s[outStartIndex..<outLineEndIndex])
    expectEqual("штеко будланула\nбокра и кудрячит",
        s[outStartIndex..<outContentsEndIndex])
  }
}

NSStringAPIs.test("getParagraphStart(_:end:contentsEnd:forRange:)") {
  let s = "Глокая куздра\nштеко будланула\u{2028}бокра и кудрячит\u{2028}бокрёнка.\n Абв."
  let r = s.startIndex.advancedBy(16)..<s.startIndex.advancedBy(35)
  do {
    var outStartIndex = s.startIndex
    var outEndIndex = s.startIndex
    var outContentsEndIndex = s.startIndex
    s.getParagraphStart(&outStartIndex, end: &outEndIndex,
        contentsEnd: &outContentsEndIndex, forRange: r)
    expectEqual("штеко будланула\u{2028}бокра и кудрячит\u{2028}бокрёнка.\n",
        s[outStartIndex..<outEndIndex])
    expectEqual("штеко будланула\u{2028}бокра и кудрячит\u{2028}бокрёнка.",
        s[outStartIndex..<outContentsEndIndex])
  }
}

NSStringAPIs.test("hash") {
  var s: String = "abc"
  var nsstr: NSString = "abc"
  expectEqual(nsstr.hash, s.hash)
}

NSStringAPIs.test("init(bytes:encoding:)") {
  var s: String = "abc あかさた"
  expectOptionalEqual(
    s, String(bytes: s.utf8, encoding: NSUTF8StringEncoding))

  /*
  FIXME: Test disabled because the NSString documentation is unclear about
  what should actually happen in this case.

  expectEmpty(String(bytes: bytes, length: bytes.count,
      encoding: NSASCIIStringEncoding))
  */

  // FIXME: add a test where this function actually returns nil.
}

NSStringAPIs.test("init(bytesNoCopy:length:encoding:freeWhenDone:)") {
  var s: String = "abc あかさた"
  var bytes: [UInt8] = Array(s.utf8)
  expectOptionalEqual(s, String(bytesNoCopy: &bytes,
      length: bytes.count, encoding: NSUTF8StringEncoding,
      freeWhenDone: false))

  /*
  FIXME: Test disabled because the NSString documentation is unclear about
  what should actually happen in this case.

  expectEmpty(String(bytesNoCopy: &bytes, length: bytes.count,
      encoding: NSASCIIStringEncoding, freeWhenDone: false))
  */

  // FIXME: add a test where this function actually returns nil.
}

NSStringAPIs.test("init(utf16CodeUnits:count:)") {
  let expected = "abc абв \u{0001F60A}"
  let chars: [unichar] = Array(expected.utf16)

  expectEqual(expected, String(utf16CodeUnits: chars, count: chars.count))
}

NSStringAPIs.test("init(utf16CodeUnitsNoCopy:count:freeWhenDone:)") {
  let expected = "abc абв \u{0001F60A}"
  let chars: [unichar] = Array(expected.utf16)

  expectEqual(expected, String(utf16CodeUnitsNoCopy: chars,
      count: chars.count, freeWhenDone: false))
}

NSStringAPIs.test("init(format:_:...)") {
  expectEqual("", String(format: ""))
  expectEqual(
    "abc абв \u{0001F60A}", String(format: "abc абв \u{0001F60A}"))

  let world: NSString = "world"
  expectEqual("Hello, world!%42",
      String(format: "Hello, %@!%%%ld", world, 42))

  // test for rdar://problem/18317906
  expectEqual("3.12", String(format: "%.2f", 3.123456789))
  expectEqual("3.12", NSString(format: "%.2f", 3.123456789))
}

NSStringAPIs.test("init(format:arguments:)") {
  expectEqual("", String(format: "", arguments: []))
  expectEqual(
    "abc абв \u{0001F60A}",
    String(format: "abc абв \u{0001F60A}", arguments: []))

  let world: NSString = "world"
  let args: [CVarArg] = [ world, 42 ]
  expectEqual("Hello, world!%42",
      String(format: "Hello, %@!%%%ld", arguments: args))
}

NSStringAPIs.test("init(format:locale:_:...)") {
  var world: NSString = "world"
  expectEqual("Hello, world!%42", String(format: "Hello, %@!%%%ld",
      locale: nil, world, 42))
  expectEqual("Hello, world!%42", String(format: "Hello, %@!%%%ld",
      locale: NSLocale.system(), world, 42))
}

NSStringAPIs.test("init(format:locale:arguments:)") {
  let world: NSString = "world"
  let args: [CVarArg] = [ world, 42 ]
  expectEqual("Hello, world!%42", String(format: "Hello, %@!%%%ld",
      locale: nil, arguments: args))
  expectEqual("Hello, world!%42", String(format: "Hello, %@!%%%ld",
      locale: NSLocale.system(), arguments: args))
}

NSStringAPIs.test("lastPathComponent") {
  expectEqual("bar", "/foo/bar".lastPathComponent)
  expectEqual("абв", "/foo/абв".lastPathComponent)
}

NSStringAPIs.test("utf16Count") {
  expectEqual(1, "a".utf16.count)
  expectEqual(2, "\u{0001F60A}".utf16.count)
}

NSStringAPIs.test("lengthOfBytesUsingEncoding(_:)") {
  expectEqual(1, "a".lengthOfBytesUsingEncoding(NSUTF8StringEncoding))
  expectEqual(2, "あ".lengthOfBytesUsingEncoding(NSShiftJISStringEncoding))
}

NSStringAPIs.test("lineRangeFor(_:)") {
  let s = "Глокая куздра\nштеко будланула\nбокра и кудрячит\nбокрёнка."
  let r = s.startIndex.advancedBy(16)..<s.startIndex.advancedBy(35)
  do {
    let result = s.lineRangeFor(r)
    expectEqual("штеко будланула\nбокра и кудрячит\n", s[result])
  }
}

NSStringAPIs.test("linguisticTagsIn(_:scheme:options:orthography:tokenRanges:)") {
  let s = "Абв. Глокая куздра штеко будланула бокра и кудрячит бокрёнка. Абв."
  let startIndex = s.startIndex.advancedBy(5)
  let endIndex = s.startIndex.advancedBy(17)
  var tokenRanges: [Range<String.Index>] = []
  var tags = s.linguisticTagsIn(startIndex..<endIndex,
      scheme: NSLinguisticTagSchemeTokenType,
      options: [],
      orthography: nil, tokenRanges: &tokenRanges)
  expectEqual(
      [ NSLinguisticTagWord, NSLinguisticTagWhitespace,
        NSLinguisticTagWord ],
      tags)
  expectEqual([ "Глокая", " ", "куздра" ],
      tokenRanges.map { s[$0] } )
}

NSStringAPIs.test("localizedCaseInsensitiveCompare(_:)") {
  expectEqual(NSComparisonResult.OrderedSame,
      "abCD".localizedCaseInsensitiveCompare("AbCd"))
  expectEqual(NSComparisonResult.OrderedAscending,
      "abCD".localizedCaseInsensitiveCompare("AbCdE"))

  expectEqual(NSComparisonResult.OrderedSame,
      "абвг".localizedCaseInsensitiveCompare("АбВг"))
  expectEqual(NSComparisonResult.OrderedAscending,
      "абВГ".localizedCaseInsensitiveCompare("АбВгД"))
}

NSStringAPIs.test("localizedCompare(_:)") {
  expectEqual(NSComparisonResult.OrderedAscending,
      "abCD".localizedCompare("AbCd"))

  expectEqual(NSComparisonResult.OrderedAscending,
      "абвг".localizedCompare("АбВг"))
}

NSStringAPIs.test("localizedStandardCompare(_:)") {
  expectEqual(NSComparisonResult.OrderedAscending,
      "abCD".localizedStandardCompare("AbCd"))

  expectEqual(NSComparisonResult.OrderedAscending,
      "абвг".localizedStandardCompare("АбВг"))
}

NSStringAPIs.test("localizedLowercase") {
  if #available(OSX 10.11, iOS 9.0, *) {
    withOverriddenNSLocaleCurrentLocale("en") {
      expectEqual("abcd", "abCD".localizedLowercase)
    }

    withOverriddenNSLocaleCurrentLocale("en") {
      expectEqual("абвг", "абВГ".localizedLowercase)
    }
    withOverriddenNSLocaleCurrentLocale("ru") {
      expectEqual("абвг", "абВГ".localizedLowercase)
    }

    withOverriddenNSLocaleCurrentLocale("ru") {
      expectEqual("たちつてと", "たちつてと".localizedLowercase)
    }

    //
    // Special casing.
    //

    // U+0130 LATIN CAPITAL LETTER I WITH DOT ABOVE
    // to lower case:
    // U+0069 LATIN SMALL LETTER I
    // U+0307 COMBINING DOT ABOVE
    withOverriddenNSLocaleCurrentLocale("en") {
      expectEqual("\u{0069}\u{0307}", "\u{0130}".localizedLowercase)
    }

    // U+0130 LATIN CAPITAL LETTER I WITH DOT ABOVE
    // to lower case in Turkish locale:
    // U+0069 LATIN SMALL LETTER I
    withOverriddenNSLocaleCurrentLocale("tr") {
      expectEqual("\u{0069}", "\u{0130}".localizedLowercase)
    }

    // U+0049 LATIN CAPITAL LETTER I
    // U+0307 COMBINING DOT ABOVE
    // to lower case:
    // U+0069 LATIN SMALL LETTER I
    // U+0307 COMBINING DOT ABOVE
    withOverriddenNSLocaleCurrentLocale("en") {
      expectEqual(
        "\u{0069}\u{0307}",
        "\u{0049}\u{0307}".localizedLowercase)
    }

    // U+0049 LATIN CAPITAL LETTER I
    // U+0307 COMBINING DOT ABOVE
    // to lower case in Turkish locale:
    // U+0069 LATIN SMALL LETTER I
    withOverriddenNSLocaleCurrentLocale("tr") {
      expectEqual("\u{0069}", "\u{0049}\u{0307}".localizedLowercase)
    }
  }
}

NSStringAPIs.test("lowercaseStringWith(_:)") {
  expectLocalizedEquality("abcd", "abCD".lowercaseStringWith, "en")

  expectLocalizedEquality("абвг", "абВГ".lowercaseStringWith, "en")
  expectLocalizedEquality("абвг", "абВГ".lowercaseStringWith, "ru")

  expectLocalizedEquality("たちつてと", "たちつてと".lowercaseStringWith, "ru")

  //
  // Special casing.
  //

  // U+0130 LATIN CAPITAL LETTER I WITH DOT ABOVE
  // to lower case:
  // U+0069 LATIN SMALL LETTER I
  // U+0307 COMBINING DOT ABOVE
  expectLocalizedEquality("\u{0069}\u{0307}", "\u{0130}".lowercaseStringWith, "en")

  // U+0130 LATIN CAPITAL LETTER I WITH DOT ABOVE
  // to lower case in Turkish locale:
  // U+0069 LATIN SMALL LETTER I
  expectLocalizedEquality("\u{0069}", "\u{0130}".lowercaseStringWith, "tr")

  // U+0049 LATIN CAPITAL LETTER I
  // U+0307 COMBINING DOT ABOVE
  // to lower case:
  // U+0069 LATIN SMALL LETTER I
  // U+0307 COMBINING DOT ABOVE
  expectLocalizedEquality("\u{0069}\u{0307}", "\u{0049}\u{0307}".lowercaseStringWith, "en")

  // U+0049 LATIN CAPITAL LETTER I
  // U+0307 COMBINING DOT ABOVE
  // to lower case in Turkish locale:
  // U+0069 LATIN SMALL LETTER I
  expectLocalizedEquality("\u{0069}", "\u{0049}\u{0307}".lowercaseStringWith, "tr")
}

NSStringAPIs.test("maximumLengthOfBytesUsingEncoding(_:)") {
  do {
    let s = "abc"
    expectLE(s.utf8.count,
        s.maximumLengthOfBytesUsingEncoding(NSUTF8StringEncoding))
  }
  do {
    let s = "abc абв"
    expectLE(s.utf8.count,
        s.maximumLengthOfBytesUsingEncoding(NSUTF8StringEncoding))
  }
  do {
    let s = "\u{1F60A}"
    expectLE(s.utf8.count,
        s.maximumLengthOfBytesUsingEncoding(NSUTF8StringEncoding))
  }
}

NSStringAPIs.test("paragraphRangeFor(_:)") {
  let s = "Глокая куздра\nштеко будланула\u{2028}бокра и кудрячит\u{2028}бокрёнка.\n Абв."
  let r = s.startIndex.advancedBy(16)..<s.startIndex.advancedBy(35)
  do {
    let result = s.paragraphRangeFor(r)
    expectEqual("штеко будланула\u{2028}бокра и кудрячит\u{2028}бокрёнка.\n", s[result])
  }
}

NSStringAPIs.test("pathComponents") {
  expectEqual([ "/", "foo", "bar" ], "/foo/bar".pathComponents)
  expectEqual([ "/", "абв", "где" ], "/абв/где".pathComponents)
}

NSStringAPIs.test("pathExtension") {
  expectEqual("", "/foo/bar".pathExtension)
  expectEqual("txt", "/foo/bar.txt".pathExtension)
}

NSStringAPIs.test("precomposedStringWithCanonicalMapping") {
  expectEqual("abc", "abc".precomposedStringWithCanonicalMapping)
  expectEqual("だくてん",
      "\u{305f}\u{3099}くてん".precomposedStringWithCanonicalMapping)
  expectEqual("ﾀﾞｸﾃﾝ",
      "\u{ff80}\u{ff9e}ｸﾃﾝ".precomposedStringWithCanonicalMapping)
  expectEqual("\u{fb03}", "\u{fb03}".precomposedStringWithCanonicalMapping)
}

NSStringAPIs.test("precomposedStringWithCompatibilityMapping") {
  expectEqual("abc", "abc".precomposedStringWithCompatibilityMapping)
  /*
  Test disabled because of:
  <rdar://problem/17041347> NFKD normalization as implemented by
  'precomposedStringWithCompatibilityMapping:' is not idempotent

  expectEqual("\u{30c0}クテン",
      "\u{ff80}\u{ff9e}ｸﾃﾝ".precomposedStringWithCompatibilityMapping)
  */
  expectEqual("ffi", "\u{fb03}".precomposedStringWithCompatibilityMapping)
}

NSStringAPIs.test("propertyList()") {
  expectEqual([ "foo", "bar" ],
      "(\"foo\", \"bar\")".propertyList() as! [String])
}

NSStringAPIs.test("propertyListFromStringsFileFormat()") {
  expectEqual([ "foo": "bar", "baz": "baz" ],
      "/* comment */\n\"foo\" = \"bar\";\n\"baz\";"
          .propertyListFromStringsFileFormat() as Dictionary<String, String>)
}

NSStringAPIs.test("rangeOfCharacterFrom(_:options:range:)") {
  do {
    let charset = NSCharacterSet(charactersIn: "абв")
    do {
      let s = "Глокая куздра"
      let r = s.rangeOfCharacterFrom(charset)!
      expectEqual(s.startIndex.advancedBy(4), r.startIndex)
      expectEqual(s.startIndex.advancedBy(5), r.endIndex)
    }
    do {
      expectEmpty("клмн".rangeOfCharacterFrom(charset))
    }
    do {
      let s = "абвклмнабвклмн"
      let r = s.rangeOfCharacterFrom(charset,
          options: .BackwardsSearch)!
      expectEqual(s.startIndex.advancedBy(9), r.startIndex)
      expectEqual(s.startIndex.advancedBy(10), r.endIndex)
    }
    do {
      let s = "абвклмнабв"
      let r = s.rangeOfCharacterFrom(charset,
          range: s.startIndex.advancedBy(3)..<s.endIndex)!
      expectEqual(s.startIndex.advancedBy(7), r.startIndex)
      expectEqual(s.startIndex.advancedBy(8), r.endIndex)
    }
  }

  do {
    let charset = NSCharacterSet(charactersIn: "\u{305f}\u{3099}")
    expectEmpty("\u{3060}".rangeOfCharacterFrom(charset))
  }
  do {
    let charset = NSCharacterSet(charactersIn: "\u{3060}")
    expectEmpty("\u{305f}\u{3099}".rangeOfCharacterFrom(charset))
  }

  do {
    let charset = NSCharacterSet(charactersIn: "\u{1F600}")
    do {
      let s = "abc\u{1F600}"
      expectEqual("\u{1F600}",
          s[s.rangeOfCharacterFrom(charset)!])
    }
    do {
      expectEmpty("abc\u{1F601}".rangeOfCharacterFrom(charset))
    }
  }
}

NSStringAPIs.test("rangeOfComposedCharacterSequenceAt(_:)") {
  let s = "\u{1F601}abc \u{305f}\u{3099} def"
  expectEqual("\u{1F601}", s[s.rangeOfComposedCharacterSequenceAt(
      s.startIndex)])
  expectEqual("a", s[s.rangeOfComposedCharacterSequenceAt(
      s.startIndex.advancedBy(1))])
  expectEqual("\u{305f}\u{3099}", s[s.rangeOfComposedCharacterSequenceAt(
      s.startIndex.advancedBy(5))])
  expectEqual(" ", s[s.rangeOfComposedCharacterSequenceAt(
      s.startIndex.advancedBy(6))])
}

NSStringAPIs.test("rangeOfComposedCharacterSequencesFor(_:)") {
  let s = "\u{1F601}abc さ\u{3099}し\u{3099}す\u{3099}せ\u{3099}そ\u{3099}"

  expectEqual("\u{1F601}a", s[s.rangeOfComposedCharacterSequencesFor(
      s.startIndex..<s.startIndex.advancedBy(2))])
  expectEqual("せ\u{3099}そ\u{3099}", s[s.rangeOfComposedCharacterSequencesFor(
      s.startIndex.advancedBy(8)..<s.startIndex.advancedBy(10))])
}

func toIntRange(
  string: String, _ maybeRange: Range<String.Index>?
) -> Range<Int>? {
  guard let range = maybeRange else { return nil }

  return
    string.startIndex.distanceTo(range.startIndex) ..<
    string.startIndex.distanceTo(range.endIndex)
}

NSStringAPIs.test("rangeOf(_:options:range:locale:)") {
  do {
    let s = ""
    expectEmpty(s.rangeOf(""))
    expectEmpty(s.rangeOf("abc"))
  }
  do {
    let s = "abc"
    expectEmpty(s.rangeOf(""))
    expectEmpty(s.rangeOf("def"))
    expectOptionalEqual(0..<3, toIntRange(s, s.rangeOf("abc")))
  }
  do {
    let s = "さ\u{3099}し\u{3099}す\u{3099}せ\u{3099}そ\u{3099}"
    expectOptionalEqual(2..<3, toIntRange(s, s.rangeOf("す\u{3099}")))
    expectOptionalEqual(2..<3, toIntRange(s, s.rangeOf("\u{305a}")))

    expectEmpty(s.rangeOf("\u{3099}す"))
    expectEmpty(s.rangeOf("す"))

    // Note: here `rangeOf` API produces indexes that don't point between
    // grapheme cluster boundaries -- these can not be created with public
    // String interface.
    //
    // FIXME: why does this search succeed and the above queries fail?  There is
    // no apparent pattern.
    expectEqual("\u{3099}", s[s.rangeOf("\u{3099}")!])
  }
  do {
    let s = "а\u{0301}б\u{0301}в\u{0301}г\u{0301}"
    expectOptionalEqual(0..<1, toIntRange(s, s.rangeOf("а\u{0301}")))
    expectOptionalEqual(1..<2, toIntRange(s, s.rangeOf("б\u{0301}")))

    expectEmpty(s.rangeOf("б"))
    expectEmpty(s.rangeOf("\u{0301}б"))

    // FIXME: Again, indexes that don't correspond to grapheme
    // cluster boundaries.
    expectEqual("\u{0301}", s[s.rangeOf("\u{0301}")!])
  }
}

NSStringAPIs.test("contains(_:)") {
  withOverriddenNSLocaleCurrentLocale("en") { () -> Void in
    expectFalse("".contains(""))
    expectFalse("".contains("a"))
    expectFalse("a".contains(""))
    expectFalse("a".contains("b"))
    expectTrue("a".contains("a"))
    expectFalse("a".contains("A"))
    expectFalse("A".contains("a"))
    expectFalse("a".contains("a\u{0301}"))
    expectTrue("a\u{0301}".contains("a\u{0301}"))
    expectFalse("a\u{0301}".contains("a"))
    expectTrue("a\u{0301}".contains("\u{0301}"))
    expectFalse("a".contains("\u{0301}"))

    expectFalse("i".contains("I"))
    expectFalse("I".contains("i"))
    expectFalse("\u{0130}".contains("i"))
    expectFalse("i".contains("\u{0130}"))

    return ()
  }

  withOverriddenNSLocaleCurrentLocale("tr") {
    expectFalse("\u{0130}".contains("ı"))
  }
}

NSStringAPIs.test("localizedCaseInsensitiveContains(_:)") {
  withOverriddenNSLocaleCurrentLocale("en") { () -> Void in
    expectFalse("".localizedCaseInsensitiveContains(""))
    expectFalse("".localizedCaseInsensitiveContains("a"))
    expectFalse("a".localizedCaseInsensitiveContains(""))
    expectFalse("a".localizedCaseInsensitiveContains("b"))
    expectTrue("a".localizedCaseInsensitiveContains("a"))
    expectTrue("a".localizedCaseInsensitiveContains("A"))
    expectTrue("A".localizedCaseInsensitiveContains("a"))
    expectFalse("a".localizedCaseInsensitiveContains("a\u{0301}"))
    expectTrue("a\u{0301}".localizedCaseInsensitiveContains("a\u{0301}"))
    expectFalse("a\u{0301}".localizedCaseInsensitiveContains("a"))
    expectTrue("a\u{0301}".localizedCaseInsensitiveContains("\u{0301}"))
    expectFalse("a".localizedCaseInsensitiveContains("\u{0301}"))

    expectTrue("i".localizedCaseInsensitiveContains("I"))
    expectTrue("I".localizedCaseInsensitiveContains("i"))
    expectFalse("\u{0130}".localizedCaseInsensitiveContains("i"))
    expectFalse("i".localizedCaseInsensitiveContains("\u{0130}"))

    return ()
  }

  withOverriddenNSLocaleCurrentLocale("tr") {
    expectFalse("\u{0130}".localizedCaseInsensitiveContains("ı"))
  }
}

NSStringAPIs.test("localizedStandardContains(_:)") {
  if #available(OSX 10.11, iOS 9.0, *) {
    withOverriddenNSLocaleCurrentLocale("en") { () -> Void in
      expectFalse("".localizedStandardContains(""))
      expectFalse("".localizedStandardContains("a"))
      expectFalse("a".localizedStandardContains(""))
      expectFalse("a".localizedStandardContains("b"))
      expectTrue("a".localizedStandardContains("a"))
      expectTrue("a".localizedStandardContains("A"))
      expectTrue("A".localizedStandardContains("a"))
      expectTrue("a".localizedStandardContains("a\u{0301}"))
      expectTrue("a\u{0301}".localizedStandardContains("a\u{0301}"))
      expectTrue("a\u{0301}".localizedStandardContains("a"))
      expectTrue("a\u{0301}".localizedStandardContains("\u{0301}"))
      expectFalse("a".localizedStandardContains("\u{0301}"))

      expectTrue("i".localizedStandardContains("I"))
      expectTrue("I".localizedStandardContains("i"))
      expectTrue("\u{0130}".localizedStandardContains("i"))
      expectTrue("i".localizedStandardContains("\u{0130}"))

      return ()
    }

    withOverriddenNSLocaleCurrentLocale("tr") {
      expectTrue("\u{0130}".localizedStandardContains("ı"))
    }
  }
}

NSStringAPIs.test("localizedStandardRangeOf(_:)") {
  if #available(OSX 10.11, iOS 9.0, *) {
    func rangeOf(string: String, _ substring: String) -> Range<Int>? {
      return toIntRange(
        string, string.localizedStandardRangeOf(substring))
    }
    withOverriddenNSLocaleCurrentLocale("en") { () -> Void in
      expectEmpty(rangeOf("", ""))
      expectEmpty(rangeOf("", "a"))
      expectEmpty(rangeOf("a", ""))
      expectEmpty(rangeOf("a", "b"))
      expectEqual(0..<1, rangeOf("a", "a"))
      expectEqual(0..<1, rangeOf("a", "A"))
      expectEqual(0..<1, rangeOf("A", "a"))
      expectEqual(0..<1, rangeOf("a", "a\u{0301}"))
      expectEqual(0..<1, rangeOf("a\u{0301}", "a\u{0301}"))
      expectEqual(0..<1, rangeOf("a\u{0301}", "a"))
      do {
        // FIXME: Indices that don't correspond to grapheme cluster boundaries.
        let s = "a\u{0301}"
        expectEqual(
          "\u{0301}", s[s.localizedStandardRangeOf("\u{0301}")!])
      }
      expectEmpty(rangeOf("a", "\u{0301}"))

      expectEqual(0..<1, rangeOf("i", "I"))
      expectEqual(0..<1, rangeOf("I", "i"))
      expectEqual(0..<1, rangeOf("\u{0130}", "i"))
      expectEqual(0..<1, rangeOf("i", "\u{0130}"))
      return ()
    }

    withOverriddenNSLocaleCurrentLocale("tr") {
      expectEqual(0..<1, rangeOf("\u{0130}", "ı"))
    }
  }
}

NSStringAPIs.test("smallestEncoding") {
  let availableEncodings: [NSStringEncoding] = String.availableStringEncodings()
  expectTrue(availableEncodings.contains("abc".smallestEncoding))
}

func getHomeDir() -> String {
#if os(OSX)
  return String.fromCString(getpwuid(getuid()).pointee.pw_dir)!
#elseif os(iOS) || os(tvOS) || os(watchOS)
  // getpwuid() returns null in sandboxed apps under iOS simulator.
  return NSHomeDirectory()
#else
  preconditionFailed("implement")
#endif
}

NSStringAPIs.test("addingPercentEscapesUsingEncoding(_:)") {
  expectEmpty(
    "abcd абвг".addingPercentEscapesUsingEncoding(
      NSASCIIStringEncoding))
  expectOptionalEqual("abcd%20%D0%B0%D0%B1%D0%B2%D0%B3",
    "abcd абвг".addingPercentEscapesUsingEncoding(
      NSUTF8StringEncoding))
}

NSStringAPIs.test("appendingFormat(_:_:...)") {
  expectEqual("", "".appendingFormat(""))
  expectEqual("a", "a".appendingFormat(""))
  expectEqual(
    "abc абв \u{0001F60A}",
    "abc абв \u{0001F60A}".appendingFormat(""))

  let formatArg: NSString = "привет мир \u{0001F60A}"
  expectEqual(
    "abc абв \u{0001F60A}def привет мир \u{0001F60A} 42",
    "abc абв \u{0001F60A}"
      .appendingFormat("def %@ %ld", formatArg, 42))
}

NSStringAPIs.test("appendingPathComponent(_:)") {
  expectEqual("", "".appendingPathComponent(""))
  expectEqual("a.txt", "".appendingPathComponent("a.txt"))
  expectEqual("/tmp/a.txt", "/tmp".appendingPathComponent("a.txt"))
}

NSStringAPIs.test("appending(_:)") {
  expectEqual("", "".appending(""))
  expectEqual("a", "a".appending(""))
  expectEqual("a", "".appending("a"))
  expectEqual("さ\u{3099}", "さ".appending("\u{3099}"))
}

NSStringAPIs.test("deletingLastPathComponent") {
  expectEqual("", "".deletingLastPathComponent)
  expectEqual("/", "/".deletingLastPathComponent)
  expectEqual("/", "/tmp".deletingLastPathComponent)
  expectEqual("/tmp", "/tmp/a.txt".deletingLastPathComponent)
}

NSStringAPIs.test("folding(options:locale:)") {

  func fwo(
    s: String, _ options: NSStringCompareOptions
  )(loc: NSLocale?) -> String {
    return s.folding(options: options, locale: loc)
  }
  
  expectLocalizedEquality("abcd", fwo("abCD", .CaseInsensitiveSearch), "en")

  // U+0130 LATIN CAPITAL LETTER I WITH DOT ABOVE
  // to lower case:
  // U+0069 LATIN SMALL LETTER I
  // U+0307 COMBINING DOT ABOVE
  expectLocalizedEquality(
    "\u{0069}\u{0307}", fwo("\u{0130}", .CaseInsensitiveSearch), "en")

  // U+0130 LATIN CAPITAL LETTER I WITH DOT ABOVE
  // to lower case in Turkish locale:
  // U+0069 LATIN SMALL LETTER I
  expectLocalizedEquality(
    "\u{0069}", fwo("\u{0130}", .CaseInsensitiveSearch), "tr")

  expectLocalizedEquality(
    "example123", fwo("ｅｘａｍｐｌｅ１２３", .WidthInsensitiveSearch), "en")
}

NSStringAPIs.test("byPaddingToLength(_:withString:startingAtIndex:)") {
  expectEqual(
    "abc абв \u{0001F60A}",
    "abc абв \u{0001F60A}".byPaddingToLength(
      10, withString: "XYZ", startingAt: 0))
  expectEqual(
    "abc абв \u{0001F60A}XYZXY",
    "abc абв \u{0001F60A}".byPaddingToLength(
      15, withString: "XYZ", startingAt: 0))
  expectEqual(
    "abc абв \u{0001F60A}YZXYZ",
    "abc абв \u{0001F60A}".byPaddingToLength(
      15, withString: "XYZ", startingAt: 1))
}

NSStringAPIs.test("removingPercentEncoding/OSX 10.9")
  .xfail(.OSXMinor(10, 9, reason: "looks like a bug in Foundation in OS X 10.9"))
  .xfail(.iOSMajor(7, reason: "same bug in Foundation in iOS 7.*"))
  .skip(.iOSSimulatorAny("same bug in Foundation in iOS Simulator 7.*"))
  .code {
  expectOptionalEqual("", "".removingPercentEncoding)
}

NSStringAPIs.test("removingPercentEncoding") {
  expectEmpty("%".removingPercentEncoding)
  expectOptionalEqual(
    "abcd абвг",
    "ab%63d %D0%B0%D0%B1%D0%B2%D0%B3".removingPercentEncoding)
}

NSStringAPIs.test("replacingCharactersIn(_:withString:)") {
  do {
    let empty = ""
    expectEqual("", empty.replacingCharactersIn(
      empty.startIndex..<empty.startIndex, withString: ""))
  }

  let s = "\u{1F601}abc さ\u{3099}し\u{3099}す\u{3099}せ\u{3099}そ\u{3099}"

  expectEqual(s, s.replacingCharactersIn(
    s.startIndex..<s.startIndex, withString: ""))
  expectEqual(s, s.replacingCharactersIn(
    s.endIndex..<s.endIndex, withString: ""))
  expectEqual("zzz" + s, s.replacingCharactersIn(
    s.startIndex..<s.startIndex, withString: "zzz"))
  expectEqual(s + "zzz", s.replacingCharactersIn(
    s.endIndex..<s.endIndex, withString: "zzz"))

  expectEqual(
    "す\u{3099}せ\u{3099}そ\u{3099}",
    s.replacingCharactersIn(
      s.startIndex..<s.startIndex.advancedBy(7), withString: ""))
  expectEqual(
    "zzzす\u{3099}せ\u{3099}そ\u{3099}",
    s.replacingCharactersIn(
      s.startIndex..<s.startIndex.advancedBy(7), withString: "zzz"))
  expectEqual(
    "\u{1F602}す\u{3099}せ\u{3099}そ\u{3099}",
    s.replacingCharactersIn(
      s.startIndex..<s.startIndex.advancedBy(7), withString: "\u{1F602}"))

  expectEqual("\u{1F601}", s.replacingCharactersIn(
    s.startIndex.successor()..<s.endIndex, withString: ""))
  expectEqual("\u{1F601}zzz", s.replacingCharactersIn(
    s.startIndex.successor()..<s.endIndex, withString: "zzz"))
  expectEqual("\u{1F601}\u{1F602}", s.replacingCharactersIn(
    s.startIndex.successor()..<s.endIndex, withString: "\u{1F602}"))

  expectEqual(
    "\u{1F601}aす\u{3099}せ\u{3099}そ\u{3099}",
    s.replacingCharactersIn(
      s.startIndex.advancedBy(2)..<s.startIndex.advancedBy(7), withString: ""))
  expectEqual(
    "\u{1F601}azzzす\u{3099}せ\u{3099}そ\u{3099}",
    s.replacingCharactersIn(
      s.startIndex.advancedBy(2)..<s.startIndex.advancedBy(7), withString: "zzz"))
  expectEqual(
    "\u{1F601}a\u{1F602}す\u{3099}せ\u{3099}そ\u{3099}",
    s.replacingCharactersIn(
      s.startIndex.advancedBy(2)..<s.startIndex.advancedBy(7),
      withString: "\u{1F602}"))
}

NSStringAPIs.test("replacingOccurrencesOf(_:withString:options:range:)") {
  do {
    let empty = ""
    expectEqual("", empty.replacingOccurrencesOf(
      "", withString: ""))
    expectEqual("", empty.replacingOccurrencesOf(
      "", withString: "xyz"))
    expectEqual("", empty.replacingOccurrencesOf(
      "abc", withString: "xyz"))
  }

  let s = "\u{1F601}abc さ\u{3099}し\u{3099}す\u{3099}せ\u{3099}そ\u{3099}"

  expectEqual(s, s.replacingOccurrencesOf("", withString: "xyz"))
  expectEqual(s, s.replacingOccurrencesOf("xyz", withString: ""))

  expectEqual("", s.replacingOccurrencesOf(s, withString: ""))

  expectEqual(
    "\u{1F601}xyzbc さ\u{3099}し\u{3099}す\u{3099}せ\u{3099}そ\u{3099}",
    s.replacingOccurrencesOf("a", withString: "xyz"))

  expectEqual(
    "\u{1F602}\u{1F603}abc さ\u{3099}し\u{3099}す\u{3099}せ\u{3099}そ\u{3099}",
    s.replacingOccurrencesOf(
      "\u{1F601}", withString: "\u{1F602}\u{1F603}"))

  expectEqual(
    "\u{1F601}abc さ\u{3099}xyzす\u{3099}せ\u{3099}そ\u{3099}",
    s.replacingOccurrencesOf(
      "し\u{3099}", withString: "xyz"))

  expectEqual(
    "\u{1F601}abc さ\u{3099}xyzす\u{3099}せ\u{3099}そ\u{3099}",
    s.replacingOccurrencesOf(
      "し\u{3099}", withString: "xyz"))

  expectEqual(
    "\u{1F601}abc さ\u{3099}xyzす\u{3099}せ\u{3099}そ\u{3099}",
    s.replacingOccurrencesOf(
      "\u{3058}", withString: "xyz"))

  //
  // Use non-default 'options:'
  //

  expectEqual(
    "\u{1F602}\u{1F603}abc さ\u{3099}し\u{3099}す\u{3099}せ\u{3099}そ\u{3099}",
    s.replacingOccurrencesOf(
      "\u{1F601}", withString: "\u{1F602}\u{1F603}",
      options: NSStringCompareOptions.LiteralSearch))

  expectEqual(s, s.replacingOccurrencesOf(
    "\u{3058}", withString: "xyz",
    options: NSStringCompareOptions.LiteralSearch))

  //
  // Use non-default 'range:'
  //

  expectEqual(
    "\u{1F602}\u{1F603}abc さ\u{3099}し\u{3099}す\u{3099}せ\u{3099}そ\u{3099}",
    s.replacingOccurrencesOf(
      "\u{1F601}", withString: "\u{1F602}\u{1F603}",
      options: NSStringCompareOptions.LiteralSearch,
      range: s.startIndex..<s.startIndex.advancedBy(1)))

  expectEqual(s, s.replacingOccurrencesOf(
      "\u{1F601}", withString: "\u{1F602}\u{1F603}",
      options: NSStringCompareOptions.LiteralSearch,
      range: s.startIndex.advancedBy(1)..<s.startIndex.advancedBy(3)))
}

NSStringAPIs.test("replacingPercentEscapesUsingEncoding(_:)") {
  expectOptionalEqual(
    "abcd абвг",
    "abcd абвг".replacingPercentEscapesUsingEncoding(
      NSASCIIStringEncoding))

  expectOptionalEqual(
    "abcd абвг\u{0000}\u{0001}",
    "abcd абвг%00%01".replacingPercentEscapesUsingEncoding(
      NSASCIIStringEncoding))

  expectOptionalEqual(
    "abcd абвг",
    "%61%62%63%64%20%D0%B0%D0%B1%D0%B2%D0%B3"
      .replacingPercentEscapesUsingEncoding(NSUTF8StringEncoding))

  expectEmpty("%ED%B0".replacingPercentEscapesUsingEncoding(
    NSUTF8StringEncoding))

  expectEmpty("%zz".replacingPercentEscapesUsingEncoding(
    NSUTF8StringEncoding))
}

NSStringAPIs.test("replacingPercentEscapesUsingEncoding(_:)/rdar18029471")
  .xfail(
    .Custom({ true },
    reason: "<rdar://problem/18029471> NSString " +
      "replacingPercentEscapesUsingEncoding: does not return nil " +
      "when a byte sequence is not legal in ASCII"))
  .code {
  expectEmpty(
    "abcd%FF".replacingPercentEscapesUsingEncoding(
      NSASCIIStringEncoding))
}

NSStringAPIs.test("resolvingSymlinksInPath") {
  // <rdar://problem/18030188> Difference between
  // resolvingSymlinksInPath and stringByStandardizingPath is unclear
  expectEqual("", "".resolvingSymlinksInPath)
  expectEqual(
    "/var", "/private/var/tmp////..//".resolvingSymlinksInPath)
}

NSStringAPIs.test("standardizingPath") {
  // <rdar://problem/18030188> Difference between
  // resolvingSymlinksInPath and standardizingPath is unclear
  expectEqual("", "".standardizingPath)
  expectEqual(
    "/var", "/private/var/tmp////..//".standardizingPath)
}

NSStringAPIs.test("byTrimmingCharactersIn(_:)") {
  expectEqual("", "".byTrimmingCharactersIn(
    NSCharacterSet.decimalDigit()))

  expectEqual("abc", "abc".byTrimmingCharactersIn(
    NSCharacterSet.decimalDigit()))

  expectEqual("", "123".byTrimmingCharactersIn(
    NSCharacterSet.decimalDigit()))

  expectEqual("abc", "123abc789".byTrimmingCharactersIn(
    NSCharacterSet.decimalDigit()))

  // Performs Unicode scalar comparison.
  expectEqual(
    "し\u{3099}abc",
    "し\u{3099}abc".byTrimmingCharactersIn(
      NSCharacterSet(charactersIn: "\u{3058}")))
}

NSStringAPIs.test("stringsByAppendingPaths(_:)") {
  expectEqual([], "".stringsByAppendingPaths([]))
  expectEqual(
    [ "/tmp/foo", "/tmp/bar" ],
    "/tmp".stringsByAppendingPaths([ "foo", "bar" ]))
}

NSStringAPIs.test("substringFrom(_:)") {
  let s = "\u{1F601}abc さ\u{3099}し\u{3099}す\u{3099}せ\u{3099}そ\u{3099}"

  expectEqual(s, s.substringFrom(s.startIndex))
  expectEqual("せ\u{3099}そ\u{3099}",
      s.substringFrom(s.startIndex.advancedBy(8)))
  expectEqual("", s.substringFrom(s.startIndex.advancedBy(10)))
}

NSStringAPIs.test("substringTo(_:)") {
  let s = "\u{1F601}abc さ\u{3099}し\u{3099}す\u{3099}せ\u{3099}そ\u{3099}"

  expectEqual("", s.substringTo(s.startIndex))
  expectEqual("\u{1F601}abc さ\u{3099}し\u{3099}す\u{3099}",
      s.substringTo(s.startIndex.advancedBy(8)))
  expectEqual(s, s.substringTo(s.startIndex.advancedBy(10)))
}

NSStringAPIs.test("substringWith(_:)") {
  let s = "\u{1F601}abc さ\u{3099}し\u{3099}す\u{3099}せ\u{3099}そ\u{3099}"

  expectEqual("", s.substringWith(s.startIndex..<s.startIndex))
  expectEqual(
    "",
    s.substringWith(s.startIndex.advancedBy(1)..<s.startIndex.advancedBy(1)))
  expectEqual("", s.substringWith(s.endIndex..<s.endIndex))
  expectEqual(s, s.substringWith(s.startIndex..<s.endIndex))
  expectEqual(
    "さ\u{3099}し\u{3099}す\u{3099}",
    s.substringWith(s.startIndex.advancedBy(5)..<s.startIndex.advancedBy(8)))
}

NSStringAPIs.test("localizedUppercase") {
  if #available(OSX 10.11, iOS 9.0, *) {
    withOverriddenNSLocaleCurrentLocale("en") {
      expectEqual("ABCD", "abCD".localizedUppercase)
    }

    withOverriddenNSLocaleCurrentLocale("en") {
      expectEqual("АБВГ", "абВГ".localizedUppercase)
    }

    withOverriddenNSLocaleCurrentLocale("ru") {
      expectEqual("АБВГ", "абВГ".localizedUppercase)
    }

    withOverriddenNSLocaleCurrentLocale("ru") {
      expectEqual("たちつてと", "たちつてと".localizedUppercase)
    }

    //
    // Special casing.
    //

    // U+0069 LATIN SMALL LETTER I
    // to upper case:
    // U+0049 LATIN CAPITAL LETTER I
    withOverriddenNSLocaleCurrentLocale("en") {
      expectEqual("\u{0049}", "\u{0069}".localizedUppercase)
    }

    // U+0069 LATIN SMALL LETTER I
    // to upper case in Turkish locale:
    // U+0130 LATIN CAPITAL LETTER I WITH DOT ABOVE
    withOverriddenNSLocaleCurrentLocale("tr") {
      expectEqual("\u{0130}", "\u{0069}".localizedUppercase)
    }

    // U+00DF LATIN SMALL LETTER SHARP S
    // to upper case:
    // U+0053 LATIN CAPITAL LETTER S
    // U+0073 LATIN SMALL LETTER S
    // But because the whole string is converted to uppercase, we just get two
    // U+0053.
    withOverriddenNSLocaleCurrentLocale("en") {
      expectEqual("\u{0053}\u{0053}", "\u{00df}".localizedUppercase)
    }

    // U+FB01 LATIN SMALL LIGATURE FI
    // to upper case:
    // U+0046 LATIN CAPITAL LETTER F
    // U+0069 LATIN SMALL LETTER I
    // But because the whole string is converted to uppercase, we get U+0049
    // LATIN CAPITAL LETTER I.
    withOverriddenNSLocaleCurrentLocale("ru") {
      expectEqual("\u{0046}\u{0049}", "\u{fb01}".localizedUppercase)
    }
  }
}

NSStringAPIs.test("uppercaseStringWith(_:)") {
  expectLocalizedEquality("ABCD", "abCD".uppercaseStringWith, "en")

  expectLocalizedEquality("АБВГ", "абВГ".uppercaseStringWith, "en")
  expectLocalizedEquality("АБВГ", "абВГ".uppercaseStringWith, "ru")

  expectLocalizedEquality("たちつてと", "たちつてと".uppercaseStringWith, "ru")

  //
  // Special casing.
  //

  // U+0069 LATIN SMALL LETTER I
  // to upper case:
  // U+0049 LATIN CAPITAL LETTER I
  expectLocalizedEquality("\u{0049}", "\u{0069}".uppercaseStringWith, "en")

  // U+0069 LATIN SMALL LETTER I
  // to upper case in Turkish locale:
  // U+0130 LATIN CAPITAL LETTER I WITH DOT ABOVE
  expectLocalizedEquality("\u{0130}", "\u{0069}".uppercaseStringWith, "tr")

  // U+00DF LATIN SMALL LETTER SHARP S
  // to upper case:
  // U+0053 LATIN CAPITAL LETTER S
  // U+0073 LATIN SMALL LETTER S
  // But because the whole string is converted to uppercase, we just get two
  // U+0053.
  expectLocalizedEquality("\u{0053}\u{0053}", "\u{00df}".uppercaseStringWith, "en")

  // U+FB01 LATIN SMALL LIGATURE FI
  // to upper case:
  // U+0046 LATIN CAPITAL LETTER F
  // U+0069 LATIN SMALL LETTER I
  // But because the whole string is converted to uppercase, we get U+0049
  // LATIN CAPITAL LETTER I.
  expectLocalizedEquality("\u{0046}\u{0049}", "\u{fb01}".uppercaseStringWith, "ru")
}

NSStringAPIs.test("writeToFile(_:atomically:encoding:error:)") {
  let (_, nonExistentPath) = createNSStringTemporaryFile()
  do {
    let s = "Lorem ipsum dolor sit amet, consectetur adipisicing elit"
    try s.writeToFile(
      nonExistentPath, atomically: false, encoding: NSASCIIStringEncoding)

    let content = try String(
      contentsOfFile: nonExistentPath, encoding: NSASCIIStringEncoding)

    expectEqual(s, content)
  } catch {
    expectUnreachableCatch(error)
  }
}

NSStringAPIs.test("writeToURL(_:atomically:encoding:error:)") {
  let (_, nonExistentPath) = createNSStringTemporaryFile()
  let nonExistentURL = NSURL(string: "file://" + nonExistentPath)!
  do {
    let s = "Lorem ipsum dolor sit amet, consectetur adipisicing elit"
    try s.writeToURL(
      nonExistentURL, atomically: false, encoding: NSASCIIStringEncoding)

    let content = try String(
      contentsOfFile: nonExistentPath, encoding: NSASCIIStringEncoding)

    expectEqual(s, content)
  } catch {
    expectUnreachableCatch(error)
  }
}

NSStringAPIs.test("applyingTransform(_:reverse:)") {
  if #available(OSX 10.11, iOS 9.0, *) {
    do {
      let source = "tre\u{300}s k\u{fc}hl"
      expectEqual(
        "tres kuhl",
        source.applyingTransform(
          NSStringTransformStripDiacritics, reverse: false))
    }
    do {
      let source = "hiragana"
      expectEqual(
        "ひらがな",
        source.applyingTransform(
          NSStringTransformLatinToHiragana, reverse: false))
    }
    do {
      let source = "ひらがな"
      expectEqual(
        "hiragana",
        source.applyingTransform(
          NSStringTransformLatinToHiragana, reverse: true))
    }
  }
}

struct ComparisonTest {
  let expectedUnicodeCollation: ExpectedComparisonResult
  let lhs: String
  let rhs: String
  let loc: SourceLoc

  init(
    _ expectedUnicodeCollation: ExpectedComparisonResult,
    _ lhs: String, _ rhs: String,
    file: String = __FILE__, line: UInt = __LINE__
  ) {
    self.expectedUnicodeCollation = expectedUnicodeCollation
    self.lhs = lhs
    self.rhs = rhs
    self.loc = SourceLoc(file, line, comment: "test data")
  }
}

let comparisonTests = [
  ComparisonTest(.EQ, "", ""),
  ComparisonTest(.LT, "", "a"),

  // ASCII cases
  ComparisonTest(.LT, "t", "tt"),
  ComparisonTest(.GT, "t", "Tt"),
  ComparisonTest(.GT, "\u{0}", ""),
  ComparisonTest(.EQ, "\u{0}", "\u{0}"),
  // Currently fails:
  // ComparisonTest(.LT, "\r\n", "t"),
  // ComparisonTest(.GT, "\r\n", "\n"),
  // ComparisonTest(.LT, "\u{0}", "\u{0}\u{0}"),

  // Whitespace
  // U+000A LINE FEED (LF)
  // U+000B LINE TABULATION
  // U+000C FORM FEED (FF)
  // U+0085 NEXT LINE (NEL)
  // U+2028 LINE SEPARATOR
  // U+2029 PARAGRAPH SEPARATOR
  ComparisonTest(.GT, "\u{0085}", "\n"),
  ComparisonTest(.GT, "\u{000b}", "\n"),
  ComparisonTest(.GT, "\u{000c}", "\n"),
  ComparisonTest(.GT, "\u{2028}", "\n"),
  ComparisonTest(.GT, "\u{2029}", "\n"),
  ComparisonTest(.GT, "\r\n\r\n", "\r\n"),

  // U+0301 COMBINING ACUTE ACCENT
  // U+00E1 LATIN SMALL LETTER A WITH ACUTE
  ComparisonTest(.EQ, "a\u{301}", "\u{e1}"),
  ComparisonTest(.LT, "a", "a\u{301}"),
  ComparisonTest(.LT, "a", "\u{e1}"),

  // U+304B HIRAGANA LETTER KA
  // U+304C HIRAGANA LETTER GA
  // U+3099 COMBINING KATAKANA-HIRAGANA VOICED SOUND MARK
  ComparisonTest(.EQ, "\u{304b}", "\u{304b}"),
  ComparisonTest(.EQ, "\u{304c}", "\u{304c}"),
  ComparisonTest(.LT, "\u{304b}", "\u{304c}"),
  ComparisonTest(.LT, "\u{304b}", "\u{304c}\u{3099}"),
  ComparisonTest(.EQ, "\u{304c}", "\u{304b}\u{3099}"),
  ComparisonTest(.LT, "\u{304c}", "\u{304c}\u{3099}"),

  // U+212B ANGSTROM SIGN
  // U+030A COMBINING RING ABOVE
  // U+00C5 LATIN CAPITAL LETTER A WITH RING ABOVE
  ComparisonTest(.EQ, "\u{212b}", "A\u{30a}"),
  ComparisonTest(.EQ, "\u{212b}", "\u{c5}"),
  ComparisonTest(.EQ, "A\u{30a}", "\u{c5}"),
  ComparisonTest(.LT, "A\u{30a}", "a"),
  ComparisonTest(.LT, "A", "A\u{30a}"),

  // U+2126 OHM SIGN
  // U+03A9 GREEK CAPITAL LETTER OMEGA
  ComparisonTest(.EQ, "\u{2126}", "\u{03a9}"),

  // U+0323 COMBINING DOT BELOW
  // U+0307 COMBINING DOT ABOVE
  // U+1E63 LATIN SMALL LETTER S WITH DOT BELOW
  // U+1E69 LATIN SMALL LETTER S WITH DOT BELOW AND DOT ABOVE
  ComparisonTest(.EQ, "\u{1e69}", "s\u{323}\u{307}"),
  ComparisonTest(.EQ, "\u{1e69}", "s\u{307}\u{323}"),
  ComparisonTest(.EQ, "\u{1e69}", "\u{1e63}\u{307}"),
  ComparisonTest(.EQ, "\u{1e63}", "s\u{323}"),
  ComparisonTest(.EQ, "\u{1e63}\u{307}", "s\u{323}\u{307}"),
  ComparisonTest(.EQ, "\u{1e63}\u{307}", "s\u{307}\u{323}"),
  ComparisonTest(.LT, "s\u{323}", "\u{1e69}"),

  // U+FB01 LATIN SMALL LIGATURE FI
  ComparisonTest(.EQ, "\u{fb01}", "\u{fb01}"),
  ComparisonTest(.LT, "fi", "\u{fb01}"),

  // Test that Unicode collation is performed in deterministic mode.
  //
  // U+0301 COMBINING ACUTE ACCENT
  // U+0341 COMBINING ACUTE TONE MARK
  // U+0954 DEVANAGARI ACUTE ACCENT
  //
  // Collation elements from DUCET:
  // 0301  ; [.0000.0024.0002] # COMBINING ACUTE ACCENT
  // 0341  ; [.0000.0024.0002] # COMBINING ACUTE TONE MARK
  // 0954  ; [.0000.0024.0002] # DEVANAGARI ACUTE ACCENT
  //
  // U+0301 and U+0954 don't decompose in the canonical decomposition mapping.
  // U+0341 has a canonical decomposition mapping of U+0301.
  ComparisonTest(.EQ, "\u{0301}", "\u{0341}"),
  ComparisonTest(.LT, "\u{0301}", "\u{0954}"),
  ComparisonTest(.LT, "\u{0341}", "\u{0954}"),
]

func checkStringComparison(
  expected: ExpectedComparisonResult,
  _ lhs: String, _ rhs: String, _ stackTrace: SourceLocStack
) {
  // String / String
  expectEqual(expected.isEQ(), lhs == rhs, stackTrace: stackTrace)
  expectEqual(expected.isNE(), lhs != rhs, stackTrace: stackTrace)
  checkHashable(
    expected.isEQ(), lhs, rhs, stackTrace: stackTrace.withCurrentLoc())

  expectEqual(expected.isLT(), lhs < rhs, stackTrace: stackTrace)
  expectEqual(expected.isLE(), lhs <= rhs, stackTrace: stackTrace)
  expectEqual(expected.isGE(), lhs >= rhs, stackTrace: stackTrace)
  expectEqual(expected.isGT(), lhs > rhs, stackTrace: stackTrace)
  checkComparable(expected, lhs, rhs, stackTrace: stackTrace.withCurrentLoc())

  // NSString / NSString
  let lhsNSString = lhs as NSString
  let rhsNSString = rhs as NSString
  let expectedEqualUnicodeScalars =
    Array(lhs.unicodeScalars) == Array(rhs.unicodeScalars)
  // FIXME: Swift String and NSString comparison may not be equal.
  expectEqual(
    expectedEqualUnicodeScalars, lhsNSString == rhsNSString,
    stackTrace: stackTrace)
  expectEqual(
    !expectedEqualUnicodeScalars, lhsNSString != rhsNSString,
    stackTrace: stackTrace)
  checkHashable(
    expectedEqualUnicodeScalars, lhsNSString, rhsNSString,
    stackTrace: stackTrace.withCurrentLoc())
}

NSStringAPIs.test("String.{Equatable,Hashable,Comparable}") {
  for test in comparisonTests {
    checkStringComparison(
      test.expectedUnicodeCollation, test.lhs, test.rhs,
      test.loc.withCurrentLoc())
    checkStringComparison(
      test.expectedUnicodeCollation.flip(), test.rhs, test.lhs,
      test.loc.withCurrentLoc())
  }
}

func checkCharacterComparison(
  expected: ExpectedComparisonResult,
  _ lhs: Character, _ rhs: Character, _ stackTrace: SourceLocStack
) {
  // Character / Character
  expectEqual(expected.isEQ(), lhs == rhs, stackTrace: stackTrace)
  expectEqual(expected.isNE(), lhs != rhs, stackTrace: stackTrace)
  checkHashable(
    expected.isEQ(), lhs, rhs, stackTrace: stackTrace.withCurrentLoc())

  expectEqual(expected.isLT(), lhs < rhs, stackTrace: stackTrace)
  expectEqual(expected.isLE(), lhs <= rhs, stackTrace: stackTrace)
  expectEqual(expected.isGE(), lhs >= rhs, stackTrace: stackTrace)
  expectEqual(expected.isGT(), lhs > rhs, stackTrace: stackTrace)
  checkComparable(expected, lhs, rhs, stackTrace: stackTrace.withCurrentLoc())
}

NSStringAPIs.test("Character.{Equatable,Hashable,Comparable}") {
  for test in comparisonTests {
    if test.lhs.characters.count == 1 && test.rhs.characters.count == 1 {
      let lhsCharacter = Character(test.lhs)
      let rhsCharacter = Character(test.rhs)
      checkCharacterComparison(
        test.expectedUnicodeCollation, lhsCharacter, rhsCharacter,
        test.loc.withCurrentLoc())
      checkCharacterComparison(
        test.expectedUnicodeCollation.flip(), rhsCharacter, lhsCharacter,
        test.loc.withCurrentLoc())
    }
  }
}

func checkHasPrefixHasSuffix(
  lhs: String, _ rhs: String, _ stackTrace: SourceLocStack
) {
  if lhs == "" {
    return
  }
  if rhs == "" {
    expectFalse(lhs.hasPrefix(rhs), stackTrace: stackTrace)
    expectFalse(lhs.hasSuffix(rhs), stackTrace: stackTrace)
    return
  }

  // To determine the expected results, compare grapheme clusters,
  // scalar-to-scalar, of the NFD form of the strings.
  let lhsNFDGraphemeClusters =
    lhs.decomposedStringWithCanonicalMapping.characters.map {
      Array(String($0).unicodeScalars)
    }
  let rhsNFDGraphemeClusters =
    rhs.decomposedStringWithCanonicalMapping.characters.map {
      Array(String($0).unicodeScalars)
    }
  let expectHasPrefix = lhsNFDGraphemeClusters.startsWith(
    rhsNFDGraphemeClusters, isEquivalent: (==))
  let expectHasSuffix =
    lhsNFDGraphemeClusters.lazy.reverse().startsWith(
      rhsNFDGraphemeClusters.lazy.reverse(), isEquivalent: (==))

  expectEqual(expectHasPrefix, lhs.hasPrefix(rhs), stackTrace: stackTrace)
  expectEqual(
    expectHasPrefix, (lhs + "abc").hasPrefix(rhs), stackTrace: stackTrace)
  expectEqual(expectHasSuffix, lhs.hasSuffix(rhs), stackTrace: stackTrace)
  expectEqual(
    expectHasSuffix, ("abc" + lhs).hasSuffix(rhs), stackTrace: stackTrace)
}

NSStringAPIs.test("hasPrefix,hasSuffix") {
  for test in comparisonTests {
    checkHasPrefixHasSuffix(test.lhs, test.rhs, test.loc.withCurrentLoc())
    checkHasPrefixHasSuffix(test.rhs, test.lhs, test.loc.withCurrentLoc())
  }
}

NSStringAPIs.test("Failures{hasPrefix,hasSuffix}-CF")
  .xfail(.Custom({ true }, reason: "rdar://problem/19034601")).code {
  let test = ComparisonTest(.LT, "\u{0}", "\u{0}\u{0}")
  checkHasPrefixHasSuffix(test.lhs, test.rhs, test.loc.withCurrentLoc())
}

NSStringAPIs.test("Failures{hasPrefix,hasSuffix}")
  .xfail(.Custom({ true }, reason: "blocked on rdar://problem/19036555")).code {
  let tests =
    [ComparisonTest(.LT, "\r\n", "t"), ComparisonTest(.GT, "\r\n", "\n")]
  tests.forEach {
    checkHasPrefixHasSuffix($0.lhs, $0.rhs, $0.loc.withCurrentLoc())
  }
}

NSStringAPIs.test("SameTypeComparisons") {
  // U+0323 COMBINING DOT BELOW
  // U+0307 COMBINING DOT ABOVE
  // U+1E63 LATIN SMALL LETTER S WITH DOT BELOW
  let xs = "\u{1e69}"
  expectTrue(xs == "s\u{323}\u{307}")
  expectFalse(xs != "s\u{323}\u{307}")
  expectTrue("s\u{323}\u{307}" == xs)
  expectFalse("s\u{323}\u{307}" != xs)
  expectTrue("\u{1e69}" == "s\u{323}\u{307}")
  expectFalse("\u{1e69}" != "s\u{323}\u{307}")
  expectTrue(xs == xs)
  expectFalse(xs != xs)
}

NSStringAPIs.test("MixedTypeComparisons") {
  // U+0323 COMBINING DOT BELOW
  // U+0307 COMBINING DOT ABOVE
  // U+1E63 LATIN SMALL LETTER S WITH DOT BELOW
  // NSString does not decompose characters, so the two strings will be (==) in
  // swift but not in Foundation.
  let xs = "\u{1e69}"
  let ys: NSString = "s\u{323}\u{307}"
  expectFalse(ys == "\u{1e69}")
  expectTrue(ys != "\u{1e69}")
  expectFalse("\u{1e69}" == ys)
  expectTrue("\u{1e69}" != ys)
  expectFalse(xs == ys)
  expectTrue(xs != ys)
  expectTrue(ys == ys)
  expectFalse(ys != ys)
}

NSStringAPIs.test("CompareStringsWithUnpairedSurrogates")
  .xfail(
    .Custom({ true },
    reason: "<rdar://problem/18029104> Strings referring to underlying " +
      "storage with unpaired surrogates compare unequal"))
  .code {
  let donor = "abcdef"
  let acceptor = "\u{1f601}\u{1f602}\u{1f603}"

  expectEqual("\u{fffd}\u{1f602}\u{fffd}",
    acceptor[donor.startIndex.advancedBy(1)..<donor.startIndex.advancedBy(5)])
}

NSStringAPIs.test("copy construction") {
  let expected = "abcd"
  let x = NSString(string: expected as NSString)
  expectEqual(expected, x as String)
  let y = NSMutableString(string: expected as NSString)
  expectEqual(expected, y as String)
}

var CStringTests = TestSuite("CStringTests")

func getNullCString() -> UnsafeMutablePointer<CChar> {
  return nil
}

func getASCIICString() -> (UnsafeMutablePointer<CChar>, dealloc: ()->()) {
  let up = UnsafeMutablePointer<CChar>(allocatingCapacity: 100)
  up[0] = 0x61
  up[1] = 0x62
  up[2] = 0
  return (up, { up.deallocateCapacity(100) })
}

func getNonASCIICString() -> (UnsafeMutablePointer<CChar>, dealloc: ()->()) {
  let up = UnsafeMutablePointer<UInt8>(allocatingCapacity: 100)
  up[0] = 0xd0
  up[1] = 0xb0
  up[2] = 0xd0
  up[3] = 0xb1
  up[4] = 0
  return (UnsafeMutablePointer(up), { up.deallocateCapacity(100) })
}

func getIllFormedUTF8String1(
) -> (UnsafeMutablePointer<CChar>, dealloc: ()->()) {
  let up = UnsafeMutablePointer<UInt8>(allocatingCapacity: 100)
  up[0] = 0x41
  up[1] = 0xed
  up[2] = 0xa0
  up[3] = 0x80
  up[4] = 0x41
  up[5] = 0
  return (UnsafeMutablePointer(up), { up.deallocateCapacity(100) })
}

func getIllFormedUTF8String2(
) -> (UnsafeMutablePointer<CChar>, dealloc: ()->()) {
  let up = UnsafeMutablePointer<UInt8>(allocatingCapacity: 100)
  up[0] = 0x41
  up[1] = 0xed
  up[2] = 0xa0
  up[3] = 0x81
  up[4] = 0x41
  up[5] = 0
  return (UnsafeMutablePointer(up), { up.deallocateCapacity(100) })
}

func asCCharArray(a: [UInt8]) -> [CChar] {
  return a.map { CChar(bitPattern: $0) }
}

CStringTests.test("String.fromCString") {
  do {
    let s = getNullCString()
    expectEmpty(String.fromCString(s))
  }
  do {
    let (s, dealloc) = getASCIICString()
    expectOptionalEqual("ab", String.fromCString(s))
    dealloc()
  }
  do {
    let (s, dealloc) = getNonASCIICString()
    expectOptionalEqual("аб", String.fromCString(s))
    dealloc()
  }
  do {
    let (s, dealloc) = getIllFormedUTF8String1()
    expectEmpty(String.fromCString(s))
    dealloc()
  }
}

CStringTests.test("String.fromCStringRepairingIllFormedUTF8") {
  do {
    let s = getNullCString()
    let (result, hadError) = String.fromCStringRepairingIllFormedUTF8(s)
    expectEmpty(result)
    expectFalse(hadError)
  }
  do {
    let (s, dealloc) = getASCIICString()
    let (result, hadError) = String.fromCStringRepairingIllFormedUTF8(s)
    expectOptionalEqual("ab", result)
    expectFalse(hadError)
    dealloc()
  }
  do {
    let (s, dealloc) = getNonASCIICString()
    let (result, hadError) = String.fromCStringRepairingIllFormedUTF8(s)
    expectOptionalEqual("аб", result)
    expectFalse(hadError)
    dealloc()
  }
  do {
    let (s, dealloc) = getIllFormedUTF8String1()
    let (result, hadError) = String.fromCStringRepairingIllFormedUTF8(s)
    expectOptionalEqual("\u{41}\u{fffd}\u{fffd}\u{fffd}\u{41}", result)
    expectTrue(hadError)
    dealloc()
  }
}

runAllTests()
<|MERGE_RESOLUTION|>--- conflicted
+++ resolved
@@ -205,13 +205,8 @@
     i += 1
   }
   up[i] = 0
-<<<<<<< HEAD
   expectOptionalEqual(s, String(utf8String: UnsafePointer(up)))
-  up.dealloc(100)
-=======
-  expectOptionalEqual(s, String(UTF8String: UnsafePointer(up)))
   up.deallocateCapacity(100)
->>>>>>> 3fe0c60d
 }
 
 NSStringAPIs.test("canBeConvertedToEncoding(_:)") {
