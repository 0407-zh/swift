--- conflicted
+++ resolved
@@ -81,12 +81,9 @@
 // CHECK-AST: struct UsableFromInlineStruct : Differentiable {
 // CHECK-AST:   internal init()
 // CHECK-AST:   @usableFromInline
-<<<<<<< HEAD
 // SWIFT_ENABLE_TENSORFLOW
 // CHECK-AST:   struct TangentVector : Differentiable, AdditiveArithmetic, PointwiseMultiplicative, ElementaryFunctions {
 // SWIFT_ENABLE_TENSORFLOW END
-=======
-// CHECK-AST:   struct TangentVector : Differentiable, AdditiveArithmetic {
 
 // Test property wrappers.
 
@@ -103,7 +100,7 @@
 }
 
 // CHECK-AST-LABEL: internal struct WrappedPropertiesStruct : Differentiable {
-// CHECK-AST:   internal struct TangentVector : Differentiable, AdditiveArithmetic {
+// CHECK-AST:   internal struct TangentVector : Differentiable, AdditiveArithmetic, ElementaryFunctions, VectorProtocol {
 // CHECK-AST:     internal var x: Float.TangentVector
 // CHECK-AST:     internal var y: Float.TangentVector
 // CHECK-AST:     internal var z: Float.TangentVector
@@ -118,10 +115,9 @@
 }
 
 // CHECK-AST-LABEL: internal class WrappedPropertiesClass : Differentiable {
-// CHECK-AST:   internal struct TangentVector : Differentiable, AdditiveArithmetic {
+// CHECK-AST:   internal struct TangentVector : Differentiable, AdditiveArithmetic, ElementaryFunctions, VectorProtocol {
 // CHECK-AST:     internal var x: Float.TangentVector
 // CHECK-AST:     internal var y: Float.TangentVector
 // CHECK-AST:     internal var z: Float.TangentVector
 // CHECK-AST:   }
-// CHECK-AST: }
->>>>>>> 904477d7
+// CHECK-AST: }