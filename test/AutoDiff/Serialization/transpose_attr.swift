--- conflicted
+++ resolved
@@ -5,18 +5,6 @@
 
 // BCANALYZER-NOT: UnknownCode
 
-<<<<<<< HEAD
-// SWIFT_ENABLE_TENSORFLOW
-// This test is enabled on `tensorflow` branch.
-// `@differentiable` attribute serialization does not yet work on `master`
-// branch only.
-
-// TODO(TF-838): Enable this test.
-// Blocked by TF-830: `@transpose` attribute type-checking.
-// FAIL: *
-
-=======
->>>>>>> 3d26b078
 import _Differentiation
 
 // Dummy `Differentiable`-conforming type.
