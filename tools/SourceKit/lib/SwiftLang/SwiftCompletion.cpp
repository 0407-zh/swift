//===--- SwiftCompletion.cpp ----------------------------------------------===//
//
// This source file is part of the Swift.org open source project
//
// Copyright (c) 2014 - 2017 Apple Inc. and the Swift project authors
// Licensed under Apache License v2.0 with Runtime Library Exception
//
// See https://swift.org/LICENSE.txt for license information
// See https://swift.org/CONTRIBUTORS.txt for the list of Swift project authors
//
//===----------------------------------------------------------------------===//

#include "CodeCompletionOrganizer.h"
#include "SwiftASTManager.h"
#include "SwiftLangSupport.h"
#include "SwiftEditorDiagConsumer.h"
#include "SourceKit/Support/Logging.h"
#include "SourceKit/Support/UIdent.h"

#include "swift/AST/ASTPrinter.h"
#include "swift/Frontend/Frontend.h"
#include "swift/Frontend/PrintingDiagnosticConsumer.h"
#include "swift/IDE/CodeCompletionCache.h"

#include "llvm/Support/Compiler.h"
#include "llvm/Support/MemoryBuffer.h"

using namespace SourceKit;
using namespace swift;
using namespace ide;
using CodeCompletion::SwiftCompletionInfo;
using CodeCompletion::Completion;
using CodeCompletion::CodeCompletionView;
using CodeCompletion::CodeCompletionViewRef;
using CodeCompletion::NameToPopularityMap;

static_assert(swift::ide::CodeCompletionResult::MaxNumBytesToErase == 127,
              "custom array implementation for code completion results "
              "has this limit hardcoded");

namespace {
struct SwiftToSourceKitCompletionAdapter {
  static bool handleResult(SourceKit::CodeCompletionConsumer &consumer,
                           CodeCompletionResult *result) {
    llvm::SmallString<64> name;
    {
      llvm::raw_svector_ostream OSS(name);
      CodeCompletion::CompletionBuilder::getFilterName(
          result->getCompletionString(), OSS);
    }

    llvm::SmallString<64> description;
    {
      llvm::raw_svector_ostream OSS(description);
      // FIXME: The leading punctuation (e.g. "?." in an optional completion)
      // should really be part of a structured result description and clients
      // can
      // decide whether to display it or not. For now just include it in the
      // description only in the new code path.
      CodeCompletion::CompletionBuilder::getDescription(
          result, OSS, /*leadingPunctuation=*/false);
    }

    Completion extended(*result, name, description);
    return handleResult(consumer, &extended, /*leadingPunctuation=*/false,
                        /*legacyLiteralToKeyword=*/true);
  }

  static bool handleResult(SourceKit::CodeCompletionConsumer &consumer,
                           Completion *result, bool leadingPunctuation,
                           bool legacyLiteralToKeyword);

  static void getResultSourceText(const CodeCompletionString *CCStr,
                                  raw_ostream &OS);
  static void getResultTypeName(const CodeCompletionString *CCStr,
                                raw_ostream &OS);
  static void getResultAssociatedUSRs(ArrayRef<StringRef> AssocUSRs,
                                      raw_ostream &OS);
};

struct SwiftCodeCompletionConsumer
    : public ide::SimpleCachingCodeCompletionConsumer {
  using HandlerFunc = std::function<void(
      MutableArrayRef<CodeCompletionResult *>, SwiftCompletionInfo &)>;
  HandlerFunc handleResultsImpl;
  SwiftCompletionInfo swiftContext;

  SwiftCodeCompletionConsumer(HandlerFunc handleResultsImpl)
      : handleResultsImpl(handleResultsImpl) {}

  void setContext(swift::ASTContext *context,
                  swift::CompilerInvocation *invocation,
                  swift::ide::CodeCompletionContext *completionContext) {
    swiftContext.swiftASTContext = context;
    swiftContext.invocation = invocation;
    swiftContext.completionContext = completionContext;
  }
  void clearContext() { swiftContext = SwiftCompletionInfo(); }

  void handleResults(MutableArrayRef<CodeCompletionResult *> Results) override {
    assert(swiftContext.swiftASTContext);
    CodeCompletionContext::sortCompletionResults(Results);
    handleResultsImpl(Results, swiftContext);
  }
};
} // anonymous namespace

<<<<<<< HEAD
static bool swiftCodeCompleteImpl(
    SwiftLangSupport &Lang, llvm::MemoryBuffer *UnresolvedInputFile,
    unsigned Offset, SwiftCodeCompletionConsumer &SwiftConsumer,
    ArrayRef<const char *> Args,
    llvm::IntrusiveRefCntPtr<llvm::vfs::FileSystem> FileSystem,
    std::string &Error) {
  assert(FileSystem);
=======
/// Returns completion context kind \c UIdent to report to the client.
/// For now, only returns "unresolved member" kind because others are unstable.
/// Returns invalid \c UIents other cases.
static UIdent getUIDForCodeCompletionKindToReport(CompletionKind kind) {
  switch (kind) {
  case CompletionKind::UnresolvedMember:
    return UIdent("source.lang.swift.completion.unresolvedmember");
  default:
    return UIdent();
  }
}

static bool swiftCodeCompleteImpl(SwiftLangSupport &Lang,
                                  llvm::MemoryBuffer *UnresolvedInputFile,
                                  unsigned Offset,
                                  SwiftCodeCompletionConsumer &SwiftConsumer,
                                  ArrayRef<const char *> Args,
                                  std::string &Error) {
>>>>>>> e250a024

  // Resolve symlinks for the input file; we resolve them for the input files
  // in the arguments as well.
  // FIXME: We need the Swift equivalent of Clang's FileEntry.
  auto InputFile = llvm::MemoryBuffer::getMemBuffer(
      UnresolvedInputFile->getBuffer(),
      Lang.resolvePathSymlinks(UnresolvedInputFile->getBufferIdentifier()));

  auto origBuffSize = InputFile->getBufferSize();
  unsigned CodeCompletionOffset = Offset;
  if (CodeCompletionOffset > origBuffSize) {
    CodeCompletionOffset = origBuffSize;
  }

  CompilerInstance CI;
  // Display diagnostics to stderr.
  PrintingDiagnosticConsumer PrintDiags;
  CI.addDiagnosticConsumer(&PrintDiags);

  EditorDiagConsumer TraceDiags;
  trace::TracedOperation TracedOp(trace::OperationKind::CodeCompletion);
  if (TracedOp.enabled()) {
    CI.addDiagnosticConsumer(&TraceDiags);
    trace::SwiftInvocation SwiftArgs;
    trace::initTraceInfo(SwiftArgs, InputFile->getBufferIdentifier(), Args);
    TracedOp.setDiagnosticProvider(
        [&TraceDiags](SmallVectorImpl<DiagnosticEntryInfo> &diags) {
          TraceDiags.getAllDiagnostics(diags);
        });
    TracedOp.start(SwiftArgs,
                   {std::make_pair("OriginalOffset", std::to_string(Offset)),
                    std::make_pair("Offset",
                      std::to_string(CodeCompletionOffset))});
  }

  CompilerInvocation Invocation;
  bool Failed = Lang.getASTManager()->initCompilerInvocation(
      Invocation, Args, CI.getDiags(), InputFile->getBufferIdentifier(),
      FileSystem, Error);
  if (Failed) {
    return false;
  }
  if (!Invocation.getFrontendOptions().InputsAndOutputs.hasInputs()) {
    Error = "no input filenames specified";
    return false;
  }

  const char *Position = InputFile->getBufferStart() + CodeCompletionOffset;
  std::unique_ptr<llvm::WritableMemoryBuffer> NewBuffer =
      llvm::WritableMemoryBuffer::getNewUninitMemBuffer(
                                              InputFile->getBufferSize() + 1,
                                              InputFile->getBufferIdentifier());
  char *NewBuf = NewBuffer->getBufferStart();
  char *NewPos = std::copy(InputFile->getBufferStart(), Position, NewBuf);
  *NewPos = '\0';
  std::copy(Position, InputFile->getBufferEnd(), NewPos+1);

  Invocation.setCodeCompletionPoint(NewBuffer.get(), CodeCompletionOffset);

  auto swiftCache = Lang.getCodeCompletionCache(); // Pin the cache.
  ide::CodeCompletionContext CompletionContext(swiftCache->getCache());

  // Create a factory for code completion callbacks that will feed the
  // Consumer.
  std::unique_ptr<CodeCompletionCallbacksFactory> CompletionCallbacksFactory(
      ide::makeCodeCompletionCallbacksFactory(CompletionContext,
                                              SwiftConsumer));

  Invocation.setCodeCompletionFactory(CompletionCallbacksFactory.get());

  // FIXME: We need to be passing the buffers from the open documents.
  // It is not a huge problem in practice because Xcode auto-saves constantly.

  CI.getSourceMgr().setFileSystem(FileSystem);
  if (CI.setup(Invocation)) {
    // FIXME: error?
    return true;
  }

  CloseClangModuleFiles scopedCloseFiles(
      *CI.getASTContext().getClangModuleLoader());
  SwiftConsumer.setContext(&CI.getASTContext(), &Invocation,
                           &CompletionContext);
  CI.performSema();
  SwiftConsumer.clearContext();

  return true;
}

void SwiftLangSupport::codeComplete(
    llvm::MemoryBuffer *UnresolvedInputFile, unsigned Offset,
    SourceKit::CodeCompletionConsumer &SKConsumer, ArrayRef<const char *> Args,
    llvm::IntrusiveRefCntPtr<llvm::vfs::FileSystem> FileSystem) {
  assert(FileSystem);
  SwiftCodeCompletionConsumer SwiftConsumer([&](
      MutableArrayRef<CodeCompletionResult *> Results,
      SwiftCompletionInfo &info) {

    auto kind = getUIDForCodeCompletionKindToReport(
        info.completionContext->CodeCompletionKind);
    if (kind.isValid())
      SKConsumer.setCompletionKind(kind);

    bool hasRequiredType = info.completionContext->typeContextKind == TypeContextKind::Required;
    CodeCompletionContext::sortCompletionResults(Results);
    // FIXME: this adhoc filtering should be configurable like it is in the
    // codeCompleteOpen path.
    for (auto *Result : Results) {
      if (Result->getKind() == CodeCompletionResult::Literal) {
        switch (Result->getLiteralKind()) {
        case CodeCompletionLiteralKind::NilLiteral:
        case CodeCompletionLiteralKind::BooleanLiteral:
          break;
        case CodeCompletionLiteralKind::ImageLiteral:
        case CodeCompletionLiteralKind::ColorLiteral:
          if (hasRequiredType &&
              Result->getExpectedTypeRelation() <
                  CodeCompletionResult::Convertible)
            continue;
          break;
        default:
          continue;
        }
      }
      if (!SwiftToSourceKitCompletionAdapter::handleResult(SKConsumer, Result))
        break;
    }
  });

  std::string Error;
  if (!swiftCodeCompleteImpl(*this, UnresolvedInputFile, Offset, SwiftConsumer,
                             Args, FileSystem, Error)) {
    SKConsumer.failed(Error);
  }
}

static void getResultStructure(
    CodeCompletion::SwiftResult *result, bool leadingPunctuation,
    CodeCompletionInfo::DescriptionStructure &structure,
    std::vector<CodeCompletionInfo::ParameterStructure> &parameters) {
  auto *CCStr = result->getCompletionString();
  auto FirstTextChunk = CCStr->getFirstTextChunkIndex(leadingPunctuation);

  if (!FirstTextChunk.hasValue())
    return;

  bool isOperator = result->isOperator();

  auto chunks = CCStr->getChunks();
  using ChunkKind = CodeCompletionString::Chunk::ChunkKind;

  unsigned i = *FirstTextChunk;
  unsigned textSize = 0;

  // The result name.
  for (; i < chunks.size(); ++i) {
    auto C = chunks[i];
    if (C.is(ChunkKind::TypeAnnotation) ||
        C.is(ChunkKind::CallParameterClosureType) ||
        C.is(ChunkKind::Whitespace))
      continue;

    if (C.is(ChunkKind::LeftParen) || C.is(ChunkKind::LeftBracket) ||
        C.is(ChunkKind::BraceStmtWithCursor) ||
        C.is(ChunkKind::CallParameterBegin))
      break;

    if (C.is(ChunkKind::Equal))
      isOperator = true;

    if (C.hasText())
      textSize += C.getText().size();
  }

  structure.baseName.begin = 0;
  structure.baseName.end = textSize;

  // The parameters.
  for (; i < chunks.size(); ++i) {
    auto C = chunks[i];
    if (C.is(ChunkKind::TypeAnnotation) ||
        C.is(ChunkKind::CallParameterClosureType) ||
        C.is(ChunkKind::Whitespace))
      continue;

    if (C.is(ChunkKind::BraceStmtWithCursor))
      break;

    if (C.is(ChunkKind::ThrowsKeyword) ||
        C.is(ChunkKind::RethrowsKeyword)) {
      structure.throwsRange.begin = textSize;
      structure.throwsRange.end = textSize + C.getText().size();
    }

    if (C.is(ChunkKind::CallParameterBegin)) {
      CodeCompletionInfo::ParameterStructure param;

      ++i;
      bool inName = false;
      bool inAfterColon = false;
      for (; i < chunks.size(); ++i) {
        if (chunks[i].endsPreviousNestedGroup(C.getNestingLevel()))
          break;
        if (chunks[i].is(ChunkKind::CallParameterClosureType))
          continue;
        if (isOperator && chunks[i].is(ChunkKind::CallParameterType))
          continue;

        // Parameter name
        if (chunks[i].is(ChunkKind::CallParameterName) ||
            chunks[i].is(ChunkKind::CallParameterInternalName)) {
          param.name.begin = textSize;
          param.isLocalName =
              chunks[i].is(ChunkKind::CallParameterInternalName);
          inName = true;
        }

        // Parameter type
        if (chunks[i].is(ChunkKind::CallParameterType)) {
          unsigned start = textSize;
          unsigned prev = i - 1; // if i == 0, prev = ~0u.

          // Combine & for inout into the type name.
          if (prev != ~0u && chunks[prev].is(ChunkKind::Ampersand)) {
            start -= chunks[prev].getText().size();
            prev -= 1;
          }

          // Combine the whitespace after ':' into the type name.
          if (prev != ~0u && chunks[prev].is(ChunkKind::CallParameterColon))
            start -= 1;

          param.afterColon.begin = start;
          inAfterColon = true;
          if (inName) {
            param.name.end = start;
            inName = false;
          }
        }

        if (chunks[i].hasText())
          textSize += chunks[i].getText().size();
      }

      // If we had a name with no type following it, finish it now.
      if (inName)
        param.name.end = textSize;

      // Finish the type name.
      if (inAfterColon)
        param.afterColon.end = textSize;
      if (!param.range().empty())
        parameters.push_back(std::move(param));

      if (i < chunks.size() && chunks[i].hasText())
        textSize += chunks[i].getText().size();
    }

    if (C.hasText())
      textSize += C.getText().size();
  }

  if (!parameters.empty()) {
    structure.parameterRange.begin = parameters.front().range().begin;
    structure.parameterRange.end = parameters.back().range().end;
  }
}

static UIdent KindLiteralArray("source.lang.swift.literal.array");
static UIdent KindLiteralBoolean("source.lang.swift.literal.boolean");
static UIdent KindLiteralColor("source.lang.swift.literal.color");
static UIdent KindLiteralImage("source.lang.swift.literal.image");
static UIdent KindLiteralDictionary("source.lang.swift.literal.dictionary");
static UIdent KindLiteralInteger("source.lang.swift.literal.integer");
static UIdent KindLiteralNil("source.lang.swift.literal.nil");
static UIdent KindLiteralString("source.lang.swift.literal.string");
static UIdent KindLiteralTuple("source.lang.swift.literal.tuple");

static UIdent
getUIDForCodeCompletionLiteralKind(CodeCompletionLiteralKind kind) {
  switch (kind) {
  case CodeCompletionLiteralKind::ArrayLiteral:
    return KindLiteralArray;
  case CodeCompletionLiteralKind::BooleanLiteral:
    return KindLiteralBoolean;
  case CodeCompletionLiteralKind::ColorLiteral:
    return KindLiteralColor;
  case CodeCompletionLiteralKind::ImageLiteral:
    return KindLiteralImage;
  case CodeCompletionLiteralKind::DictionaryLiteral:
    return KindLiteralDictionary;
  case CodeCompletionLiteralKind::IntegerLiteral:
    return KindLiteralInteger;
  case CodeCompletionLiteralKind::NilLiteral:
    return KindLiteralNil;
  case CodeCompletionLiteralKind::StringLiteral:
    return KindLiteralString;
  case CodeCompletionLiteralKind::Tuple:
    return KindLiteralTuple;
  }
}

static UIdent KeywordUID("source.lang.swift.keyword");
static UIdent KeywordLetUID("source.lang.swift.keyword.let");
static UIdent KeywordVarUID("source.lang.swift.keyword.var");
static UIdent KeywordIfUID("source.lang.swift.keyword.if");
static UIdent KeywordForUID("source.lang.swift.keyword.for");
static UIdent KeywordWhileUID("source.lang.swift.keyword.while");
static UIdent KeywordFuncUID("source.lang.swift.keyword.func");

bool SwiftToSourceKitCompletionAdapter::handleResult(
    SourceKit::CodeCompletionConsumer &Consumer, Completion *Result,
    bool leadingPunctuation, bool legacyLiteralToKeyword) {

  static UIdent KeywordUID("source.lang.swift.keyword");
  static UIdent PatternUID("source.lang.swift.pattern");

  CodeCompletionInfo Info;
  if (Result->hasCustomKind()) {
    Info.CustomKind = Result->getCustomKind();
  } else if (Result->getKind() == CodeCompletionResult::Keyword) {
    Info.Kind = KeywordUID;
  } else if (Result->getKind() == CodeCompletionResult::Pattern) {
    Info.Kind = PatternUID;
  } else if (Result->getKind() == CodeCompletionResult::BuiltinOperator) {
    Info.Kind = PatternUID; // FIXME: add a UID for operators
  } else if (Result->getKind() == CodeCompletionResult::Declaration) {
    Info.Kind = SwiftLangSupport::getUIDForCodeCompletionDeclKind(
        Result->getAssociatedDeclKind());
  } else if (Result->getKind() == CodeCompletionResult::Literal) {
    auto literalKind = Result->getLiteralKind();
    if (legacyLiteralToKeyword &&
        (literalKind == CodeCompletionLiteralKind::BooleanLiteral ||
         literalKind == CodeCompletionLiteralKind::NilLiteral)) {
      // Fallback to keywords as appropriate.
      Info.Kind = KeywordUID;
    } else {
      Info.Kind = getUIDForCodeCompletionLiteralKind(literalKind);
    }
  }

  if (Info.Kind.isInvalid() && !Info.CustomKind)
    return true;

  llvm::SmallString<512> SS;

  unsigned DescBegin = SS.size();
  {
    llvm::raw_svector_ostream ccOS(SS);
    CodeCompletion::CompletionBuilder::getDescription(
        Result, ccOS, leadingPunctuation);
  }
  unsigned DescEnd = SS.size();

  if (DescBegin == DescEnd) {
    LOG_FUNC_SECTION_WARN {
      llvm::SmallString<64> LogMessage;
      llvm::raw_svector_ostream LogMessageOs(LogMessage);

      LogMessageOs << "Code completion result with empty description "
                      "was ignored: \n";
      Result->print(LogMessageOs);

      *Log << LogMessage;
    }
    return true;
  }

  unsigned TextBegin = SS.size();
  {
    llvm::raw_svector_ostream ccOS(SS);
    getResultSourceText(Result->getCompletionString(), ccOS);
  }
  unsigned TextEnd = SS.size();

  unsigned TypeBegin = SS.size();
  {
    llvm::raw_svector_ostream ccOS(SS);
    getResultTypeName(Result->getCompletionString(), ccOS);
  }
  unsigned TypeEnd = SS.size();

  unsigned USRsBegin = SS.size();
  {
    llvm::raw_svector_ostream ccOS(SS);
    getResultAssociatedUSRs(Result->getAssociatedUSRs(), ccOS);
  }
  unsigned USRsEnd = SS.size();

  Info.Name = Result->getName();
  Info.Description = StringRef(SS.begin() + DescBegin, DescEnd - DescBegin);
  Info.SourceText = StringRef(SS.begin() + TextBegin, TextEnd - TextBegin);
  Info.TypeName = StringRef(SS.begin() + TypeBegin, TypeEnd - TypeBegin);
  Info.AssocUSRs = StringRef(SS.begin() + USRsBegin, USRsEnd - USRsBegin);

  static UIdent CCCtxNone("source.codecompletion.context.none");
  static UIdent CCCtxExpressionSpecific(
      "source.codecompletion.context.exprspecific");
  static UIdent CCCtxLocal("source.codecompletion.context.local");
  static UIdent CCCtxCurrentNominal("source.codecompletion.context.thisclass");
  static UIdent CCCtxSuper("source.codecompletion.context.superclass");
  static UIdent CCCtxOutsideNominal("source.codecompletion.context.otherclass");
  static UIdent CCCtxCurrentModule("source.codecompletion.context.thismodule");
  static UIdent CCCtxOtherModule("source.codecompletion.context.othermodule");

  switch (Result->getSemanticContext()) {
  case SemanticContextKind::None:
    Info.SemanticContext = CCCtxNone; break;
  case SemanticContextKind::ExpressionSpecific:
    Info.SemanticContext = CCCtxExpressionSpecific; break;
  case SemanticContextKind::Local:
    Info.SemanticContext = CCCtxLocal; break;
  case SemanticContextKind::CurrentNominal:
    Info.SemanticContext = CCCtxCurrentNominal; break;
  case SemanticContextKind::Super:
    Info.SemanticContext = CCCtxSuper; break;
  case SemanticContextKind::OutsideNominal:
    Info.SemanticContext = CCCtxOutsideNominal; break;
  case SemanticContextKind::CurrentModule:
    Info.SemanticContext = CCCtxCurrentModule; break;
  case SemanticContextKind::OtherModule:
    Info.SemanticContext = CCCtxOtherModule; break;
  }

  Info.ModuleName = Result->getModuleName();
  Info.DocBrief = Result->getBriefDocComment();
  Info.NotRecommended = Result->isNotRecommended();

  Info.NumBytesToErase = Result->getNumBytesToErase();

  // Extended result values.
  Info.ModuleImportDepth = Result->getModuleImportDepth();

  // Description structure.
  std::vector<CodeCompletionInfo::ParameterStructure> parameters;
  CodeCompletionInfo::DescriptionStructure structure;
  getResultStructure(Result, leadingPunctuation, structure, parameters);
  Info.descriptionStructure = structure;
  if (!parameters.empty())
    Info.parametersStructure = parameters;

  return Consumer.handleResult(Info);
}

static CodeCompletionLiteralKind
getCodeCompletionLiteralKindForUID(UIdent uid) {
  if (uid == KindLiteralArray) {
    return CodeCompletionLiteralKind::ArrayLiteral;
  } else if (uid == KindLiteralBoolean) {
    return CodeCompletionLiteralKind::BooleanLiteral;
  } else if (uid == KindLiteralColor) {
    return CodeCompletionLiteralKind::ColorLiteral;
  } else if (uid == KindLiteralImage) {
    return CodeCompletionLiteralKind::ImageLiteral;
  } else if (uid == KindLiteralDictionary) {
    return CodeCompletionLiteralKind::DictionaryLiteral;
  } else if (uid == KindLiteralInteger) {
    return CodeCompletionLiteralKind::IntegerLiteral;
  } else if (uid == KindLiteralNil) {
    return CodeCompletionLiteralKind::NilLiteral;
  } else if (uid == KindLiteralString) {
    return CodeCompletionLiteralKind::StringLiteral;
  } else if (uid == KindLiteralTuple) {
    return CodeCompletionLiteralKind::Tuple;
  } else {
    llvm_unreachable("unexpected literal kind");
  }
}

static CodeCompletionKeywordKind
getCodeCompletionKeywordKindForUID(UIdent uid) {
#define SWIFT_KEYWORD(kw) \
  static UIdent Keyword##kw##UID("source.lang.swift.keyword." #kw); \
  if (uid == Keyword##kw##UID) { \
    return CodeCompletionKeywordKind::kw_##kw; \
  }
#include "swift/Syntax/TokenKinds.def"

  // FIXME: should warn about unexpected keyword kind.
  return CodeCompletionKeywordKind::None;
}

using ChunkKind = CodeCompletionString::Chunk::ChunkKind;

/// Provide the text for the call parameter, including constructing a typed
/// editor placeholder for it.
static void constructTextForCallParam(
    ArrayRef<CodeCompletionString::Chunk> ParamGroup, raw_ostream &OS) {
  assert(ParamGroup.front().is(ChunkKind::CallParameterBegin));

  for (; !ParamGroup.empty(); ParamGroup = ParamGroup.slice(1)) {
    auto &C = ParamGroup.front();
    if (C.is(ChunkKind::CallParameterInternalName) ||
        C.is(ChunkKind::CallParameterType)) {
      break;
    }
    if (!C.isAnnotation() && C.hasText()) {
      OS << C.getText();
    }
  }

  SmallString<32> DisplayString;
  SmallString<32> TypeString;
  SmallString<32> ExpansionTypeString;

  for (auto &C : ParamGroup) {
    if (C.isAnnotation() || !C.hasText())
      continue;
    if (C.is(ChunkKind::CallParameterClosureType)) {
      assert(ExpansionTypeString.empty());
      ExpansionTypeString = C.getText();
      continue;
    }
    if (C.is(ChunkKind::CallParameterType)) {
      assert(TypeString.empty());
      TypeString = C.getText();
    }
    DisplayString += C.getText();
  }

  StringRef Display = DisplayString.str();
  StringRef Type = TypeString.str();
  StringRef ExpansionType = ExpansionTypeString.str();
  if (ExpansionType.empty())
    ExpansionType = Type;

  OS << "<#T##" << Display;
  if (Display == Type && Display == ExpansionType) {
    // Short version, display and type are the same.
  } else {
    OS << "##" << Type;
    if (ExpansionType != Type)
      OS << "##" << ExpansionType;
  }
  OS << "#>";
}

void SwiftToSourceKitCompletionAdapter::getResultSourceText(
    const CodeCompletionString *CCStr, raw_ostream &OS) {
  auto Chunks = CCStr->getChunks();
  for (size_t i = 0; i < Chunks.size(); ++i) {
    auto &C = Chunks[i];
    if (C.is(ChunkKind::BraceStmtWithCursor)) {
      OS << " {\n" << getCodePlaceholder() << "\n}";
      continue;
    }
    if (C.is(ChunkKind::CallParameterBegin)) {
      size_t Start = i++;
      for (; i < Chunks.size(); ++i) {
        if (Chunks[i].endsPreviousNestedGroup(C.getNestingLevel()))
          break;
      }
      constructTextForCallParam(Chunks.slice(Start, i-Start), OS);
      --i;
      continue;
    }
    if (!C.isAnnotation() && C.hasText()) {
      OS << C.getText();
    }
  }
}

void SwiftToSourceKitCompletionAdapter::getResultTypeName(
    const CodeCompletionString *CCStr, raw_ostream &OS) {
  for (auto C : CCStr->getChunks()) {
    if (C.getKind() == CodeCompletionString::Chunk::ChunkKind::TypeAnnotation) {
      OS << C.getText();
    }
  }
}

void SwiftToSourceKitCompletionAdapter::getResultAssociatedUSRs(
    ArrayRef<StringRef> AssocUSRs, raw_ostream &OS) {
  bool First = true;
  for (auto USR : AssocUSRs) {
    if (!First)
      OS << " ";
    First = false;
    OS << USR;
  }
}

//===----------------------------------------------------------------------===//
// CodeCompletion::SessionCache
//===----------------------------------------------------------------------===//
void CodeCompletion::SessionCache::setSortedCompletions(
    std::vector<Completion *> &&completions) {
  llvm::sys::ScopedLock L(mtx);
  sortedCompletions = std::move(completions);
}
ArrayRef<Completion *> CodeCompletion::SessionCache::getSortedCompletions() {
  llvm::sys::ScopedLock L(mtx);
  return sortedCompletions;
}
llvm::MemoryBuffer *CodeCompletion::SessionCache::getBuffer() {
  llvm::sys::ScopedLock L(mtx);
  return buffer.get();
}
ArrayRef<std::string> CodeCompletion::SessionCache::getCompilerArgs() {
  llvm::sys::ScopedLock L(mtx);
  return args;
}
CompletionKind CodeCompletion::SessionCache::getCompletionKind() {
  llvm::sys::ScopedLock L(mtx);
  return completionKind;
}
TypeContextKind CodeCompletion::SessionCache::getCompletionTypeContextKind() {
  llvm::sys::ScopedLock L(mtx);
  return typeContextKind;
}
bool CodeCompletion::SessionCache::getCompletionMayUseImplicitMemberExpr() {
  llvm::sys::ScopedLock L(mtx);
  return completionMayUseImplicitMemberExpr;
}
const CodeCompletion::FilterRules &
CodeCompletion::SessionCache::getFilterRules() {
  llvm::sys::ScopedLock L(mtx);
  return filterRules;
}

//===----------------------------------------------------------------------===//
// CodeCompletion::SessionCacheMap
//===----------------------------------------------------------------------===//

unsigned CodeCompletion::SessionCacheMap::getBufferID(StringRef name) const {
  auto pair = nameToBufferMap.insert(std::make_pair(name, nextBufferID));
  if (pair.second)
    ++nextBufferID;
  return pair.first->getValue();
}

CodeCompletion::SessionCacheRef
CodeCompletion::SessionCacheMap::get(StringRef name, unsigned offset) const {
  llvm::sys::ScopedLock L(mtx);
  auto key = std::make_pair(getBufferID(name), offset);
  auto I = sessions.find(key);
  if (I == sessions.end())
    return nullptr;
  return I->second;
}
bool CodeCompletion::SessionCacheMap::set(StringRef name, unsigned offset,
                                          CodeCompletion::SessionCacheRef s) {
  llvm::sys::ScopedLock L(mtx);
  auto key = std::make_pair(getBufferID(name), offset);
  return sessions.insert(std::make_pair(key, s)).second;
}
bool CodeCompletion::SessionCacheMap::remove(StringRef name, unsigned offset) {
  llvm::sys::ScopedLock L(mtx);
  auto key = std::make_pair(getBufferID(name), offset);
  return sessions.erase(key);
}

//===----------------------------------------------------------------------===//
// (New) Code completion interface
//===----------------------------------------------------------------------===//

namespace {
class SwiftGroupedCodeCompletionConsumer : public CodeCompletionView::Walker {
  GroupedCodeCompletionConsumer &consumer;

public:
  SwiftGroupedCodeCompletionConsumer(GroupedCodeCompletionConsumer &consumer)
      : consumer(consumer) {}
  bool handleResult(Completion *result) override {
    return SwiftToSourceKitCompletionAdapter::handleResult(
        consumer, result, /*leadingPunctuation=*/true,
        /*legacyLiteralToKeyword=*/false);
  }
  void startGroup(StringRef name) override {
    static UIdent GroupUID("source.lang.swift.codecomplete.group");
    consumer.startGroup(GroupUID, name);
  }
  void endGroup() override { consumer.endGroup(); }
};

} // end anonymous namespace

static void translateCodeCompletionOptions(OptionsDictionary &from,
                                           CodeCompletion::Options &to,
                                           StringRef &filterText,
                                           unsigned &resultOffset,
                                           unsigned &maxResults) {
  static UIdent KeySortByName("key.codecomplete.sort.byname");
  static UIdent KeyUseImportDepth("key.codecomplete.sort.useimportdepth");
  static UIdent KeyGroupOverloads("key.codecomplete.group.overloads");
  static UIdent KeyGroupStems("key.codecomplete.group.stems");
  static UIdent KeyFilterText("key.codecomplete.filtertext");
  static UIdent KeyRequestLimit("key.codecomplete.requestlimit");
  static UIdent KeyRequestStart("key.codecomplete.requeststart");
  static UIdent KeyHideUnderscores("key.codecomplete.hideunderscores");
  static UIdent KeyHideLowPriority("key.codecomplete.hidelowpriority");
  static UIdent KeyHideByName("key.codecomplete.hidebyname");
  static UIdent KeyIncludeExactMatch("key.codecomplete.includeexactmatch");
  static UIdent KeyAddInnerResults("key.codecomplete.addinnerresults");
  static UIdent KeyAddInnerOperators("key.codecomplete.addinneroperators");
  static UIdent KeyAddInitsToTopLevel("key.codecomplete.addinitstotoplevel");
  static UIdent KeyCallPatternHeuristics("key.codecomplete.callpatternheuristics");
  static UIdent KeyFuzzyMatching("key.codecomplete.fuzzymatching");
  static UIdent KeyTopNonLiteral("key.codecomplete.showtopnonliteralresults");
  static UIdent KeyContextWeight("key.codecomplete.sort.contextweight");
  static UIdent KeyFuzzyWeight("key.codecomplete.sort.fuzzyweight");
  static UIdent KeyPopularityBonus("key.codecomplete.sort.popularitybonus");
  from.valueForOption(KeySortByName, to.sortByName);
  from.valueForOption(KeyUseImportDepth, to.useImportDepth);
  from.valueForOption(KeyGroupOverloads, to.groupOverloads);
  from.valueForOption(KeyGroupStems, to.groupStems);
  from.valueForOption(KeyFilterText, filterText);
  from.valueForOption(KeyRequestLimit, maxResults);
  from.valueForOption(KeyRequestStart, resultOffset);
  unsigned howMuchHiding = 1;
  from.valueForOption(KeyHideUnderscores, howMuchHiding);
  to.hideUnderscores = howMuchHiding;
  to.reallyHideAllUnderscores = howMuchHiding > 1;
  from.valueForOption(KeyHideLowPriority, to.hideLowPriority);
  from.valueForOption(KeyIncludeExactMatch, to.includeExactMatch);
  from.valueForOption(KeyAddInnerResults, to.addInnerResults);
  from.valueForOption(KeyAddInnerOperators, to.addInnerOperators);
  from.valueForOption(KeyAddInitsToTopLevel, to.addInitsToTopLevel);
  from.valueForOption(KeyCallPatternHeuristics, to.callPatternHeuristics);
  from.valueForOption(KeyFuzzyMatching, to.fuzzyMatching);
  from.valueForOption(KeyContextWeight, to.semanticContextWeight);
  from.valueForOption(KeyFuzzyWeight, to.fuzzyMatchWeight);
  from.valueForOption(KeyPopularityBonus, to.popularityBonus);
  from.valueForOption(KeyHideByName, to.hideByNameStyle);
  from.valueForOption(KeyTopNonLiteral, to.showTopNonLiteralResults);
}

/// Canonicalize a name that is in the format of a reference to a function into
/// the name format used internally for filtering.
///
/// Returns true if the name is invalid.
static bool canonicalizeFilterName(const char *origName,
                                   SmallVectorImpl<char> &Result) {
  assert(origName);
  const char *p = origName;
  char curr = '\0';
  char prev;

  // FIXME: disallow unnamed parameters without underscores `foo(::)`.
  while (true) {
    prev = curr;
    curr = *p++;
    switch (curr) {
    case '\0':
      return false; // Done.
    case '_':
      // Remove the _ underscore for an unnamed parameter.
      if (prev == ':' || prev == '(') {
        char next = *p;
        if (next == ':' || next == ')')
          continue;
      }
      LLVM_FALLTHROUGH;
    default:
      Result.push_back(curr);
      continue;
    }
  }
}

static void translateFilterRules(ArrayRef<FilterRule> rawFilterRules,
                                 CodeCompletion::FilterRules &filterRules) {
  for (auto &rule : rawFilterRules) {
    switch (rule.kind) {
    case FilterRule::Everything:
      filterRules.hideAll = rule.hide;
      break;
    case FilterRule::Identifier:
      for (auto name : rule.names) {
        SmallString<128> canonName;
        // Note: name is null-terminated.
        if (canonicalizeFilterName(name.data(), canonName))
          continue;
        filterRules.hideByFilterName[canonName] = rule.hide;
      }
      break;
    case FilterRule::Description:
      for (auto name : rule.names) {
        filterRules.hideByDescription[name] = rule.hide;
      }
      break;
    case FilterRule::Module:
      for (auto name : rule.names) {
        filterRules.hideModule[name] = rule.hide;
      }
      break;
    case FilterRule::Keyword:
      if (rule.uids.empty())
        filterRules.hideAllKeywords = rule.hide;
      for (auto uid : rule.uids) {
        auto kind = getCodeCompletionKeywordKindForUID(uid);
        filterRules.hideKeyword[kind] = rule.hide;
      }
      break;
    case FilterRule::Literal:
      if (rule.uids.empty())
        filterRules.hideAllValueLiterals = rule.hide;
      for (auto uid : rule.uids) {
        auto kind = getCodeCompletionLiteralKindForUID(uid);
        filterRules.hideValueLiteral[kind] = rule.hide;
      }
      break;
    case FilterRule::CustomCompletion:
      if (rule.uids.empty())
        filterRules.hideCustomCompletions = rule.hide;
      // FIXME: hide individual custom completions
      break;
    }
  }
}

static bool checkInnerResult(CodeCompletionResult *result, bool &hasDot,
                             bool &hasQDot, bool &hasInit) {
  auto chunks = result->getCompletionString()->getChunks();
  if (!chunks.empty() &&
      chunks[0].is(CodeCompletionString::Chunk::ChunkKind::Dot)) {
    hasDot = true;
    return true;
  } else if (chunks.size() >= 2 &&
             chunks[0].is(
                 CodeCompletionString::Chunk::ChunkKind::QuestionMark) &&
             chunks[1].is(CodeCompletionString::Chunk::ChunkKind::Dot)) {
    hasQDot = true;
    return true;
  } else if (result->getKind() ==
                 CodeCompletion::SwiftResult::ResultKind::Declaration &&
             result->getAssociatedDeclKind() ==
                 CodeCompletionDeclKind::Constructor) {
    hasInit = true;
    return true;
  } else {
    return false;
  }
}

template <typename Result>
static std::vector<Result *>
filterInnerResults(ArrayRef<Result *> results, bool includeInner,
                   bool includeInnerOperators,
                   bool &hasDot, bool &hasQDot, bool &hasInit,
                   const CodeCompletion::FilterRules &rules) {
  std::vector<Result *> topResults;
  for (auto *result : results) {
    if (!includeInnerOperators && result->isOperator())
      continue;

    llvm::SmallString<64> filterName;
    {
      llvm::raw_svector_ostream OSS(filterName);
      CodeCompletion::CompletionBuilder::getFilterName(
          result->getCompletionString(), OSS);
    }
    llvm::SmallString<64> description;
    {
      llvm::raw_svector_ostream OSS(description);
      CodeCompletion::CompletionBuilder::getDescription(
          result, OSS, /*leadingPunctuation=*/false);
    }
    if (rules.hideCompletion(result, filterName, description))
      continue;

    bool inner = checkInnerResult(result, hasDot, hasQDot, hasInit);

    if (!inner ||
        (includeInner &&
         result->getSemanticContext() <= SemanticContextKind::CurrentNominal))
      topResults.push_back(result);
  }
  return topResults;
}

static void transformAndForwardResults(
    GroupedCodeCompletionConsumer &consumer, SwiftLangSupport &lang,
    CodeCompletion::SessionCacheRef session,
    const NameToPopularityMap *nameToPopularity,
    CodeCompletion::Options options, unsigned offset, StringRef filterText,
    unsigned resultOffset, unsigned maxResults) {

  CodeCompletion::CompletionSink innerSink;
  Completion *exactMatch = nullptr;
  auto buildInnerResult = [&](ArrayRef<CodeCompletionString::Chunk> chunks) {
    auto *completionString =
        CodeCompletionString::create(innerSink.allocator, chunks);
    CodeCompletion::SwiftResult paren(
        CodeCompletion::SwiftResult::ResultKind::BuiltinOperator,
        SemanticContextKind::ExpressionSpecific,
        exactMatch ? exactMatch->getNumBytesToErase() : 0, completionString);

    SwiftCompletionInfo info;
    std::vector<Completion *> extended =
        extendCompletions(&paren, innerSink, info, nameToPopularity, options,
                          exactMatch, SemanticContextKind::ExpressionSpecific);
    assert(extended.size() == 1);
    return extended.front();
  };
  auto buildParen = [&]() {
    return buildInnerResult(CodeCompletionString::Chunk::createWithText(
        CodeCompletionString::Chunk::ChunkKind::LeftParen, 0, "("));
  };
  auto buildDot = [&]() {
    return buildInnerResult(CodeCompletionString::Chunk::createWithText(
        CodeCompletionString::Chunk::ChunkKind::Dot, 0, "."));
  };
  auto buildQDot = [&]() {
    CodeCompletionString::Chunk chunks[2] = {
        CodeCompletionString::Chunk::createWithText(
            CodeCompletionString::Chunk::ChunkKind::QuestionMark, 0, "?"),
        CodeCompletionString::Chunk::createWithText(
            CodeCompletionString::Chunk::ChunkKind::Dot, 0, ".")};
    return buildInnerResult(chunks);
  };

  CodeCompletion::CodeCompletionOrganizer organizer(
      options, session->getCompletionKind(),
      session->getCompletionTypeContextKind());

  auto &rules = session->getFilterRules();

  bool hasEarlyInnerResults =
      session->getCompletionKind() == CompletionKind::PostfixExpr;

  if (!hasEarlyInnerResults) {
    organizer.addCompletionsWithFilter(session->getSortedCompletions(),
                                       filterText, rules, exactMatch);
    // Add leading dot?
    if (options.addInnerOperators && !rules.hideFilterName(".") &&
        session->getCompletionMayUseImplicitMemberExpr()) {
      organizer.addCompletionsWithFilter(
          buildDot(), filterText, CodeCompletion::FilterRules(), exactMatch);
    }
  }

  if (hasEarlyInnerResults &&
      (options.addInnerResults || options.addInnerOperators)) {
    bool hasInit = false;
    bool hasDot = false;
    bool hasQDot = false;
    auto completions = session->getSortedCompletions();
    auto innerResults =
        filterInnerResults(completions, options.addInnerResults,
                           options.addInnerOperators, hasDot, hasQDot, hasInit,
                           rules);
    if (options.addInnerOperators) {
      if (hasInit && !rules.hideFilterName("("))
        innerResults.insert(innerResults.begin(), buildParen());
      if (hasDot && !rules.hideFilterName("."))
        innerResults.insert(innerResults.begin(), buildDot());
      if (hasQDot && !rules.hideFilterName("?."))
        innerResults.insert(innerResults.begin(), buildQDot());
    }

    organizer.addCompletionsWithFilter(innerResults, filterText,
                                       CodeCompletion::FilterRules(), exactMatch);
  }

  organizer.groupAndSort(options);

  if ((options.addInnerResults || options.addInnerOperators) &&
      exactMatch && exactMatch->getKind() == Completion::Declaration) {
    std::vector<Completion *> innerResults;
    bool hasDot = false;
    bool hasQDot = false;
    bool hasInit = false;
    SwiftCodeCompletionConsumer swiftConsumer([&](
        MutableArrayRef<CodeCompletionResult *> results,
        SwiftCompletionInfo &info) {
      auto *context = info.completionContext;
      if (!context || context->CodeCompletionKind != CompletionKind::PostfixExpr)
        return;
      auto topResults = filterInnerResults(results, options.addInnerResults,
                                           options.addInnerOperators, hasDot,
                                           hasQDot, hasInit, rules);
      // FIXME: Overriding the default to context "None" is a hack so that they
      // won't overwhelm other results that also match the filter text.
      innerResults = extendCompletions(
          topResults, innerSink, info, nameToPopularity, options, exactMatch,
          SemanticContextKind::None, SemanticContextKind::None);
    });

    auto *inputBuf = session->getBuffer();
    std::string str = inputBuf->getBuffer().slice(0, offset);
    {
      llvm::raw_string_ostream OSS(str);
      SwiftToSourceKitCompletionAdapter::getResultSourceText(
          exactMatch->getCompletionString(), OSS);
    }

    auto buffer =
        llvm::MemoryBuffer::getMemBuffer(str, inputBuf->getBufferIdentifier());
    auto args = session->getCompilerArgs();
    std::vector<const char *> cargs;
    for (auto &arg : args)
      cargs.push_back(arg.c_str());
    std::string error;
    if (!swiftCodeCompleteImpl(lang, buffer.get(), str.size(), swiftConsumer,
                               cargs, llvm::vfs::getRealFileSystem(), error)) {
      consumer.failed(error);
      return;
    }

    if (options.addInnerOperators) {
      if (hasInit && !rules.hideFilterName("("))
        innerResults.insert(innerResults.begin(), buildParen());
      if (hasDot && !rules.hideFilterName("."))
        innerResults.insert(innerResults.begin(), buildDot());
      if (hasQDot && !rules.hideFilterName("?."))
        innerResults.insert(innerResults.begin(), buildQDot());
    }

    // Add the inner results (and don't filter them).
    exactMatch = nullptr; // No longer needed.
    organizer.addCompletionsWithFilter(innerResults, filterText,
                                       CodeCompletion::FilterRules(), exactMatch);

    CodeCompletion::Options noGroupOpts = options;
    noGroupOpts.groupStems = false;
    noGroupOpts.groupOverloads = false;
    organizer.groupAndSort(noGroupOpts);
  }

  // Build the final results view.
  auto view = organizer.takeResultsView();
  CodeCompletion::LimitedResultView limitedResults(*view, resultOffset,
                                                   maxResults);

  // Forward results to the SourceKit consumer.
  SwiftGroupedCodeCompletionConsumer groupedConsumer(consumer);
  limitedResults.walk(groupedConsumer);
  consumer.setNextRequestStart(limitedResults.getNextOffset());
}

void SwiftLangSupport::codeCompleteOpen(
    StringRef name, llvm::MemoryBuffer *inputBuf, unsigned offset,
    OptionsDictionary *options, ArrayRef<FilterRule> rawFilterRules,
    GroupedCodeCompletionConsumer &consumer, ArrayRef<const char *> args) {
  StringRef filterText;
  unsigned resultOffset = 0;
  unsigned maxResults = 0;
  CodeCompletion::Options CCOpts;
  if (options)
    translateCodeCompletionOptions(*options, CCOpts, filterText, resultOffset,
                                   maxResults);

  CodeCompletion::FilterRules filterRules;
  translateFilterRules(rawFilterRules, filterRules);

  // Set up the code completion consumer to pass results to organizer.
  CodeCompletion::CompletionSink sink;
  std::vector<Completion *> completions;

  NameToPopularityMap *nameToPopularity = nullptr;
  // This reference must outlive the uses of nameToPopularity.
  auto popularAPIRef = PopularAPI;
  if (popularAPIRef) {
    nameToPopularity = &popularAPIRef->nameToFactor;
  }

  CompletionKind completionKind = CompletionKind::None;
  TypeContextKind typeContextKind = TypeContextKind::None;
  bool mayUseImplicitMemberExpr = false;

  SwiftCodeCompletionConsumer swiftConsumer(
      [&](MutableArrayRef<CodeCompletionResult *> results,
          SwiftCompletionInfo &info) {
        auto &completionCtx = *info.completionContext;
        completionKind = completionCtx.CodeCompletionKind;
        typeContextKind = completionCtx.typeContextKind;
        mayUseImplicitMemberExpr = completionCtx.MayUseImplicitMemberExpr;
        completions =
            extendCompletions(results, sink, info, nameToPopularity, CCOpts);
      });

  // Add any codecomplete.open specific flags.
  std::vector<const char *> extendedArgs(args.begin(), args.end());
  if (CCOpts.addInitsToTopLevel) {
    extendedArgs.push_back("-Xfrontend");
    extendedArgs.push_back("-code-complete-inits-in-postfix-expr");
  }
  if (CCOpts.callPatternHeuristics) {
    extendedArgs.push_back("-Xfrontend");
    extendedArgs.push_back("-code-complete-call-pattern-heuristics");
  }

  // Invoke completion.
  std::string error;
  if (!swiftCodeCompleteImpl(*this, inputBuf, offset, swiftConsumer,
                             extendedArgs, llvm::vfs::getRealFileSystem(),
                             error)) {
    consumer.failed(error);
    return;
  }

  // Add any relevant custom completions.
  if (auto custom = CustomCompletions)
    addCustomCompletions(sink, completions, custom->customCompletions,
                         completionKind);

  // Pre-sort the completions.
  CodeCompletion::CodeCompletionOrganizer::preSortCompletions(completions);

  // Store in the session.
  using CodeCompletion::SessionCache;
  using CodeCompletion::SessionCacheRef;
  auto bufferCopy = llvm::MemoryBuffer::getMemBufferCopy(
      inputBuf->getBuffer(), inputBuf->getBufferIdentifier());
  std::vector<std::string> argsCopy(extendedArgs.begin(), extendedArgs.end());
  SessionCacheRef session{new SessionCache(
      std::move(sink), std::move(bufferCopy), std::move(argsCopy),
      completionKind, typeContextKind, mayUseImplicitMemberExpr,
      std::move(filterRules))};
  session->setSortedCompletions(std::move(completions));

  if (!CCSessions.set(name, offset, session)) {
    std::string err;
    llvm::raw_string_ostream OS(err);
    OS << "codecomplete.open: code completion session for '" << name << "', "
       << offset << " already exists";
    consumer.failed(OS.str());
  }

  transformAndForwardResults(consumer, *this, session, nameToPopularity, CCOpts,
                             offset, filterText, resultOffset, maxResults);
}

void SwiftLangSupport::codeCompleteClose(
    StringRef name, unsigned offset, GroupedCodeCompletionConsumer &consumer) {
  if (!CCSessions.remove(name, offset)) {
    std::string err;
    llvm::raw_string_ostream OS(err);
    OS << "codecomplete.close: no code completion session for '" << name
       << "', " << offset;
    consumer.failed(OS.str());
  }
}

void SwiftLangSupport::codeCompleteUpdate(
    StringRef name, unsigned offset, OptionsDictionary *options,
    GroupedCodeCompletionConsumer &consumer) {
  auto session = CCSessions.get(name, offset);
  if (!session) {
    std::string err;
    llvm::raw_string_ostream OS(err);
    OS << "codecomplete.update: no code completion session for '" << name
       << "', " << offset;
    consumer.failed(OS.str());
    return;
  }

  StringRef filterText;
  unsigned resultOffset = 0;
  unsigned maxResults = 0;

  // FIXME: consider whether CCOpts has changed since the 'open'.
  CodeCompletion::Options CCOpts;
  if (options)
    translateCodeCompletionOptions(*options, CCOpts, filterText, resultOffset,
                                   maxResults);

  NameToPopularityMap *nameToPopularity = nullptr;
  // This reference must outlive the uses of nameToPopularity.
  auto popularAPIRef = PopularAPI;
  if (popularAPIRef) {
    nameToPopularity = &popularAPIRef->nameToFactor;
  }

  transformAndForwardResults(consumer, *this, session, nameToPopularity, CCOpts,
                             offset, filterText, resultOffset, maxResults);
}

swift::ide::CodeCompletionCache &SwiftCompletionCache::getCache() {
  return *inMemory;
}
SwiftCompletionCache::~SwiftCompletionCache() {}

void SwiftLangSupport::codeCompleteCacheOnDisk(StringRef path) {
  ThreadSafeRefCntPtr<SwiftCompletionCache> newCache(new SwiftCompletionCache);
  newCache->onDisk = llvm::make_unique<ide::OnDiskCodeCompletionCache>(path);
  newCache->inMemory =
      llvm::make_unique<ide::CodeCompletionCache>(newCache->onDisk.get());

  CCCache = newCache; // replace the old cache.
}

void SwiftLangSupport::codeCompleteSetPopularAPI(
    ArrayRef<const char *> popularAPI, ArrayRef<const char *> unpopularAPI) {
  using Factor = CodeCompletion::PopularityFactor;
  ThreadSafeRefCntPtr<SwiftPopularAPI> newPopularAPI(new SwiftPopularAPI);
  auto &nameToFactor = newPopularAPI->nameToFactor;
  for (unsigned i = 0, n = popularAPI.size(); i < n; ++i) {
    SmallString<64> name;
    if (canonicalizeFilterName(popularAPI[i], name))
      continue;
    nameToFactor[name] = Factor(double(n - i) / n);
  }
  for (unsigned i = 0, n = unpopularAPI.size(); i < n; ++i) {
    SmallString<64> name;
    if (canonicalizeFilterName(unpopularAPI[i], name))
      continue;
    nameToFactor[name] = Factor(-double(n - i) / n);
  }

  PopularAPI = newPopularAPI; // replace the old popular API.
}

void SwiftLangSupport::codeCompleteSetCustom(
    ArrayRef<CustomCompletionInfo> completions) {
  ThreadSafeRefCntPtr<SwiftCustomCompletions> newCustomCompletions(
      new SwiftCustomCompletions);
  newCustomCompletions->customCompletions.assign(completions.begin(),
                                                 completions.end());
  CustomCompletions = newCustomCompletions; // Replace the existing completions.
}<|MERGE_RESOLUTION|>--- conflicted
+++ resolved
@@ -105,15 +105,6 @@
 };
 } // anonymous namespace
 
-<<<<<<< HEAD
-static bool swiftCodeCompleteImpl(
-    SwiftLangSupport &Lang, llvm::MemoryBuffer *UnresolvedInputFile,
-    unsigned Offset, SwiftCodeCompletionConsumer &SwiftConsumer,
-    ArrayRef<const char *> Args,
-    llvm::IntrusiveRefCntPtr<llvm::vfs::FileSystem> FileSystem,
-    std::string &Error) {
-  assert(FileSystem);
-=======
 /// Returns completion context kind \c UIdent to report to the client.
 /// For now, only returns "unresolved member" kind because others are unstable.
 /// Returns invalid \c UIents other cases.
@@ -126,14 +117,13 @@
   }
 }
 
-static bool swiftCodeCompleteImpl(SwiftLangSupport &Lang,
-                                  llvm::MemoryBuffer *UnresolvedInputFile,
-                                  unsigned Offset,
-                                  SwiftCodeCompletionConsumer &SwiftConsumer,
-                                  ArrayRef<const char *> Args,
-                                  std::string &Error) {
->>>>>>> e250a024
-
+static bool swiftCodeCompleteImpl(
+    SwiftLangSupport &Lang, llvm::MemoryBuffer *UnresolvedInputFile,
+    unsigned Offset, SwiftCodeCompletionConsumer &SwiftConsumer,
+    ArrayRef<const char *> Args,
+    llvm::IntrusiveRefCntPtr<llvm::vfs::FileSystem> FileSystem,
+    std::string &Error) {
+  assert(FileSystem);
   // Resolve symlinks for the input file; we resolve them for the input files
   // in the arguments as well.
   // FIXME: We need the Swift equivalent of Clang's FileEntry.
