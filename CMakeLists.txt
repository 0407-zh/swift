--- conflicted
+++ resolved
@@ -346,20 +346,18 @@
                                    compiler, provided in `SWIFT_NATIVE_SWIFT_TOOLS_PATH`
 ]=] OFF)
 
-<<<<<<< HEAD
-option(SWIFT_USE_SYMLINKS "Use symlinks instead of copying binaries" ${CMAKE_HOST_UNIX})
-set(SWIFT_COPY_OR_SYMLINK "copy")
-if(SWIFT_USE_SYMLINKS)
-  set(SWIFT_COPY_OR_SYMLINK "create_symlink")
-endif()
-=======
 option(BRIDGING_MODE [=[
 How swift-C++ bridging code is compiled:
     INLINE:       uses full swift C++ interop and briding functions are inlined
     PURE:         uses limited C++ interp an bridging functions are not inlined
     DEFAULT:      based on the build configuration
 ]=] DEFAULT)
->>>>>>> 879ffde5
+
+option(SWIFT_USE_SYMLINKS "Use symlinks instead of copying binaries" ${CMAKE_HOST_UNIX})
+set(SWIFT_COPY_OR_SYMLINK "copy")
+if(SWIFT_USE_SYMLINKS)
+  set(SWIFT_COPY_OR_SYMLINK "create_symlink")
+endif()
 
 # The following only works with the Ninja generator in CMake >= 3.0.
 set(SWIFT_PARALLEL_LINK_JOBS "" CACHE STRING
